--- conflicted
+++ resolved
@@ -243,17 +243,10 @@
                     star_age_end_of_step - dt_enrichment;
 
                 /* Compute the stellar evolution  */
-<<<<<<< HEAD
                 feedback_evolve_spart(sp, feedback_props, cosmo, us, phys_const,
                                       star_age_beg_of_step, dt_enrichment,
                                       e->time, ti_begin, with_cosmology,
                                       hydro_props);
-=======
-                feedback_prepare_feedback(sp, feedback_props, cosmo, us,
-                                          phys_const, star_age_beg_of_step,
-                                          dt_enrichment, e->time, ti_begin,
-                                          with_cosmology);
->>>>>>> 168065c7
               } else {
 
                 /* Reset the feedback fields of the star particle */
@@ -395,15 +388,10 @@
                 star_age_end_of_step - dt_enrichment;
 
             /* Compute the stellar evolution  */
-<<<<<<< HEAD
-            feedback_evolve_spart(sp, feedback_props, cosmo, us, phys_const,
-                                  star_age_beg_of_step, dt_enrichment, e->time,
-                                  ti_begin, with_cosmology, hydro_props);
-=======
             feedback_prepare_feedback(sp, feedback_props, cosmo, us, phys_const,
                                       star_age_beg_of_step, dt_enrichment,
-                                      e->time, ti_begin, with_cosmology);
->>>>>>> 168065c7
+                                      e->time, ti_begin, with_cosmology,
+                                      hydro_props);
           } else {
 
             /* Reset the feedback fields of the star particle */
