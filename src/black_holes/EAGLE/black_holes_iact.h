/*******************************************************************************
 * This file is part of SWIFT.
 * Copyright (c) 2018 Matthieu Schaller (matthieu.schaller@durham.ac.uk)
 *
 * This program is free software: you can redistribute it and/or modify
 * it under the terms of the GNU Lesser General Public License as published
 * by the Free Software Foundation, either version 3 of the License, or
 * (at your option) any later version.
 *
 * This program is distributed in the hope that it will be useful,
 * but WITHOUT ANY WARRANTY; without even the implied warranty of
 * MERCHANTABILITY or FITNESS FOR A PARTICULAR PURPOSE.  See the
 * GNU General Public License for more details.
 *
 * You should have received a copy of the GNU Lesser General Public License
 * along with this program.  If not, see <http://www.gnu.org/licenses/>.
 *
 ******************************************************************************/
#ifndef SWIFT_EAGLE_BH_IACT_H
#define SWIFT_EAGLE_BH_IACT_H

/* Local includes */
#include "black_holes_parameters.h"
#include "gravity.h"
#include "hydro.h"
#include "random.h"
#include "space.h"
#include "timestep_sync_part.h"
#include "tracers.h"

/**
 * @brief Density interaction between two particles (non-symmetric).
 *
 * @param r2 Comoving square distance between the two particles.
 * @param dx Comoving vector separating both particles (pi - pj).
 * @param hi Comoving smoothing-length of particle i.
 * @param hj Comoving smoothing-length of particle j.
 * @param bi First particle (black hole).
 * @param pj Second particle (gas, not updated).
 * @param xpj The extended data of the second particle (not updated).
 * @param with_cosmology Are we doing a cosmological run?
 * @param cosmo The cosmological model.
 * @param grav_props The properties of the gravity scheme (softening, G, ...).
 * @param bh_props The properties of the BH scheme
 * @param ti_current Current integer time value (for random numbers).
 * @param time Current physical time in the simulation.
 */
__attribute__((always_inline)) INLINE static void
runner_iact_nonsym_bh_gas_density(
    const float r2, const float *dx, const float hi, const float hj,
    struct bpart *bi, const struct part *pj, const struct xpart *xpj,
    const int with_cosmology, const struct cosmology *cosmo,
    const struct gravity_props *grav_props,
    const struct black_holes_props *bh_props, const integertime_t ti_current,
    const double time) {

  float wi, wi_dx;

  /* Get r and 1/r. */
  const float r_inv = 1.0f / sqrtf(r2);
  const float r = r2 * r_inv;

  /* Compute the kernel function */
  const float hi_inv = 1.0f / hi;
  const float ui = r * hi_inv;
  kernel_deval(ui, &wi, &wi_dx);

  /* Compute contribution to the number of neighbours */
  bi->density.wcount += wi;
  bi->density.wcount_dh -= (hydro_dimension * wi + ui * wi_dx);

  /* Contribution to the number of neighbours */
  bi->num_ngbs += 1;

  /* Neighbour gas mass */
  const float mj = hydro_get_mass(pj);

  /* Contribution to the BH gas density */
  bi->rho_gas += mj * wi;

  /* Contribution to the total neighbour mass */
  bi->ngb_mass += mj;

  /* Neighbour sounds speed */
  const float cj = hydro_get_comoving_soundspeed(pj);

  /* Contribution to the smoothed sound speed */
  bi->sound_speed_gas += mj * cj * wi;

  /* Contribution to the smoothed gas metallicity */
  bi->gas_metal_mass_fraction += mj * wi * 
      chemistry_get_metal_mass_fraction_for_black_holes(pj);

  /* Neighbour's (drifted) velocity in the frame of the black hole
   * (we don't include a Hubble term since we are interested in the
   * velocity contribution at the location of the black hole) */
  const float dv[3] = {pj->v[0] - bi->v[0], pj->v[1] - bi->v[1],
                       pj->v[2] - bi->v[2]};

  /* Contribution to the smoothed velocity (gas w.r.t. black hole) */
  bi->velocity_gas[0] += mj * dv[0] * wi;
  bi->velocity_gas[1] += mj * dv[1] * wi;
  bi->velocity_gas[2] += mj * dv[2] * wi;

  /* Contribution to the specific angular momentum of gas, which is later
   * converted to the circular velocity at the smoothing length */
  bi->spec_angular_momentum_gas[0] += mj * wi * (dx[1] * dv[2] - dx[2] * dv[1]);
  bi->spec_angular_momentum_gas[1] += mj * wi * (dx[2] * dv[0] - dx[0] * dv[2]);
  bi->spec_angular_momentum_gas[2] += mj * wi * (dx[0] * dv[1] - dx[1] * dv[0]);

  if (bh_props->multi_phase_bondi) {
    /* Contribution to BH accretion rate
     *
     * i) Calculate denominator in Bondi formula */
    const double gas_v_phys[3] = {dv[0] * cosmo->a_inv, dv[1] * cosmo->a_inv,
                                  dv[2] * cosmo->a_inv};
    const double gas_v_norm2 = gas_v_phys[0] * gas_v_phys[0] +
                               gas_v_phys[1] * gas_v_phys[1] +
                               gas_v_phys[2] * gas_v_phys[2];

    const double gas_c_phys = cj * cosmo->a_factor_sound_speed;
    const double gas_c_phys2 = gas_c_phys * gas_c_phys;
    const double denominator2 = gas_v_norm2 + gas_c_phys2;

#ifdef SWIFT_DEBUG_CHECKS
    /* Make sure that the denominator is strictly positive */
    if (denominator2 <= 0)
      error(
          "Invalid denominator for BH particle %lld and gas particle "
          "%lld in Bondi rate calculation.",
          bi->id, pj->id);
#endif
    const double denominator_inv = 1. / sqrt(denominator2);

    /* ii) Contribution of gas particle to the BH accretion rate
     *     (without constant pre-factor)
     *     N.B.: rhoj is the weighted contribution to BH gas density. */
    const float rhoj = mj * wi * cosmo->a3_inv;
    bi->accretion_rate +=
        rhoj * denominator_inv * denominator_inv * denominator_inv;

  } /* End of accretion contribution calculation */

#ifdef DEBUG_INTERACTIONS_BH
  /* Update ngb counters */
  if (si->num_ngb_density < MAX_NUM_OF_NEIGHBOURS_BH)
    bi->ids_ngbs_density[si->num_ngb_density] = pj->id;

  /* Update ngb counters */
  ++si->num_ngb_density;
#endif
}

/**
 * @brief Swallowing interaction between two particles (non-symmetric).
 *
 * Function used to flag the gas particles that will be swallowed
 * by the black hole particle.
 *
 * @param r2 Comoving square distance between the two particles.
 * @param dx Comoving vector separating both particles (pi - pj).
 * @param hi Comoving smoothing-length of particle i.
 * @param hj Comoving smoothing-length of particle j.
 * @param bi First particle (black hole).
 * @param pj Second particle (gas)
 * @param xpj The extended data of the second particle.
 * @param with_cosmology Are we doing a cosmological run?
 * @param cosmo The cosmological model.
 * @param grav_props The properties of the gravity scheme (softening, G, ...).
 * @param bh_props The properties of the BH scheme
 * @param ti_current Current integer time value (for random numbers).
 * @param time Current physical time in the simulation.
 */
__attribute__((always_inline)) INLINE static void
runner_iact_nonsym_bh_gas_swallow(const float r2, const float *dx,
                                  const float hi, const float hj,
                                  struct bpart *bi, struct part *pj,
                                  struct xpart *xpj, const int with_cosmology,
                                  const struct cosmology *cosmo,
                                  const struct gravity_props *grav_props,
                                  const struct black_holes_props *bh_props,
                                  const integertime_t ti_current,
                                  const double time) {

  float wi;

  /* Get r and 1/r. */
  const float r_inv = 1.0f / sqrtf(r2);
  const float r = r2 * r_inv;

  /* Compute the kernel function */
  const float hi_inv = 1.0f / hi;
  const float hi_inv_dim = pow_dimension(hi_inv);
  const float ui = r * hi_inv;
  kernel_eval(ui, &wi);

  /* Start by checking the repositioning criteria */

  /* (Square of) Max repositioning distance allowed based on the softening */
  const float max_dist_repos2 =
      kernel_gravity_softening_plummer_equivalent_inv *
      kernel_gravity_softening_plummer_equivalent_inv *
      bh_props->max_reposition_distance_ratio *
      bh_props->max_reposition_distance_ratio * grav_props->epsilon_baryon_cur *
      grav_props->epsilon_baryon_cur;

  /* Is this gas neighbour close enough that we can consider its potential
     for repositioning? */
  if (r2 < max_dist_repos2) {

    /* Flag to check whether neighbour is slow enough to be considered
     * as repositioning target. Always true if velocity cut is switched off. */
    int neighbour_is_slow_enough = 1;
    if (bh_props->with_reposition_velocity_threshold) {

      /* Compute relative peculiar velocity between the two BHs
       * Recall that in SWIFT v is (v_pec * a) */
      const float delta_v[3] = {bi->v[0] - pj->v[0], bi->v[1] - pj->v[1],
                                bi->v[2] - pj->v[2]};
      const float v2 = delta_v[0] * delta_v[0] + delta_v[1] * delta_v[1] +
                       delta_v[2] * delta_v[2];
      const float v2_pec = v2 * cosmo->a2_inv;

      /* Compute the maximum allowed velocity */
      float v2_max = bh_props->max_reposition_velocity_ratio *
                     bh_props->max_reposition_velocity_ratio *
                     bi->sound_speed_gas * bi->sound_speed_gas;

      /* If desired, limit the value of the threshold (v2_max) to be no
       * smaller than a user-defined value */
      if (bh_props->min_reposition_velocity_threshold > 0) {
        const float v2_min_thresh =
            bh_props->min_reposition_velocity_threshold *
            bh_props->min_reposition_velocity_threshold;
        v2_max = max(v2_max, v2_min_thresh);
      }

      /* Is the neighbour too fast to jump to? */
      if (v2_pec >= v2_max) neighbour_is_slow_enough = 0;
    }

    if (neighbour_is_slow_enough) {
      const float potential = pj->black_holes_data.potential;

      /* Is the potential lower? */
      if (potential < bi->reposition.min_potential) {

        /* Store this as our new best */
        bi->reposition.min_potential = potential;
        bi->reposition.delta_x[0] = -dx[0];
        bi->reposition.delta_x[1] = -dx[1];
        bi->reposition.delta_x[2] = -dx[2];
      }
    }
  }

  /* Check if the BH needs to be fed. If not, we're done here */
  const float bh_mass_deficit = bi->subgrid_mass - bi->mass_at_start_of_step;
  if (bh_mass_deficit <= 0) return;

  if (bh_props->use_nibbling) {

    /* If we do nibbling, things are quite straightforward. We transfer
     * the mass and all associated quantities right here. */

    const float bi_mass_orig = bi->mass;
    const float pj_mass_orig = hydro_get_mass(pj);

    /* Don't nibble from particles that are too small already */
    if (pj_mass_orig < bh_props->min_gas_mass_for_nibbling) return;

    /* Next line is equivalent to w_ij * m_j / Sum_j (w_ij * m_j) */
    const float particle_weight = hi_inv_dim * wi * pj_mass_orig / bi->rho_gas;
<<<<<<< HEAD
    const float nibble_mass = bh_mass_deficit * particle_weight;
=======
    float nibble_mass = bh_mass_deficit * particle_weight;
>>>>>>> 5e481e5b

    /* We radiated away some of the accreted mass, so need to take slightly
     * more from the gas than the BH gained */
    const float excess_fraction = 1.0 / (1.0 - bh_props->epsilon_r);

<<<<<<< HEAD
    /* Transfer (dynamical) mass from the gas particle to the BH */
    bi->mass += nibble_mass;
    hydro_set_mass(pj, pj_mass_orig - nibble_mass * excess_fraction);
=======
    /* Need to check whether nibbling would push gas mass below minimum 
     * allowed mass */
    float new_gas_mass = pj_mass_orig - nibble_mass * excess_fraction;
    if (new_gas_mass < bh_props->min_gas_mass_for_nibbling) {
      new_gas_mass = bh_props->min_gas_mass_for_nibbling;
      nibble_mass = (pj_mass_orig - bh_props->min_gas_mass_for_nibbling)
                    / excess_fraction;
    }

    /* Transfer (dynamical) mass from the gas particle to the BH */
    bi->mass += nibble_mass;
    hydro_set_mass(pj, new_gas_mass);
>>>>>>> 5e481e5b

    /* Add the angular momentum of the accreted gas to the BH total.
     * Note no change to gas here. The cosmological conversion factors for
     * velocity (a^-1) and distance (a) cancel out, so the angular momentum
     * is already in physical units. */
    const float dv[3] = {bi->v[0] - pj->v[0], bi->v[1] - pj->v[1],
                         bi->v[2] - pj->v[2]};
    bi->swallowed_angular_momentum[0] +=
        nibble_mass * (dx[1] * dv[2] - dx[2] * dv[1]);
    bi->swallowed_angular_momentum[1] +=
        nibble_mass * (dx[2] * dv[0] - dx[0] * dv[2]);
    bi->swallowed_angular_momentum[2] +=
        nibble_mass * (dx[0] * dv[1] - dx[1] * dv[0]);

    /* Update the BH momentum and velocity. Again, no change to gas here. */
    const float bi_mom[3] = {bi_mass_orig * bi->v[0] + nibble_mass * pj->v[0],
                             bi_mass_orig * bi->v[1] + nibble_mass * pj->v[1],
                             bi_mass_orig * bi->v[2] + nibble_mass * pj->v[2]};

    bi->v[0] = bi_mom[0] / bi->mass;
    bi->v[1] = bi_mom[1] / bi->mass;
    bi->v[2] = bi_mom[2] / bi->mass;
    bi->gpart->v_full[0] = bi->v[0];
    bi->gpart->v_full[1] = bi->v[1];
    bi->gpart->v_full[2] = bi->v[2];

    /* Update the BH and also gas metal masses */
    struct chemistry_bpart_data *bi_chem = &bi->chemistry_data;
    struct chemistry_part_data *pj_chem = &pj->chemistry_data;
    chemistry_transfer_part_to_bpart(
        bi_chem, pj_chem, nibble_mass * excess_fraction,
        nibble_mass * excess_fraction / pj_mass_orig);

  } else { /* ends nibbling section, below comes swallowing */

    /* Probability to swallow this particle
     * Recall that in SWIFT the SPH kernel is recovered by computing
     * kernel_eval() and muliplying by (1/h^d) */
    const float prob =
        (bi->subgrid_mass - bi->mass) * hi_inv_dim * wi / bi->rho_gas;

    /* Draw a random number (Note mixing both IDs) */
    const float rand = random_unit_interval(bi->id + pj->id, ti_current,
                                            random_number_BH_swallow);

    /* Are we lucky? */
    if (rand < prob) {

      /* This particle is swallowed by the BH with the largest ID of all the
       * candidates wanting to swallow it */
      if (pj->black_holes_data.swallow_id < bi->id) {

        message("BH %lld wants to swallow gas particle %lld", bi->id, pj->id);

        pj->black_holes_data.swallow_id = bi->id;

      } else {

        message(
            "BH %lld wants to swallow gas particle %lld BUT CANNOT (old "
            "swallow id=%lld)",
            bi->id, pj->id, pj->black_holes_data.swallow_id);
      }
    }
  } /* ends section for swallowing */
}

/**
 * @brief Swallowing interaction between two BH particles (non-symmetric).
 *
 * Function used to flag the BH particles that will be swallowed
 * by the black hole particle.
 *
 * @param r2 Comoving square distance between the two particles.
 * @param dx Comoving vector separating both particles (pi - pj).
 * @param hi Comoving smoothing-length of particle i.
 * @param hj Comoving smoothing-length of particle j.
 * @param bi First particle (black hole).
 * @param bj Second particle (black hole)
 * @param cosmo The cosmological model.
 * @param grav_props The properties of the gravity scheme (softening, G, ...).
 * @param bh_props The properties of the BH scheme
 * @param ti_current Current integer time value (for random numbers).
 */
__attribute__((always_inline)) INLINE static void
runner_iact_nonsym_bh_bh_swallow(const float r2, const float *dx,
                                 const float hi, const float hj,
                                 struct bpart *bi, struct bpart *bj,
                                 const struct cosmology *cosmo,
                                 const struct gravity_props *grav_props,
                                 const struct black_holes_props *bh_props,
                                 const integertime_t ti_current) {

  /* Compute relative peculiar velocity between the two BHs
   * Recall that in SWIFT v is (v_pec * a) */
  const float delta_v[3] = {bi->v[0] - bj->v[0], bi->v[1] - bj->v[1],
                            bi->v[2] - bj->v[2]};
  const float v2 = delta_v[0] * delta_v[0] + delta_v[1] * delta_v[1] +
                   delta_v[2] * delta_v[2];

  const float v2_pec = v2 * cosmo->a2_inv;

  /* (Square of) Max repositioning distance allowed based on the softening */
  const float max_dist_repos2 =
      kernel_gravity_softening_plummer_equivalent_inv *
      kernel_gravity_softening_plummer_equivalent_inv *
      bh_props->max_reposition_distance_ratio *
      bh_props->max_reposition_distance_ratio * grav_props->epsilon_baryon_cur *
      grav_props->epsilon_baryon_cur;

  /* Is this BH neighbour close enough that we can consider its potential
     for repositioning? */
  if (r2 < max_dist_repos2) {

    /* Flag to check whether neighbour is slow enough to be considered
     * as repositioning target. Always true if velocity cut switched off */
    int neighbour_is_slow_enough = 1;
    if (bh_props->with_reposition_velocity_threshold) {

      /* Compute the maximum allowed velocity */
      float v2_max = bh_props->max_reposition_velocity_ratio *
                     bh_props->max_reposition_velocity_ratio *
                     bi->sound_speed_gas * bi->sound_speed_gas;

      /* If desired, limit the value of the threshold (v2_max) to be no
       * smaller than a user-defined value */
      if (bh_props->min_reposition_velocity_threshold > 0) {
        const float v2_min_thresh =
            bh_props->min_reposition_velocity_threshold *
            bh_props->min_reposition_velocity_threshold;
        v2_max = max(v2_max, v2_min_thresh);
      }

      /* Is the neighbour too fast to jump to? */
      if (v2_pec >= v2_max) neighbour_is_slow_enough = 0;
    }

    if (neighbour_is_slow_enough) {
      const float potential = bj->reposition.potential;

      /* Is the potential lower? */
      if (potential < bi->reposition.min_potential) {

        /* Store this as our new best */
        bi->reposition.min_potential = potential;
        bi->reposition.delta_x[0] = -dx[0];
        bi->reposition.delta_x[1] = -dx[1];
        bi->reposition.delta_x[2] = -dx[2];
      }
    }
  }

  /* Find the most massive of the two BHs */
  float M = bi->subgrid_mass;
  float h = hi;
  if (bj->subgrid_mass > M) {
    M = bj->subgrid_mass;
    h = hj;
  }

  /* (Square of) max swallowing distance allowed based on the softening */
  const float max_dist_merge2 =
      kernel_gravity_softening_plummer_equivalent_inv *
      kernel_gravity_softening_plummer_equivalent_inv *
      bh_props->max_merging_distance_ratio *
      bh_props->max_merging_distance_ratio * grav_props->epsilon_baryon_cur *
      grav_props->epsilon_baryon_cur;

  const float G_Newton = grav_props->G_Newton;

  /* The BH with the smaller mass will be merged onto the one with the
   * larger mass.
   * To avoid rounding issues, we additionally check for IDs if the BHs
   * have the exact same mass. */
  if ((bj->subgrid_mass < bi->subgrid_mass) ||
      (bj->subgrid_mass == bi->subgrid_mass && bj->id < bi->id)) {

    /* Merge if gravitationally bound AND if within max distance
     * Note that we use the kernel support here as the size and not just the
     * smoothing length */

    /* Maximum velocity difference between BHs allowed to merge */
    float v2_threshold;

    if (bh_props->merger_threshold_type == 0) {

      /* 'Old-style' merger threshold using circular velocity at the
       * edge of the more massive BH's kernel */
      v2_threshold = G_Newton * M / (kernel_gamma * h);
    } else {

      /* Arguably better merger threshold using the escape velocity at
       * the distance of the lower-mass BH */
      const float r_12 = sqrt(r2);

      if ((bh_props->merger_threshold_type == 1) &&
          (r_12 < grav_props->epsilon_baryon_cur)) {

        /* If BHs are within softening range, take this into account */
        const float w_grav =
            kernel_grav_pot_eval(r_12 / grav_props->epsilon_baryon_cur);
        const float r_mod = w_grav / grav_props->epsilon_baryon_cur;
        v2_threshold = 2.f * G_Newton * M / (r_mod);

      } else {

        /* Standard formula if BH interactions are not softened */
        v2_threshold = 2.f * G_Newton * M / (r_12);
      }
    } /* Ends sections for different merger thresholds */

    if ((v2_pec < v2_threshold) && (r2 < max_dist_merge2)) {

      /* This particle is swallowed by the BH with the largest ID of all the
       * candidates wanting to swallow it */
      if ((bj->merger_data.swallow_mass < bi->subgrid_mass) ||
          (bj->merger_data.swallow_mass == bi->subgrid_mass &&
           bj->merger_data.swallow_id < bi->id)) {

        message("BH %lld wants to swallow BH particle %lld", bi->id, bj->id);

        bj->merger_data.swallow_id = bi->id;
        bj->merger_data.swallow_mass = bi->subgrid_mass;

      } else {

        message(
            "BH %lld wants to swallow gas particle %lld BUT CANNOT (old "
            "swallow id=%lld)",
            bi->id, bj->id, bj->merger_data.swallow_id);
      }
    }
  }
}

/**
 * @brief Feedback interaction between two particles (non-symmetric).
 *
 * @param r2 Comoving square distance between the two particles.
 * @param dx Comoving vector separating both particles (pi - pj).
 * @param hi Comoving smoothing-length of particle i.
 * @param hj Comoving smoothing-length of particle j.
 * @param bi First particle (black hole).
 * @param pj Second particle (gas)
 * @param xpj The extended data of the second particle.
 * @param with_cosmology Are we doing a cosmological run?
 * @param cosmo The cosmological model.
 * @param grav_props The properties of the gravity scheme (softening, G, ...).
 * @param bh_props The properties of the BH scheme
 * @param ti_current Current integer time value (for random numbers).
 * @param time current physical time in the simulation
 */
__attribute__((always_inline)) INLINE static void
runner_iact_nonsym_bh_gas_feedback(const float r2, const float *dx,
                                   const float hi, const float hj,
                                   const struct bpart *bi, struct part *pj,
                                   struct xpart *xpj, const int with_cosmology,
                                   const struct cosmology *cosmo,
                                   const struct gravity_props *grav_props,
                                   const struct black_holes_props *bh_props,
                                   const integertime_t ti_current,
                                   const double time) {

  /* Get the heating probability */
  const float prob = bi->to_distribute.AGN_heating_probability;

  /* Are we doing some feedback? */
  if (prob > 0.f) {

    /* Draw a random number (Note mixing both IDs) */
    const float rand = random_unit_interval(bi->id + pj->id, ti_current,
                                            random_number_BH_feedback);

    /* Are we lucky? */
    if (rand < prob) {

      /* Compute new energy per unit mass of this particle */
      const double u_init = hydro_get_physical_internal_energy(pj, xpj, cosmo);
      const float delta_u = bi->to_distribute.AGN_delta_u;
      const double u_new = u_init + delta_u;

      hydro_set_physical_internal_energy(pj, xpj, cosmo, u_new);
      hydro_set_drifted_physical_internal_energy(pj, cosmo, u_new);

      /* Impose maximal viscosity */
      hydro_diffusive_feedback_reset(pj);

      /* Store the feedback energy */
      const double delta_energy = delta_u * hydro_get_mass(pj);
      tracers_after_black_holes_feedback(xpj, with_cosmology, cosmo->a, time,
                                         delta_energy);

      /* message( */
      /*     "We did some AGN heating! id %llu BH id %llu probability " */
      /*     " %.5e  random_num %.5e du %.5e du/ini %.5e", */
      /*     pj->id, bi->id, prob, rand, delta_u, delta_u / u_init); */

      /* Synchronize the particle on the timeline */
      timestep_sync_part(pj);
    }
  }

#ifdef DEBUG_INTERACTIONS_BH
  /* Update ngb counters */
  if (si->num_ngb_force < MAX_NUM_OF_NEIGHBOURS_BH)
    bi->ids_ngbs_force[si->num_ngb_force] = pj->id;

  /* Update ngb counters */
  ++si->num_ngb_force;
#endif
}

#endif /* SWIFT_EAGLE_BH_IACT_H */<|MERGE_RESOLUTION|>--- conflicted
+++ resolved
@@ -271,21 +271,12 @@
 
     /* Next line is equivalent to w_ij * m_j / Sum_j (w_ij * m_j) */
     const float particle_weight = hi_inv_dim * wi * pj_mass_orig / bi->rho_gas;
-<<<<<<< HEAD
-    const float nibble_mass = bh_mass_deficit * particle_weight;
-=======
     float nibble_mass = bh_mass_deficit * particle_weight;
->>>>>>> 5e481e5b
 
     /* We radiated away some of the accreted mass, so need to take slightly
      * more from the gas than the BH gained */
     const float excess_fraction = 1.0 / (1.0 - bh_props->epsilon_r);
 
-<<<<<<< HEAD
-    /* Transfer (dynamical) mass from the gas particle to the BH */
-    bi->mass += nibble_mass;
-    hydro_set_mass(pj, pj_mass_orig - nibble_mass * excess_fraction);
-=======
     /* Need to check whether nibbling would push gas mass below minimum 
      * allowed mass */
     float new_gas_mass = pj_mass_orig - nibble_mass * excess_fraction;
@@ -298,7 +289,6 @@
     /* Transfer (dynamical) mass from the gas particle to the BH */
     bi->mass += nibble_mass;
     hydro_set_mass(pj, new_gas_mass);
->>>>>>> 5e481e5b
 
     /* Add the angular momentum of the accreted gas to the BH total.
      * Note no change to gas here. The cosmological conversion factors for
