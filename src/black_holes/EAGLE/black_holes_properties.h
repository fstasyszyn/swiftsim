--- conflicted
+++ resolved
@@ -115,20 +115,16 @@
 
   /* ---- Properties of the feedback model ------- */
 
-<<<<<<< HEAD
+  /*! AGN feedback model: random, isotropic or minimum distance */
+  enum AGN_feedback_models feedback_model;
+
+  /*! Is the AGN feedback model deterministic or stochastic? */
+  int AGN_deterministic;
+
   /*! Switch on density and metallicity dependent feedback scaling */
   int use_scaled_coupling_efficiency;
 
   /*! (Constant) feedback coupling efficiency of the black holes. */
-=======
-  /*! AGN feedback model: random, isotropic or minimum distance */
-  enum AGN_feedback_models feedback_model;
-
-  /*! Is the AGN feedback model deterministic or stochastic? */
-  int AGN_deterministic;
-
-  /*! Feedback coupling efficiency of the black holes. */
->>>>>>> 37240d69
   float epsilon_f;
 
   /*! Minimum value of coupling efficiency */
@@ -386,7 +382,6 @@
 
   /* Feedback parameters ---------------------------------- */
 
-<<<<<<< HEAD
   bp->use_scaled_coupling_efficiency =
       parser_get_param_int(params, "EAGLEAGN:use_scaled_coupling_efficiency");
   if (bp->use_scaled_coupling_efficiency) {
@@ -406,7 +401,7 @@
     bp->epsilon_f =
         parser_get_param_float(params, "EAGLEAGN:coupling_efficiency");
   }
-=======
+
   char temp[40];
   parser_get_param_string(params, "EAGLEAGN:AGN_feedback_model", temp);
   if (strcmp(temp, "Random") == 0)
@@ -426,10 +421,6 @@
   bp->AGN_deterministic =
       parser_get_param_int(params, "EAGLEAGN:AGN_use_deterministic_feedback");
 
-  bp->epsilon_f =
-      parser_get_param_float(params, "EAGLEAGN:coupling_efficiency");
->>>>>>> 37240d69
-
   const double T_K_to_int =
       1. / units_cgs_conversion_factor(us, UNIT_CONV_TEMPERATURE);
 
