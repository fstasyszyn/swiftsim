/*******************************************************************************
 * This file is part of SWIFT.
 * Copyright (c) 2012 Pedro Gonnet (pedro.gonnet@durham.ac.uk)
 *
 * This program is free software: you can redistribute it and/or modify
 * it under the terms of the GNU Lesser General Public License as published
 * by the Free Software Foundation, either version 3 of the License, or
 * (at your option) any later version.
 *
 * This program is distributed in the hope that it will be useful,
 * but WITHOUT ANY WARRANTY; without even the implied warranty of
 * MERCHANTABILITY or FITNESS FOR A PARTICULAR PURPOSE.  See the
 * GNU General Public License for more details.
 *
 * You should have received a copy of the GNU Lesser General Public License
 * along with this program.  If not, see <http://www.gnu.org/licenses/>.
 *
 ******************************************************************************/

/* Config parameters. */
#include "../config.h"

/* Some standard headers. */
#include <float.h>
#include <limits.h>
#include <stdlib.h>

/* MPI headers. */
#ifdef WITH_MPI
#include <mpi.h>
#endif

/* This object's header. */
#include "runner.h"

/* Local headers. */
#include "approx_math.h"
#include "atomic.h"
#include "const.h"
#include "debug.h"
#include "engine.h"
#include "error.h"
#include "gravity.h"
#include "hydro.h"
#include "minmax.h"
#include "scheduler.h"
#include "space.h"
#include "task.h"
#include "timers.h"

/* Orientation of the cell pairs */
const float runner_shift[13 * 3] = {
    5.773502691896258e-01, 5.773502691896258e-01,  5.773502691896258e-01,
    7.071067811865475e-01, 7.071067811865475e-01,  0.0,
    5.773502691896258e-01, 5.773502691896258e-01,  -5.773502691896258e-01,
    7.071067811865475e-01, 0.0,                    7.071067811865475e-01,
    1.0,                   0.0,                    0.0,
    7.071067811865475e-01, 0.0,                    -7.071067811865475e-01,
    5.773502691896258e-01, -5.773502691896258e-01, 5.773502691896258e-01,
    7.071067811865475e-01, -7.071067811865475e-01, 0.0,
    5.773502691896258e-01, -5.773502691896258e-01, -5.773502691896258e-01,
    0.0,                   7.071067811865475e-01,  7.071067811865475e-01,
    0.0,                   1.0,                    0.0,
    0.0,                   7.071067811865475e-01,  -7.071067811865475e-01,
    0.0,                   0.0,                    1.0, };

/* Does the axis need flipping ? */
const char runner_flip[27] = {1, 1, 1, 1, 1, 1, 1, 1, 1, 1, 1, 1, 1, 0,
                              0, 0, 0, 0, 0, 0, 0, 0, 0, 0, 0, 0, 0};
#define MY_CELL 428428428
#define DX     0.1
#define NX     1000
#define CELL_ID ( (int)(c->loc[0]/DX) * NX * NX + (int)(c->loc[1]/DX) * NX + (int)(c->loc[2]/DX))
#define OUT  if(CELL_ID == MY_CELL) {message(" cell= %d gcount=%d time=%f \n",CELL_ID, c->gcount, r->e->time);}
//#define OUT  message(" cell %d %d %f \n",CELL_ID, c->count, r->e->time);
//#define OUT  if(CELL_ID == MY_CELL) message("\n cell %f %f %f %d %d %f\n",c->loc[0],c->loc[1],c->loc[2], CELL_ID, c->count, r->e->time);


/* Import the density loop functions. */
#define FUNCTION density
#include "runner_doiact.h"

/* Import the force loop functions. */
#undef FUNCTION
#define FUNCTION force
#include "runner_doiact.h"

/* Import the gravity loop functions. */
#include "runner_doiact_grav.h"


/**
 * @brief Calculate gravity acceleration from external potential
 *
 * @param runner task
 * @param cell
 */
void runner_dograv_external(struct runner *r, struct cell *c) {

  struct gpart *g, *gparts = c->gparts;
  float rinv;
  float L[3], E;
  float dx, dy, dz;
  int i, k, gcount = c->gcount;
  const int ti_current = r->e->ti_current;

  //struct space *s = r->e->s;
  //double CentreOfPotential[3];
  TIMER_TIC;

  /* 	 /\* location of external gravity point mass - should pass in as paraneter *\/ */
  /* CentreOfPotential[0] = 0.5 * s->dim[0]; */
  /* CentreOfPotential[1] = 0.5 * s->dim[1]; */
  /* CentreOfPotential[2] = 0.5 * s->dim[2]; */

  /* Recurse? */
  if (c->split) {
    for (k = 0; k < 8; k++)
      if (c->progeny[k] != NULL) runner_dograv_external(r, c->progeny[k]);
    return;
  }

#ifdef TASK_VERBOSE
  OUT
#endif
  /* Loop over the parts in this cell. */
  for (i = 0; i < gcount; i++) {

    /* Get a direct pointer on the part. */
    g = &gparts[i];

    /* Is this part within the time step? */
    if (g->ti_end <= ti_current) {
      dx  = g->x[0]-External_Potential_X;
      dy  = g->x[1]-External_Potential_Y;
      dz  = g->x[2]-External_Potential_Z;

      rinv = 1 / sqrtf(dx*dx + dy*dy + dz*dz);

      /* check for energy and angular momentum conservation */
      E = 0.5 * ((g->v_full[0]*g->v_full[0]) + (g->v_full[1]*g->v_full[1]) + (g->v_full[2]*g->v_full[2])) - const_G *  External_Potential_Mass * rinv;
      L[0] = dy * g->v_full[2] - dz * g->v_full[1];
      L[1] = dz * g->v_full[0] - dx * g->v_full[2];
      L[2] = dx * g->v_full[1] - dy * g->v_full[0];
      if(g->id == 0) {
        float v2 = g->v_full[0]*g->v_full[0] + g->v_full[1]*g->v_full[1] + g->v_full[2]*g->v_full[2];
        float fg = const_G * External_Potential_Mass * rinv;
        //message("grav_external time= %f\t V_c^2= %f GM/r= %f E= %f L[2]= %f x= %f y= %f vx= %f vy= %f\n", r->e->time, v2, fg, E, L[2], g->x[0], g->x[1], g->v_full[0], g->v_full[1]);
        message("%f\t %f %f %f %f %f %f %f %f %f %f\n", r->e->time, g->tx, g->tv, v2, fg, E, L[2], g->x[0], g->x[1], g->v_full[0], g->v_full[1]);
        // message(" G=%e M=%e\n", const_G, External_Potential_Mass);
      }
      g->a_grav_external[0] = - const_G *  External_Potential_Mass * dx * rinv * rinv * rinv;
      g->a_grav_external[1] = - const_G *  External_Potential_Mass * dy * rinv * rinv * rinv;
      g->a_grav_external[2] = - const_G *  External_Potential_Mass * dz * rinv * rinv * rinv;

    }
  }
  TIMER_TOC(timer_dograv_external);
}


/**
 * @Brief Sort the entries in ascending order using QuickSort.
 *
 * @param sort The entries
 * @param N The number of entries.
 */

void runner_dosort_ascending(struct entry *sort, int N) {

  struct {
    short int lo, hi;
  } qstack[10];
  int qpos, i, j, lo, hi, imin;
  struct entry temp;
  float pivot;

  /* Sort parts in cell_i in decreasing order with quicksort */
  qstack[0].lo = 0;
  qstack[0].hi = N - 1;
  qpos = 0;
  while (qpos >= 0) {
    lo = qstack[qpos].lo;
    hi = qstack[qpos].hi;
    qpos -= 1;
    if (hi - lo < 15) {
      for (i = lo; i < hi; i++) {
        imin = i;
        for (j = i + 1; j <= hi; j++)
          if (sort[j].d < sort[imin].d) imin = j;
        if (imin != i) {
          temp = sort[imin];
          sort[imin] = sort[i];
          sort[i] = temp;
        }
      }
    } else {
      pivot = sort[(lo + hi) / 2].d;
      i = lo;
      j = hi;
      while (i <= j) {
        while (sort[i].d < pivot) i++;
        while (sort[j].d > pivot) j--;
        if (i <= j) {
          if (i < j) {
            temp = sort[i];
            sort[i] = sort[j];
            sort[j] = temp;
          }
          i += 1;
          j -= 1;
        }
      }
      if (j > (lo + hi) / 2) {
        if (lo < j) {
          qpos += 1;
          qstack[qpos].lo = lo;
          qstack[qpos].hi = j;
        }
        if (i < hi) {
          qpos += 1;
          qstack[qpos].lo = i;
          qstack[qpos].hi = hi;
        }
      } else {
        if (i < hi) {
          qpos += 1;
          qstack[qpos].lo = i;
          qstack[qpos].hi = hi;
        }
        if (lo < j) {
          qpos += 1;
          qstack[qpos].lo = lo;
          qstack[qpos].hi = j;
        }
      }
    }
  }
}

/**
 * @brief Sort the particles in the given cell along all cardinal directions.
 *
 * @param r The #runner.
 * @param c The #cell.
 * @param flags Cell flag.
 * @param clock Flag indicating whether to record the timing or not, needed
 *      for recursive calls.
 */

void runner_dosort(struct runner *r, struct cell *c, int flags, int clock) {

  struct entry *finger;
  struct entry *fingers[8];
  struct part *parts = c->parts;
  struct entry *sort;
  int j, k, count = c->count;
  int i, ind, off[8], inds[8], temp_i, missing;
  // float shift[3];
  float buff[8], px[3];

  TIMER_TIC

  /* Clean-up the flags, i.e. filter out what's already been sorted. */
  flags &= ~c->sorted;
  if (flags == 0) return;

  /* start by allocating the entry arrays. */
  if (c->sort == NULL || c->sortsize < count) {
    if (c->sort != NULL) free(c->sort);
    c->sortsize = count * 1.1;
    if ((c->sort = (struct entry *)malloc(sizeof(struct entry) *
                                          (c->sortsize + 1) * 13)) == NULL)
      error("Failed to allocate sort memory.");
  }
  sort = c->sort;

  /* Does this cell have any progeny? */
  if (c->split) {

    /* Fill in the gaps within the progeny. */
    for (k = 0; k < 8; k++) {
      if (c->progeny[k] == NULL) continue;
      missing = flags & ~c->progeny[k]->sorted;
      if (missing) runner_dosort(r, c->progeny[k], missing, 0);
    }

    /* Loop over the 13 different sort arrays. */
    for (j = 0; j < 13; j++) {

      /* Has this sort array been flagged? */
      if (!(flags & (1 << j))) continue;

      /* Init the particle index offsets. */
      for (off[0] = 0, k = 1; k < 8; k++)
        if (c->progeny[k - 1] != NULL)
          off[k] = off[k - 1] + c->progeny[k - 1]->count;
        else
          off[k] = off[k - 1];

      /* Init the entries and indices. */
      for (k = 0; k < 8; k++) {
        inds[k] = k;
        if (c->progeny[k] != NULL && c->progeny[k]->count > 0) {
          fingers[k] = &c->progeny[k]->sort[j * (c->progeny[k]->count + 1)];
          buff[k] = fingers[k]->d;
          off[k] = off[k];
        } else
          buff[k] = FLT_MAX;
      }

      /* Sort the buffer. */
      for (i = 0; i < 7; i++)
        for (k = i + 1; k < 8; k++)
          if (buff[inds[k]] < buff[inds[i]]) {
            temp_i = inds[i];
            inds[i] = inds[k];
            inds[k] = temp_i;
          }

      /* For each entry in the new sort list. */
      finger = &sort[j * (count + 1)];
      for (ind = 0; ind < count; ind++) {

        /* Copy the minimum into the new sort array. */
        finger[ind].d = buff[inds[0]];
        finger[ind].i = fingers[inds[0]]->i + off[inds[0]];

        /* Update the buffer. */
        fingers[inds[0]] += 1;
        buff[inds[0]] = fingers[inds[0]]->d;

        /* Find the smallest entry. */
        for (k = 1; k < 8 && buff[inds[k]] < buff[inds[k - 1]]; k++) {
          temp_i = inds[k - 1];
          inds[k - 1] = inds[k];
          inds[k] = temp_i;
        }

      } /* Merge. */

      /* Add a sentinel. */
      sort[j * (count + 1) + count].d = FLT_MAX;
      sort[j * (count + 1) + count].i = 0;

      /* Mark as sorted. */
      c->sorted |= (1 << j);

    } /* loop over sort arrays. */

  } /* progeny? */

  /* Otherwise, just sort. */
  else {

    /* Fill the sort array. */
    for (k = 0; k < count; k++) {
      px[0] = parts[k].x[0];
      px[1] = parts[k].x[1];
      px[2] = parts[k].x[2];
      for (j = 0; j < 13; j++)
        if (flags & (1 << j)) {
          sort[j * (count + 1) + k].i = k;
          sort[j * (count + 1) + k].d = px[0] * runner_shift[3 * j + 0] +
                                        px[1] * runner_shift[3 * j + 1] +
                                        px[2] * runner_shift[3 * j + 2];
        }
    }

    /* Add the sentinel and sort. */
    for (j = 0; j < 13; j++)
      if (flags & (1 << j)) {
        sort[j * (count + 1) + count].d = FLT_MAX;
        sort[j * (count + 1) + count].i = 0;
        runner_dosort_ascending(&sort[j * (count + 1)], count);
        c->sorted |= (1 << j);
      }
  }

  /* Verify the sorting. */
  /* for ( j = 0 ; j < 13 ; j++ ) {
      if ( !( flags & (1 << j) ) )
          continue;
      finger = &sort[ j*(count + 1) ];
      for ( k = 1 ; k < count ; k++ ) {
          if ( finger[k].d < finger[k-1].d )
              error( "Sorting failed, ascending array." );
          if ( finger[k].i >= count )
              error( "Sorting failed, indices borked." );
          }
      } */

  if (clock) TIMER_TOC(timer_dosort);
}

void runner_dogsort(struct runner *r, struct cell *c, int flags, int clock) {

  struct entry *finger;
  struct entry *fingers[8];
  struct gpart *gparts = c->gparts;
  struct entry *gsort;
  int j, k, count = c->gcount;
  int i, ind, off[8], inds[8], temp_i, missing;
  // float shift[3];
  float buff[8], px[3];

  TIMER_TIC

  /* Clean-up the flags, i.e. filter out what's already been sorted. */
  flags &= ~c->gsorted;
  if (flags == 0) return;

  /* start by allocating the entry arrays. */
  if (c->gsort == NULL || c->gsortsize < count) {
    if (c->gsort != NULL) free(c->gsort);
    c->gsortsize = count * 1.1;
    if ((c->gsort = (struct entry *)malloc(sizeof(struct entry) *
                                           (c->gsortsize + 1) * 13)) == NULL)
      error("Failed to allocate sort memory.");
  }
  gsort = c->gsort;

  /* Does this cell have any progeny? */
  if (c->split) {

    /* Fill in the gaps within the progeny. */
    for (k = 0; k < 8; k++) {
      if (c->progeny[k] == NULL) continue;
      missing = flags & ~c->progeny[k]->gsorted;
      if (missing) runner_dogsort(r, c->progeny[k], missing, 0);
    }

    /* Loop over the 13 different sort arrays. */
    for (j = 0; j < 13; j++) {

      /* Has this sort array been flagged? */
      if (!(flags & (1 << j))) continue;

      /* Init the particle index offsets. */
      for (off[0] = 0, k = 1; k < 8; k++)
        if (c->progeny[k - 1] != NULL)
          off[k] = off[k - 1] + c->progeny[k - 1]->gcount;
        else
          off[k] = off[k - 1];

      /* Init the entries and indices. */
      for (k = 0; k < 8; k++) {
        inds[k] = k;
        if (c->progeny[k] != NULL && c->progeny[k]->gcount > 0) {
          fingers[k] = &c->progeny[k]->gsort[j * (c->progeny[k]->gcount + 1)];
          buff[k] = fingers[k]->d;
          off[k] = off[k];
        } else
          buff[k] = FLT_MAX;
      }

      /* Sort the buffer. */
      for (i = 0; i < 7; i++)
        for (k = i + 1; k < 8; k++)
          if (buff[inds[k]] < buff[inds[i]]) {
            temp_i = inds[i];
            inds[i] = inds[k];
            inds[k] = temp_i;
          }

      /* For each entry in the new sort list. */
      finger = &gsort[j * (count + 1)];
      for (ind = 0; ind < count; ind++) {

        /* Copy the minimum into the new sort array. */
        finger[ind].d = buff[inds[0]];
        finger[ind].i = fingers[inds[0]]->i + off[inds[0]];

        /* Update the buffer. */
        fingers[inds[0]] += 1;
        buff[inds[0]] = fingers[inds[0]]->d;

        /* Find the smallest entry. */
        for (k = 1; k < 8 && buff[inds[k]] < buff[inds[k - 1]]; k++) {
          temp_i = inds[k - 1];
          inds[k - 1] = inds[k];
          inds[k] = temp_i;
        }

      } /* Merge. */

      /* Add a sentinel. */
      gsort[j * (count + 1) + count].d = FLT_MAX;
      gsort[j * (count + 1) + count].i = 0;

      /* Mark as sorted. */
      c->gsorted |= (1 << j);

    } /* loop over sort arrays. */

  } /* progeny? */

  /* Otherwise, just sort. */
  else {

    /* Fill the sort array. */
    for (k = 0; k < count; k++) {
      px[0] = gparts[k].x[0];
      px[1] = gparts[k].x[1];
      px[2] = gparts[k].x[2];
      for (j = 0; j < 13; j++)
        if (flags & (1 << j)) {
          gsort[j * (count + 1) + k].i = k;
          gsort[j * (count + 1) + k].d = px[0] * runner_shift[3 * j + 0] +
                                         px[1] * runner_shift[3 * j + 1] +
                                         px[2] * runner_shift[3 * j + 2];
        }
    }

    /* Add the sentinel and sort. */
    for (j = 0; j < 13; j++)
      if (flags & (1 << j)) {
        gsort[j * (count + 1) + count].d = FLT_MAX;
        gsort[j * (count + 1) + count].i = 0;
        runner_dosort_ascending(&gsort[j * (count + 1)], count);
        c->gsorted |= (1 << j);
      }
  }

  /* Verify the sorting. */
  /* for ( j = 0 ; j < 13 ; j++ ) {
      if ( !( flags & (1 << j) ) )
          continue;
      finger = &c->gsort[ j*(count + 1) ];
      for ( k = 1 ; k < count ; k++ ) {
          if ( finger[k].d < finger[k-1].d )
              error( "Sorting failed, ascending array." );
          if ( finger[k].i < 0 || finger[k].i >= count )
              error( "Sorting failed, indices borked." );
          }
      } */

  if (clock) TIMER_TOC(timer_dosort);
}

/**
 * @brief Initialize the particles before the density calculation
 *
 * @param r The runner thread.
 * @param c The cell.
 * @param timer 1 if the time is to be recorded.
 */

void runner_doinit(struct runner *r, struct cell *c, int timer) {

  struct part *p, *parts = c->parts;
  const int count = c->count;
  const int ti_current = r->e->ti_current;

  TIMER_TIC;

  /* Recurse? */
  if (c->split) {
    for (int k = 0; k < 8; k++)
      if (c->progeny[k] != NULL) runner_doinit(r, c->progeny[k], 0);
    return;
  } else {

    /* Loop over the parts in this cell. */
    for (int i = 0; i < count; i++) {

      /* Get a direct pointer on the part. */
      p = &parts[i];

      if (p->ti_end <= ti_current) {

        /* Get ready for a density calculation */
        hydro_init_part(p);
      }
    }
  }

  if (timer) TIMER_TOC(timer_init);
}

/**
 * @brief Intermediate task between density and force
 *
 * @param r The runner thread.
 * @param c The cell.
 */

void runner_doghost(struct runner *r, struct cell *c) {

  struct part *p, *parts = c->parts;
  struct xpart *xp, *xparts = c->xparts;
  struct cell *finger;
  int redo, count = c->count;
  int *pid;
  float h_corr;
  const int ti_current = r->e->ti_current;
  const double timeBase = r->e->timeBase;

  TIMER_TIC;

  /* Recurse? */
  if (c->split) {
    for (int k = 0; k < 8; k++)
      if (c->progeny[k] != NULL) runner_doghost(r, c->progeny[k]);
    return;
  }

  /* Init the IDs that have to be updated. */
  if ((pid = (int *)alloca(sizeof(int) * count)) == NULL)
    error("Call to alloca failed.");
  for (int k = 0; k < count; k++) pid[k] = k;

  /* While there are particles that need to be updated... */
  for (int num_reruns = 0; count > 0 && num_reruns < const_smoothing_max_iter;
       num_reruns++) {

    /* Reset the redo-count. */
    redo = 0;

    /* Loop over the parts in this cell. */
    for (int i = 0; i < count; i++) {

      /* Get a direct pointer on the part. */
      p = &parts[pid[i]];
      xp = &xparts[pid[i]];

      /* Is this part within the timestep? */
      if (p->ti_end <= ti_current) {

        /* Finish the density calculation */
        hydro_end_density(p, ti_current);

        /* If no derivative, double the smoothing length. */
        if (p->density.wcount_dh == 0.0f) h_corr = p->h;

        /* Otherwise, compute the smoothing length update (Newton step). */
        else {
          h_corr = (kernel_nwneigh - p->density.wcount) / p->density.wcount_dh;

          /* Truncate to the range [ -p->h/2 , p->h ]. */
          h_corr = fminf(h_corr, p->h);
          h_corr = fmaxf(h_corr, -p->h * 0.5f);
        }

        /* Did we get the right number density? */
        if (p->density.wcount > kernel_nwneigh + const_delta_nwneigh ||
            p->density.wcount < kernel_nwneigh - const_delta_nwneigh) {

          /* Ok, correct then */
          p->h += h_corr;

          /* Flag for another round of fun */
          pid[redo] = pid[i];
          redo += 1;

          /* Re-initialise everything */
          hydro_init_part(p);

          /* Off we go ! */
          continue;
        }

        /* We now have a particle whose smoothing length has converged */

        /* As of here, particle force variables will be set. */

        /* Compute variables required for the force loop */
        hydro_prepare_force(p, xp, ti_current, timeBase);

        /* The particle force values are now set.  Do _NOT_
           try to read any particle density variables! */

        /* Prepare the particle for the force loop over neighbours */
        hydro_reset_acceleration(p);
      }
    }

    /* We now need to treat the particles whose smoothing length had not
     * converged again */

    /* Re-set the counter for the next loop (potentially). */
    count = redo;
    if (count > 0) {

      /* Climb up the cell hierarchy. */
      for (finger = c; finger != NULL; finger = finger->parent) {

        /* Run through this cell's density interactions. */
        for (struct link *l = finger->density; l != NULL; l = l->next) {

          /* Self-interaction? */
          if (l->t->type == task_type_self)
            runner_doself_subset_density(r, finger, parts, pid, count);

          /* Otherwise, pair interaction? */
          else if (l->t->type == task_type_pair) {

            /* Left or right? */
            if (l->t->ci == finger)
              runner_dopair_subset_density(r, finger, parts, pid, count,
                                           l->t->cj);
            else
              runner_dopair_subset_density(r, finger, parts, pid, count,
                                           l->t->ci);

          }

          /* Otherwise, sub interaction? */
          else if (l->t->type == task_type_sub) {

            /* Left or right? */
            if (l->t->ci == finger)
              runner_dosub_subset_density(r, finger, parts, pid, count,
                                          l->t->cj, -1, 1);
            else
              runner_dosub_subset_density(r, finger, parts, pid, count,
                                          l->t->ci, -1, 1);
          }
        }
      }
    }
  }

  if (count)
    message("Smoothing length failed to converge on %i particles.", count);

  TIMER_TOC(timer_doghost);
}

/**
 * @brief Drift particles forward in time
 *
 * @param r The runner thread.
 * @param c The cell.
 * @param timer Are we timing this ?
 */
void runner_dodrift(struct runner *r, struct cell *c, int timer) {

  const int nr_parts = c->count;
  const int nr_gparts = c->gcount;
  const double timeBase = r->e->timeBase;
  const double dt = (r->e->ti_current - r->e->ti_old) * timeBase;
  const float ti_old = r->e->ti_old;
  const float ti_current = r->e->ti_current;
  struct part *restrict p, *restrict parts = c->parts;
  struct xpart *restrict xp, *restrict xparts = c->xparts;
<<<<<<< HEAD
  struct gpart *restrict g,
  *restrict gparts = c->gparts;
  float dx_max = 0.f, h_max = 0.f;
=======
  float dx_max = 0.f, dx2_max = 0.f, h_max = 0.f;
>>>>>>> 137cd5fc
  float w;

  TIMER_TIC
#ifdef TASK_VERBOSE
    OUT
#endif

  /* No children? */
  if (!c->split) {

    /* Loop over all the particles in the cell */
    for (int k = 0; k < nr_parts; k++) {

      /* Get a handle on the part. */
      p = &parts[k];
      xp = &xparts[k];

      /* Useful quantity */
      const float h_inv = 1.0f / p->h;

      /* Drift... */
      p->x[0] += xp->v_full[0] * dt;
      p->x[1] += xp->v_full[1] * dt;
      p->x[2] += xp->v_full[2] * dt;

      /* Predict velocities (for hydro terms) */
      p->v[0] += p->a_hydro[0] * dt;
      p->v[1] += p->a_hydro[1] * dt;
      p->v[2] += p->a_hydro[2] * dt;

      /* Predict smoothing length */
      w = p->h_dt * h_inv * dt;
      if (fabsf(w) < 0.2f)
        p->h *= approx_expf(w); /* 4th order expansion of exp(w) */
      else
        p->h *= expf(w);

      /* Predict density */
      w = -3.0f * p->h_dt * h_inv * dt;
      if (fabsf(w) < 0.2f)
        p->rho *= approx_expf(w); /* 4th order expansion of exp(w) */
      else
        p->rho *= expf(w);

      /* Predict the values of the extra fields */
      hydro_predict_extra(p, xp, ti_old, ti_current, timeBase);

      /* Compute (square of) motion since last cell construction */
      const float dx2 = (p->x[0] - xp->x_old[0]) * (p->x[0] - xp->x_old[0]) +
                        (p->x[1] - xp->x_old[1]) * (p->x[1] - xp->x_old[1]) +
                        (p->x[2] - xp->x_old[2]) * (p->x[2] - xp->x_old[2]);
      dx2_max = fmaxf(dx2_max, dx2);

      /* Maximal smoothing length */
      h_max = fmaxf(p->h, h_max);
    }

<<<<<<< HEAD
    /* Loop over all gparts in the cell */
    for (int k = 0; k < nr_gparts; k++) {
      g = &gparts[k];
      if (g->id == 0)
        message(" dt= %f tx= %f tv=%f \n",dt, g->tx, g->tv);
      g->x[0] += g->v_full[0] * dt;
      g->x[1] += g->v_full[1] * dt;
      g->x[2] += g->v_full[2] * dt;
      g->tx   += dt;
    }
=======
    /* Now, get the maximal particle motion from its square */
    dx_max = sqrtf(dx2_max);
>>>>>>> 137cd5fc
  }

  /* Otherwise, aggregate data from children. */
  else {

    /* Loop over the progeny. */
    for (int k = 0; k < 8; k++)
      if (c->progeny[k] != NULL) {
        struct cell *cp = c->progeny[k];
        runner_dodrift(r, cp, 0);

        dx_max = fmaxf(dx_max, cp->dx_max);
        h_max = fmaxf(h_max, cp->h_max);
      }
  }

  /* Store the values */
  c->h_max = h_max;
  c->dx_max = dx_max;

  if (timer) TIMER_TOC(timer_drift);
}

/**
 * @brief Combined second and first kick for fixed dt.
 *
 * @param r The runner thread.
 * @param c The cell.
 * @param timer The timer
 */

void runner_dokick(struct runner *r, struct cell *c, int timer) {

  const float global_dt_min = r->e->dt_min;
  const float global_dt_max = r->e->dt_max;
  const int ti_current = r->e->ti_current;
  const double timeBase = r->e->timeBase;
  const double timeBase_inv = 1.0 / r->e->timeBase;
  const int count = c->count;
  const int gcount = c->gcount;
  const int is_fixdt =
      (r->e->policy & engine_policy_fixdt) == engine_policy_fixdt;

  int new_dti;
  int dti_timeline;

  int updated = 0;
  int ti_end_min = max_nr_timesteps, ti_end_max = 0;
  double e_kin = 0.0, e_int = 0.0, e_pot = 0.0, mass = 0.0;
  float mom[3] = {0.0f, 0.0f, 0.0f};
  float ang[3] = {0.0f, 0.0f, 0.0f};
  float x[3], v_full[3];
  struct part *restrict p, *restrict parts = c->parts;
  struct xpart *restrict xp, *restrict xparts = c->xparts;
  struct gpart *restrict g, *restrict gparts = c->gparts;

  TIMER_TIC

#ifdef TASK_VERBOSE
  OUT
#endif

  /* No children? */
  if (!c->split) {

    /* Loop over the particles and kick the active ones. */
    for (int k = 0; k < count; k++) {

      /* Get a handle on the part. */
      p = &parts[k];
      xp = &xparts[k];

      const float m = p->mass;
      x[0] = p->x[0];
      x[1] = p->x[1];
      x[2] = p->x[2];

      /* If particle needs to be kicked */
      if (is_fixdt || p->ti_end <= ti_current) {

        /* First, finish the force loop */
        p->h_dt *= p->h * 0.333333333f;

        /* And do the same of the extra variable */
        hydro_end_force(p);

        /* Now we are ready to compute the next time-step size */

        if (is_fixdt) {

          /* Now we have a time step, proceed with the kick */
          new_dti = global_dt_max * timeBase_inv;

        } else {

          /* Compute the next timestep */
          const float new_dt_hydro = hydro_compute_timestep(p, xp);
          const float new_dt_grav = gravity_compute_timestep(p, xp);

          float new_dt = fminf(new_dt_hydro, new_dt_grav);

          /* Limit change in h */
          const float dt_h_change =
              (p->h_dt != 0.0f) ? fabsf(const_ln_max_h_change * p->h / p->h_dt)
                                : FLT_MAX;

          new_dt = fminf(new_dt, dt_h_change);

          /* Limit timestep within the allowed range */
          new_dt = fminf(new_dt, global_dt_max);
          new_dt = fmaxf(new_dt, global_dt_min);

          /* Convert to integer time */
          new_dti = new_dt * timeBase_inv;

          /* Recover the current timestep */
          const int current_dti = p->ti_end - p->ti_begin;

          /* Limit timestep increase */
          if (current_dti > 0) new_dti = min(new_dti, 2 * current_dti);

          /* Put this timestep on the time line */
          dti_timeline = max_nr_timesteps;
          while (new_dti < dti_timeline) dti_timeline /= 2;

          /* Now we have a time step, proceed with the kick */
          new_dti = dti_timeline;
        }

        /* Compute the time step for this kick */
        const int ti_start = (p->ti_begin + p->ti_end) / 2;
        const int ti_end = p->ti_end + new_dti / 2;
        const float dt = (ti_end - ti_start) * timeBase;
        const float half_dt = (ti_end - p->ti_end) * timeBase;

        /* Move particle forward in time */
        p->ti_begin = p->ti_end;
        p->ti_end = p->ti_begin + new_dti;

        /* Kick particles in momentum space */
        xp->v_full[0] += p->a_hydro[0] * dt;
        xp->v_full[1] += p->a_hydro[1] * dt;
        xp->v_full[2] += p->a_hydro[2] * dt;

        p->v[0] = xp->v_full[0] - half_dt * p->a_hydro[0];
        p->v[1] = xp->v_full[1] - half_dt * p->a_hydro[1];
        p->v[2] = xp->v_full[2] - half_dt * p->a_hydro[2];

        /* Extra kick work */
        hydro_kick_extra(p, xp, dt, half_dt);

        /* Number of updated particles */
        updated++;
      }

      /* Now collect quantities for statistics */

      v_full[0] = xp->v_full[0];
      v_full[1] = xp->v_full[1];
      v_full[2] = xp->v_full[2];

      /* Collect mass */
      mass += m;

      /* Collect momentum */
      mom[0] += m * v_full[0];
      mom[1] += m * v_full[1];
      mom[2] += m * v_full[2];

      /* Collect angular momentum */
      ang[0] += m * (x[1] * v_full[2] - x[2] * v_full[1]);
      ang[1] += m * (x[2] * v_full[0] - x[0] * v_full[2]);
      ang[2] += m * (x[0] * v_full[1] - x[1] * v_full[0]);

      /* Collect total energy. */
      e_kin += 0.5 * m * (v_full[0] * v_full[0] + v_full[1] * v_full[1] +
                          v_full[2] * v_full[2]);
      e_pot += 0.f; /* No gravitational potential thus far */
      e_int += hydro_get_internal_energy(p);

      /* Minimal time for next end of time-step */
      ti_end_min = min(p->ti_end, ti_end_min);
      ti_end_max = max(p->ti_end, ti_end_max);
    }
    /* For the moment we loop of gpart particles comppletely independently - this should be changed */

    for(int k = 0; k < gcount; k++) {
      g = &gparts[k];

      x[0] = g->x[0];
      x[1] = g->x[1];
      x[2] = g->x[2];

      /* If particle needs to be kicked */
      if (is_fixdt || g->ti_end <= ti_current) {

        if (is_fixdt) {

          /* Now we have a time step, proceed with the kick */
          new_dti = global_dt_max * timeBase_inv;

        }
        else {
          /* need to calculate gravity step - todo */
          new_dti = -1;
          error(" gravity time step not implemented yet ");
        }

        /* Compute the time step for this kick */
        const int ti_start = (g->ti_begin + g->ti_end) / 2;
        const int ti_end = g->ti_end + new_dti / 2;
        const float dt = (ti_end - ti_start) * timeBase;

        /* Move particle forward in time */
        g->ti_begin = g->ti_end;
        g->ti_end   = g->ti_begin + new_dti;

        if(g->id == 0)
          message(" dt= %f tx= %f tv=%f \n",dt, g->tx, g->tv);

        /* Kick particles in momentum space */
        g->v_full[0] += g->a_grav_external[0] * dt;
        g->v_full[1] += g->a_grav_external[1] * dt;
        g->v_full[2] += g->a_grav_external[2] * dt;
        g->tv        += dt;

        /* Minimal time for next end of time-step */
        ti_end_min = min(g->ti_end, ti_end_min);
        ti_end_max = max(g->ti_end, ti_end_max);

        /* Number of updated particles */
        updated++;

      }
    }
  }

  /* Otherwise, aggregate data from children. */
  else {

    /* Loop over the progeny. */
    for (int k = 0; k < 8; k++)
      if (c->progeny[k] != NULL) {
        struct cell *cp = c->progeny[k];

        /* Recurse */
        runner_dokick(r, cp, 0);

        /* And aggregate */
        updated += cp->updated;
        e_kin += cp->e_kin;
        e_int += cp->e_int;
        e_pot += cp->e_pot;
        mass += cp->mass;
        mom[0] += cp->mom[0];
        mom[1] += cp->mom[1];
        mom[2] += cp->mom[2];
        ang[0] += cp->ang[0];
        ang[1] += cp->ang[1];
        ang[2] += cp->ang[2];
        ti_end_min = min(cp->ti_end_min, ti_end_min);
        ti_end_max = max(cp->ti_end_max, ti_end_max);
      }
  }

  /* Store the values. */
  c->updated = updated;
  c->e_kin = e_kin;
  c->e_int = e_int;
  c->e_pot = e_pot;
  c->mass = mass;
  c->mom[0] = mom[0];
  c->mom[1] = mom[1];
  c->mom[2] = mom[2];
  c->ang[0] = ang[0];
  c->ang[1] = ang[1];
  c->ang[2] = ang[2];
  c->ti_end_min = ti_end_min;
  c->ti_end_max = ti_end_max;

  if (timer) TIMER_TOC(timer_kick);
}

/**
 * @brief The #runner main thread routine.
 *
 * @param data A pointer to this thread's data.
 */

void *runner_main(void *data) {

  struct runner *r = (struct runner *)data;
  struct engine *e = r->e;
  struct scheduler *sched = &e->sched;
  struct task *t = NULL;
  struct cell *ci, *cj;
  struct part *parts;
  int k, nr_parts;

  /* Main loop. */
  while (1) {

    /* Wait at the barrier. */
    engine_barrier(e, r->id);

    /* Re-set the pointer to the previous task, as there is none. */
    struct task *prev = NULL;

    /* Loop while there are tasks... */
    while (1) {

      /* If there's no old task, try to get a new one. */
      if (t == NULL) {

        /* Get the task. */
        TIMER_TIC
        t = scheduler_gettask(sched, r->qid, prev);
        TIMER_TOC(timer_gettask);

        /* Did I get anything? */
        if (t == NULL) break;
      }

      /* Get the cells. */
      ci = t->ci;
      cj = t->cj;
      t->rid = r->cpuid;

      /* Different types of tasks... */
      switch (t->type) {
        case task_type_self:
          if (t->subtype == task_subtype_density)
            runner_doself1_density(r, ci);
          else if (t->subtype == task_subtype_force)
            runner_doself2_force(r, ci);
          else
            error("Unknown task subtype.");
          break;
        case task_type_pair:
          if (t->subtype == task_subtype_density)
            runner_dopair1_density(r, ci, cj);
          else if (t->subtype == task_subtype_force)
            runner_dopair2_force(r, ci, cj);
          else
            error("Unknown task subtype.");
          break;
        case task_type_sort:
          runner_dosort(r, ci, t->flags, 1);
          break;
        case task_type_sub:
          if (t->subtype == task_subtype_density)
            runner_dosub1_density(r, ci, cj, t->flags, 1);
          else if (t->subtype == task_subtype_force)
            runner_dosub2_force(r, ci, cj, t->flags, 1);
          else if (t->subtype == task_subtype_grav)
            runner_dosub_grav(r, ci, cj, 1);
          else
            error("Unknown task subtype.");
          break;
        case task_type_init:
          runner_doinit(r, ci, 1);
          break;
        case task_type_ghost:
          runner_doghost(r, ci);
          break;
        case task_type_drift:
          runner_dodrift(r, ci, 1);
          break;
        case task_type_kick:
          runner_dokick(r, ci, 1);
          break;
        case task_type_send:
          break;
        case task_type_recv:
          parts = ci->parts;
          nr_parts = ci->count;
          ci->ti_end_min = ci->ti_end_max = max_nr_timesteps;
          for (k = 0; k < nr_parts; k++) parts[k].ti_end = max_nr_timesteps;
          break;
        case task_type_grav_pp:
          if (t->cj == NULL)
            runner_doself_grav(r, t->ci);
          else
            runner_dopair_grav(r, t->ci, t->cj);
          break;
        case task_type_grav_mm:
          runner_dograv_mm(r, t->ci, t->cj);
          break;
        case task_type_grav_up:
          runner_dograv_up(r, t->ci);
          break;
        case task_type_grav_down:
          runner_dograv_down(r, t->ci);
          break;
		  case task_type_grav_external:
			 runner_dograv_external(r, t->ci);
			 break;
        case task_type_psort:
          space_do_parts_sort();
          break;
        case task_type_split_cell:
          space_do_split(e->s, t->ci);
          break;
        case task_type_rewait:
          scheduler_do_rewait((struct task *)t->ci, (struct task *)t->cj,
                              t->flags, t->rank);
          break;
        default:
          error("Unknown task type.");
      }

      /* We're done with this task, see if we get a next one. */
      prev = t;
      t = scheduler_done(sched, t);

    } /* main loop. */
  }

  /* Be kind, rewind. */
  return NULL;
}<|MERGE_RESOLUTION|>--- conflicted
+++ resolved
@@ -744,13 +744,9 @@
   const float ti_current = r->e->ti_current;
   struct part *restrict p, *restrict parts = c->parts;
   struct xpart *restrict xp, *restrict xparts = c->xparts;
-<<<<<<< HEAD
   struct gpart *restrict g,
   *restrict gparts = c->gparts;
-  float dx_max = 0.f, h_max = 0.f;
-=======
   float dx_max = 0.f, dx2_max = 0.f, h_max = 0.f;
->>>>>>> 137cd5fc
   float w;
 
   TIMER_TIC
@@ -808,7 +804,6 @@
       h_max = fmaxf(p->h, h_max);
     }
 
-<<<<<<< HEAD
     /* Loop over all gparts in the cell */
     for (int k = 0; k < nr_gparts; k++) {
       g = &gparts[k];
@@ -819,10 +814,9 @@
       g->x[2] += g->v_full[2] * dt;
       g->tx   += dt;
     }
-=======
+
     /* Now, get the maximal particle motion from its square */
     dx_max = sqrtf(dx2_max);
->>>>>>> 137cd5fc
   }
 
   /* Otherwise, aggregate data from children. */
