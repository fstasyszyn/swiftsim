/*******************************************************************************
 * This file is part of SWIFT.
 * Copyright (c) 2012 Pedro Gonnet (pedro.gonnet@durham.ac.uk)
 *                    Matthieu Schaller (matthieu.schaller@durham.ac.uk)
 *               2015 Peter W. Draper (p.w.draper@durham.ac.uk)
 *               2016 John A. Regan (john.a.regan@durham.ac.uk)
 *                    Tom Theuns (tom.theuns@durham.ac.uk)
 *
 * This program is free software: you can redistribute it and/or modify
 * it under the terms of the GNU Lesser General Public License as published
 * by the Free Software Foundation, either version 3 of the License, or
 * (at your option) any later version.
 *
 * This program is distributed in the hope that it will be useful,
 * but WITHOUT ANY WARRANTY; without even the implied warranty of
 * MERCHANTABILITY or FITNESS FOR A PARTICULAR PURPOSE.  See the
 * GNU General Public License for more details.
 *
 * You should have received a copy of the GNU Lesser General Public License
 * along with this program.  If not, see <http://www.gnu.org/licenses/>.
 *
 ******************************************************************************/

/* Config parameters. */
#include "../config.h"

/* Some standard headers. */
#include <float.h>
#include <limits.h>
#include <stdlib.h>

/* MPI headers. */
#ifdef WITH_MPI
#include <mpi.h>
#endif

/* This object's header. */
#include "runner.h"

/* Local headers. */
#include "approx_math.h"
#include "atomic.h"
#include "cell.h"
#include "const.h"
#include "cooling.h"
#include "debug.h"
#include "drift.h"
#include "engine.h"
#include "error.h"
#include "gravity.h"
#include "sourceterms.h"
#include "hydro.h"
#include "hydro_properties.h"
#include "kick.h"
#include "minmax.h"
#include "scheduler.h"
#include "space.h"
#include "task.h"
#include "timers.h"
#include "timestep.h"

/**
 * @brief  Entry in a list of sorted indices.
 */
struct entry {

  /*! Distance on the axis */
  float d;

  /*! Particle index */
  int i;
};

/* Orientation of the cell pairs */
const double runner_shift[13][3] = {
    {5.773502691896258e-01, 5.773502691896258e-01, 5.773502691896258e-01},
    {7.071067811865475e-01, 7.071067811865475e-01, 0.0},
    {5.773502691896258e-01, 5.773502691896258e-01, -5.773502691896258e-01},
    {7.071067811865475e-01, 0.0, 7.071067811865475e-01},
    {1.0, 0.0, 0.0},
    {7.071067811865475e-01, 0.0, -7.071067811865475e-01},
    {5.773502691896258e-01, -5.773502691896258e-01, 5.773502691896258e-01},
    {7.071067811865475e-01, -7.071067811865475e-01, 0.0},
    {5.773502691896258e-01, -5.773502691896258e-01, -5.773502691896258e-01},
    {0.0, 7.071067811865475e-01, 7.071067811865475e-01},
    {0.0, 1.0, 0.0},
    {0.0, 7.071067811865475e-01, -7.071067811865475e-01},
    {0.0, 0.0, 1.0},
};

/* Does the axis need flipping ? */
const char runner_flip[27] = {1, 1, 1, 1, 1, 1, 1, 1, 1, 1, 1, 1, 1, 0,
                              0, 0, 0, 0, 0, 0, 0, 0, 0, 0, 0, 0, 0};

/* Import the density loop functions. */
#define FUNCTION density
#include "runner_doiact.h"

/* Import the gradient loop functions (if required). */
#ifdef EXTRA_HYDRO_LOOP
#undef FUNCTION
#define FUNCTION gradient
#include "runner_doiact.h"
#endif

/* Import the force loop functions. */
#undef FUNCTION
#define FUNCTION force
#include "runner_doiact.h"

/* Import the gravity loop functions. */
#include "runner_doiact_fft.h"
#include "runner_doiact_grav.h"

/**
 * @brief Calculate gravity acceleration from external potential
 *
 * @param r runner task
 * @param c cell
 * @param timer 1 if the time is to be recorded.
 */
void runner_do_sourceterms(struct runner *r, struct cell *c, int timer) {

  struct part *restrict parts = c->parts;
  const int count = c->count;
  const double cell_min[3]   = {c->loc[0], c->loc[1], c->loc[2]};
  const double cell_width[3] = {c->width[0], c->width[1], c->width[2]};
  const int ti_current = r->e->ti_current;
  const struct sourceterms *sourceterms = r->e->sourceterms;
  const double  location[3] = {sourceterms->supernova.x, sourceterms->supernova.y, sourceterms->supernova.z};
  const int dimen=3;
  const double timeBase = r->e->timeBase;

  TIMER_TIC;

  /* Recurse? */
  if (c->split) {
    for (int k = 0; k < 8; k++)
      if (c->progeny[k] != NULL) runner_do_sourceterms(r, c->progeny[k], 0);
    return;
  }

  /* does cell contain explosion? */
  if(count > 0) {
	 const int incell = is_in_cell(cell_min, cell_width, location, dimen);
	 if (incell == 1)
		{

		  /* inject SN energy into particle with highest id, if it is active */
		  int imax = 0;
		  struct part *restrict sn_part;
		  for (int i = 0; i < count; i++) {
			 
			 /* Get a direct pointer on the part. */
			 struct part *restrict p = &parts[i];
			 if(p->id > imax)
				{
				  imax = p->id;
				  sn_part = p;
				}
		  }
		  /* Is this part within the time step? */
		  if (sn_part->ti_begin == ti_current) {
			 
			 /* does this time step sraddle the feedback injecton time? */
			 const float t_begin = sn_part->ti_begin * timeBase;
			 const float t_end   = sn_part->ti_end * timeBase;
			 if(t_begin <= sourceterms->supernova.time && t_end > sourceterms->supernova.time)
				{
				  do_supernova_feedback(sourceterms, sn_part);
				}
		  }
		}
  }

  if (timer) TIMER_TOC(timer_dosource);
}

/**
 * @brief Calculate gravity acceleration from external potential
 *
 * @param r runner task
 * @param c cell
 * @param timer 1 if the time is to be recorded.
 */
void runner_do_grav_external(struct runner *r, struct cell *c, int timer) {

  struct gpart *restrict gparts = c->gparts;
  const int gcount = c->gcount;
  const int ti_current = r->e->ti_current;
  const struct external_potential *potential = r->e->external_potential;
  const struct phys_const *constants = r->e->physical_constants;
  const double time = r->e->time;

  TIMER_TIC;

  /* Anything to do here? */
  if (c->ti_end_min > ti_current) return;

  /* Recurse? */
  if (c->split) {
    for (int k = 0; k < 8; k++)
      if (c->progeny[k] != NULL) runner_do_grav_external(r, c->progeny[k], 0);
    return;
  }

#ifdef TASK_VERBOSE
  OUT;
#endif

  /* Loop over the gparts in this cell. */
  for (int i = 0; i < gcount; i++) {

    /* Get a direct pointer on the part. */
    struct gpart *restrict g = &gparts[i];

    /* Is this part within the time step? */
    if (g->ti_end <= ti_current) {

      external_gravity(time, potential, constants, g);
    }
  }

  if (timer) TIMER_TOC(timer_dograv_external);
}

/**
 * @brief Calculate change in thermal state of particles induced
 * by radiative cooling and heating.
 *
 * @param r runner task
 * @param c cell
 * @param timer 1 if the time is to be recorded.
 */
void runner_do_cooling(struct runner *r, struct cell *c, int timer) {

  struct part *restrict parts = c->parts;
  const int count = c->count;
  const int ti_current = r->e->ti_current;
  const struct cooling_data *cooling = r->e->cooling_data;
  const struct phys_const *constants = r->e->physical_constants;
  const struct UnitSystem *us = r->e->internalUnits;
  const double timeBase = r->e->timeBase;

  TIMER_TIC;

  /* Recurse? */
  if (c->split) {
    for (int k = 0; k < 8; k++)
      if (c->progeny[k] != NULL) runner_do_cooling(r, c->progeny[k], 0);
    return;
  }

#ifdef TASK_VERBOSE
  OUT;
#endif

  /* Loop over the parts in this cell. */
  for (int i = 0; i < count; i++) {

    /* Get a direct pointer on the part. */
    struct part *restrict p = &parts[i];

    /* Kick has already updated ti_end, so need to check ti_begin */
    if (p->ti_begin == ti_current) {

      const double dt = (p->ti_end - p->ti_begin) * timeBase;

      cooling_cool_part(constants, us, cooling, p, dt);
    }
  }

  if (timer) TIMER_TOC(timer_do_cooling);
}

/**
 * @brief Sort the entries in ascending order using QuickSort.
 *
 * @param sort The entries
 * @param N The number of entries.
 */
void runner_do_sort_ascending(struct entry *sort, int N) {

  struct {
    short int lo, hi;
  } qstack[10];
  int qpos, i, j, lo, hi, imin;
  struct entry temp;
  float pivot;

  /* Sort parts in cell_i in decreasing order with quicksort */
  qstack[0].lo = 0;
  qstack[0].hi = N - 1;
  qpos = 0;
  while (qpos >= 0) {
    lo = qstack[qpos].lo;
    hi = qstack[qpos].hi;
    qpos -= 1;
    if (hi - lo < 15) {
      for (i = lo; i < hi; i++) {
        imin = i;
        for (j = i + 1; j <= hi; j++)
          if (sort[j].d < sort[imin].d) imin = j;
        if (imin != i) {
          temp = sort[imin];
          sort[imin] = sort[i];
          sort[i] = temp;
        }
      }
    } else {
      pivot = sort[(lo + hi) / 2].d;
      i = lo;
      j = hi;
      while (i <= j) {
        while (sort[i].d < pivot) i++;
        while (sort[j].d > pivot) j--;
        if (i <= j) {
          if (i < j) {
            temp = sort[i];
            sort[i] = sort[j];
            sort[j] = temp;
          }
          i += 1;
          j -= 1;
        }
      }
      if (j > (lo + hi) / 2) {
        if (lo < j) {
          qpos += 1;
          qstack[qpos].lo = lo;
          qstack[qpos].hi = j;
        }
        if (i < hi) {
          qpos += 1;
          qstack[qpos].lo = i;
          qstack[qpos].hi = hi;
        }
      } else {
        if (i < hi) {
          qpos += 1;
          qstack[qpos].lo = i;
          qstack[qpos].hi = hi;
        }
        if (lo < j) {
          qpos += 1;
          qstack[qpos].lo = lo;
          qstack[qpos].hi = j;
        }
      }
    }
  }
}

/**
 * @brief Sort the particles in the given cell along all cardinal directions.
 *
 * @param r The #runner.
 * @param c The #cell.
 * @param flags Cell flag.
 * @param clock Flag indicating whether to record the timing or not, needed
 *      for recursive calls.
 */
void runner_do_sort(struct runner *r, struct cell *c, int flags, int clock) {

  struct entry *finger;
  struct entry *fingers[8];
  struct part *parts = c->parts;
  struct entry *sort;
  int j, k, count = c->count;
  int i, ind, off[8], inds[8], temp_i, missing;
  float buff[8];
  double px[3];

  TIMER_TIC

  /* Clean-up the flags, i.e. filter out what's already been sorted. */
  flags &= ~c->sorted;
  if (flags == 0) return;

  /* start by allocating the entry arrays. */
  if (c->sort == NULL || c->sortsize < count) {
    if (c->sort != NULL) free(c->sort);
    c->sortsize = count * 1.1;
    if ((c->sort = (struct entry *)malloc(sizeof(struct entry) *
                                          (c->sortsize + 1) * 13)) == NULL)
      error("Failed to allocate sort memory.");
  }
  sort = c->sort;

  /* Does this cell have any progeny? */
  if (c->split) {

    /* Fill in the gaps within the progeny. */
    for (k = 0; k < 8; k++) {
      if (c->progeny[k] == NULL) continue;
      missing = flags & ~c->progeny[k]->sorted;
      if (missing) runner_do_sort(r, c->progeny[k], missing, 0);
    }

    /* Loop over the 13 different sort arrays. */
    for (j = 0; j < 13; j++) {

      /* Has this sort array been flagged? */
      if (!(flags & (1 << j))) continue;

      /* Init the particle index offsets. */
      for (off[0] = 0, k = 1; k < 8; k++)
        if (c->progeny[k - 1] != NULL)
          off[k] = off[k - 1] + c->progeny[k - 1]->count;
        else
          off[k] = off[k - 1];

      /* Init the entries and indices. */
      for (k = 0; k < 8; k++) {
        inds[k] = k;
        if (c->progeny[k] != NULL && c->progeny[k]->count > 0) {
          fingers[k] = &c->progeny[k]->sort[j * (c->progeny[k]->count + 1)];
          buff[k] = fingers[k]->d;
          off[k] = off[k];
        } else
          buff[k] = FLT_MAX;
      }

      /* Sort the buffer. */
      for (i = 0; i < 7; i++)
        for (k = i + 1; k < 8; k++)
          if (buff[inds[k]] < buff[inds[i]]) {
            temp_i = inds[i];
            inds[i] = inds[k];
            inds[k] = temp_i;
          }

      /* For each entry in the new sort list. */
      finger = &sort[j * (count + 1)];
      for (ind = 0; ind < count; ind++) {

        /* Copy the minimum into the new sort array. */
        finger[ind].d = buff[inds[0]];
        finger[ind].i = fingers[inds[0]]->i + off[inds[0]];

        /* Update the buffer. */
        fingers[inds[0]] += 1;
        buff[inds[0]] = fingers[inds[0]]->d;

        /* Find the smallest entry. */
        for (k = 1; k < 8 && buff[inds[k]] < buff[inds[k - 1]]; k++) {
          temp_i = inds[k - 1];
          inds[k - 1] = inds[k];
          inds[k] = temp_i;
        }

      } /* Merge. */

      /* Add a sentinel. */
      sort[j * (count + 1) + count].d = FLT_MAX;
      sort[j * (count + 1) + count].i = 0;

      /* Mark as sorted. */
      c->sorted |= (1 << j);

    } /* loop over sort arrays. */

  } /* progeny? */

  /* Otherwise, just sort. */
  else {

    /* Fill the sort array. */
    for (k = 0; k < count; k++) {
      px[0] = parts[k].x[0];
      px[1] = parts[k].x[1];
      px[2] = parts[k].x[2];
      for (j = 0; j < 13; j++)
        if (flags & (1 << j)) {
          sort[j * (count + 1) + k].i = k;
          sort[j * (count + 1) + k].d = px[0] * runner_shift[j][0] +
                                        px[1] * runner_shift[j][1] +
                                        px[2] * runner_shift[j][2];
        }
    }

    /* Add the sentinel and sort. */
    for (j = 0; j < 13; j++)
      if (flags & (1 << j)) {
        sort[j * (count + 1) + count].d = FLT_MAX;
        sort[j * (count + 1) + count].i = 0;
        runner_do_sort_ascending(&sort[j * (count + 1)], count);
        c->sorted |= (1 << j);
      }
  }

#ifdef SWIFT_DEBUG_CHECKS
  /* Verify the sorting. */
  for (j = 0; j < 13; j++) {
    if (!(flags & (1 << j))) continue;
    finger = &sort[j * (count + 1)];
    for (k = 1; k < count; k++) {
      if (finger[k].d < finger[k - 1].d)
        error("Sorting failed, ascending array.");
      if (finger[k].i >= count) error("Sorting failed, indices borked.");
    }
  }
#endif

  if (clock) TIMER_TOC(timer_dosort);
}

/**
 * @brief Initialize the particles before the density calculation
 *
 * @param r The runner thread.
 * @param c The cell.
 * @param timer 1 if the time is to be recorded.
 */
void runner_do_init(struct runner *r, struct cell *c, int timer) {

  struct part *restrict parts = c->parts;
  struct gpart *restrict gparts = c->gparts;
  const int count = c->count;
  const int gcount = c->gcount;
  const int ti_current = r->e->ti_current;

  TIMER_TIC;

  /* Anything to do here? */
  if (c->ti_end_min > ti_current) return;

  /* Recurse? */
  if (c->split) {
    for (int k = 0; k < 8; k++)
      if (c->progeny[k] != NULL) runner_do_init(r, c->progeny[k], 0);
    return;
  } else {

    /* Loop over the parts in this cell. */
    for (int i = 0; i < count; i++) {

      /* Get a direct pointer on the part. */
      struct part *restrict p = &parts[i];

      if (p->ti_end <= ti_current) {

        /* Get ready for a density calculation */
        hydro_init_part(p);
      }
    }

    /* Loop over the gparts in this cell. */
    for (int i = 0; i < gcount; i++) {

      /* Get a direct pointer on the part. */
      struct gpart *restrict gp = &gparts[i];

      if (gp->ti_end <= ti_current) {

        /* Get ready for a density calculation */
        gravity_init_gpart(gp);
      }
    }
  }

  if (timer) TIMER_TOC(timer_init);
}

/**
 * @brief Intermediate task after the gradient loop that does final operations
 * on the gradient quantities and optionally slope limits the gradients
 *
 * @param r The runner thread.
 * @param c The cell.
 */
void runner_do_extra_ghost(struct runner *r, struct cell *c) {

#ifdef EXTRA_HYDRO_LOOP

  struct part *restrict parts = c->parts;
  const int count = c->count;
  const int ti_current = r->e->ti_current;

  /* Anything to do here? */
  if (c->ti_end_min > ti_current) return;

  /* Recurse? */
  if (c->split) {
    for (int k = 0; k < 8; k++)
      if (c->progeny[k] != NULL) runner_do_extra_ghost(r, c->progeny[k]);
    return;
  } else {

    /* Loop over the parts in this cell. */
    for (int i = 0; i < count; i++) {

      /* Get a direct pointer on the part. */
      struct part *restrict p = &parts[i];

      if (p->ti_end <= ti_current) {

        /* Get ready for a force calculation */
        hydro_end_gradient(p);
      }
    }
  }

#else
  error("SWIFT was not compiled with the extra hydro loop activated.");
#endif
}

/**
 * @brief Intermediate task after the density to check that the smoothing
 * lengths are correct.
 *
 * @param r The runner thread.
 * @param c The cell.
 */
void runner_do_ghost(struct runner *r, struct cell *c) {

  struct part *restrict parts = c->parts;
  struct xpart *restrict xparts = c->xparts;
  int redo, count = c->count;
  const int ti_current = r->e->ti_current;
  const double timeBase = r->e->timeBase;
  const float target_wcount = r->e->hydro_properties->target_neighbours;
  const float max_wcount =
      target_wcount + r->e->hydro_properties->delta_neighbours;
  const float min_wcount =
      target_wcount - r->e->hydro_properties->delta_neighbours;
  const int max_smoothing_iter =
      r->e->hydro_properties->max_smoothing_iterations;

  TIMER_TIC;

  /* Anything to do here? */
  if (c->ti_end_min > ti_current) return;

  /* Recurse? */
  if (c->split) {
    for (int k = 0; k < 8; k++)
      if (c->progeny[k] != NULL) runner_do_ghost(r, c->progeny[k]);
    return;
  }

  /* Init the IDs that have to be updated. */
  int *pid = NULL;
  if ((pid = malloc(sizeof(int) * count)) == NULL)
    error("Can't allocate memory for pid.");
  for (int k = 0; k < count; k++) pid[k] = k;

  /* While there are particles that need to be updated... */
  for (int num_reruns = 0; count > 0 && num_reruns < max_smoothing_iter;
       num_reruns++) {

    /* Reset the redo-count. */
    redo = 0;

    /* Loop over the parts in this cell. */
    for (int i = 0; i < count; i++) {

      /* Get a direct pointer on the part. */
      struct part *restrict p = &parts[pid[i]];
      struct xpart *restrict xp = &xparts[pid[i]];

      /* Is this part within the timestep? */
      if (p->ti_end <= ti_current) {

        /* Finish the density calculation */
        hydro_end_density(p, ti_current);

        float h_corr = 0.f;

        /* If no derivative, double the smoothing length. */
        if (p->density.wcount_dh == 0.0f) h_corr = p->h;

        /* Otherwise, compute the smoothing length update (Newton step). */
        else {
          h_corr = (target_wcount - p->density.wcount) / p->density.wcount_dh;

          /* Truncate to the range [ -p->h/2 , p->h ]. */
          h_corr = (h_corr < p->h) ? h_corr : p->h;
          h_corr = (h_corr > -0.5f * p->h) ? h_corr : -0.5f * p->h;
        }

        /* Did we get the right number density? */
        if (p->density.wcount > max_wcount || p->density.wcount < min_wcount) {

          /* Ok, correct then */
          p->h += h_corr;

          /* Flag for another round of fun */
          pid[redo] = pid[i];
          redo += 1;

          /* Re-initialise everything */
          hydro_init_part(p);

          /* Off we go ! */
          continue;
        }

        /* We now have a particle whose smoothing length has converged */

        /* As of here, particle force variables will be set. */

        /* Compute variables required for the force loop */
        hydro_prepare_force(p, xp, ti_current, timeBase);

        /* The particle force values are now set.  Do _NOT_
           try to read any particle density variables! */

        /* Prepare the particle for the force loop over neighbours */
        hydro_reset_acceleration(p);
      }
    }

    /* We now need to treat the particles whose smoothing length had not
     * converged again */

    /* Re-set the counter for the next loop (potentially). */
    count = redo;
    if (count > 0) {

      /* Climb up the cell hierarchy. */
      for (struct cell *finger = c; finger != NULL; finger = finger->parent) {

        /* Run through this cell's density interactions. */
        for (struct link *l = finger->density; l != NULL; l = l->next) {

          /* Self-interaction? */
          if (l->t->type == task_type_self)
            runner_doself_subset_density(r, finger, parts, pid, count);

          /* Otherwise, pair interaction? */
          else if (l->t->type == task_type_pair) {

            /* Left or right? */
            if (l->t->ci == finger)
              runner_dopair_subset_density(r, finger, parts, pid, count,
                                           l->t->cj);
            else
              runner_dopair_subset_density(r, finger, parts, pid, count,
                                           l->t->ci);

          }

          /* Otherwise, sub-self interaction? */
          else if (l->t->type == task_type_sub_self)
            runner_dosub_subset_density(r, finger, parts, pid, count, NULL, -1,
                                        1);

          /* Otherwise, sub-pair interaction? */
          else if (l->t->type == task_type_sub_pair) {

            /* Left or right? */
            if (l->t->ci == finger)
              runner_dosub_subset_density(r, finger, parts, pid, count,
                                          l->t->cj, -1, 1);
            else
              runner_dosub_subset_density(r, finger, parts, pid, count,
                                          l->t->ci, -1, 1);
          }
        }
      }
    }
  }

  if (count)
    message("Smoothing length failed to converge on %i particles.", count);

  /* Be clean */
  free(pid);

  TIMER_TOC(timer_do_ghost);
}

/**
 * @brief Drift particles and g-particles in a cell forward in time
 *
 * @param c The cell.
 * @param e The engine.
 */
static void runner_do_drift(struct cell *c, struct engine *e) {

  const double timeBase = e->timeBase;
  const int ti_old = c->ti_old;
  const int ti_current = e->ti_current;
  struct part *const parts = c->parts;
  struct xpart *const xparts = c->xparts;
  struct gpart *const gparts = c->gparts;

  /* Do we need to drift ? */
  if (!e->drift_all && !cell_is_drift_needed(c, ti_current)) return;

  /* Check that we are actually going to move forward. */
  if (ti_current == ti_old) return;

  /* Drift from the last time the cell was drifted to the current time */
  const double dt = (ti_current - ti_old) * timeBase;

  float dx_max = 0.f, dx2_max = 0.f, h_max = 0.f;
  double e_kin = 0.0, e_int = 0.0, e_pot = 0.0, entropy = 0.0, mass = 0.0;
  double mom[3] = {0.0, 0.0, 0.0};
  double ang_mom[3] = {0.0, 0.0, 0.0};

  /* No children? */
  if (!c->split) {

    /* Loop over all the g-particles in the cell */
    const size_t nr_gparts = c->gcount;
    for (size_t k = 0; k < nr_gparts; k++) {

      /* Get a handle on the gpart. */
      struct gpart *const gp = &gparts[k];

      /* Drift... */
      drift_gpart(gp, dt, timeBase, ti_old, ti_current);

      /* Compute (square of) motion since last cell construction */
      const float dx2 = gp->x_diff[0] * gp->x_diff[0] +
                        gp->x_diff[1] * gp->x_diff[1] +
                        gp->x_diff[2] * gp->x_diff[2];
      dx2_max = (dx2_max > dx2) ? dx2_max : dx2;
    }

    /* Loop over all the particles in the cell (more work for these !) */
    const size_t nr_parts = c->count;
    for (size_t k = 0; k < nr_parts; k++) {

      /* Get a handle on the part. */
      struct part *const p = &parts[k];
      struct xpart *const xp = &xparts[k];

      /* Drift... */
      drift_part(p, xp, dt, timeBase, ti_old, ti_current);

      /* Compute (square of) motion since last cell construction */
      const float dx2 = xp->x_diff[0] * xp->x_diff[0] +
                        xp->x_diff[1] * xp->x_diff[1] +
                        xp->x_diff[2] * xp->x_diff[2];
      dx2_max = (dx2_max > dx2) ? dx2_max : dx2;

      /* Maximal smoothing length */
      h_max = (h_max > p->h) ? h_max : p->h;

      /* Now collect quantities for statistics */

      const float half_dt =
          (ti_current - (p->ti_begin + p->ti_end) / 2) * timeBase;
      const double x[3] = {p->x[0], p->x[1], p->x[2]};
      const float v[3] = {xp->v_full[0] + p->a_hydro[0] * half_dt,
                          xp->v_full[1] + p->a_hydro[1] * half_dt,
                          xp->v_full[2] + p->a_hydro[2] * half_dt};

      const float m = hydro_get_mass(p);

      /* Collect mass */
      mass += m;

      /* Collect momentum */
      mom[0] += m * v[0];
      mom[1] += m * v[1];
      mom[2] += m * v[2];

      /* Collect angular momentum */
      ang_mom[0] += m * (x[1] * v[2] - x[2] * v[1]);
      ang_mom[1] += m * (x[2] * v[0] - x[0] * v[2]);
      ang_mom[2] += m * (x[0] * v[1] - x[1] * v[0]);

      /* Collect energies. */
      e_kin += 0.5 * m * (v[0] * v[0] + v[1] * v[1] + v[2] * v[2]);
      e_pot += 0.;
      e_int += m * hydro_get_internal_energy(p, half_dt);

      /* Collect entropy */
      entropy += m * hydro_get_entropy(p, half_dt);
    }

    /* Now, get the maximal particle motion from its square */
    dx_max = sqrtf(dx2_max);
  }

  /* Otherwise, aggregate data from children. */
  else {

    /* Loop over the progeny and collect their data. */
    for (int k = 0; k < 8; k++)
      if (c->progeny[k] != NULL) {
        struct cell *cp = c->progeny[k];

        /* Recurse. */
        runner_do_drift(cp, e);

        dx_max = max(dx_max, cp->dx_max);
        h_max = max(h_max, cp->h_max);
        mass += cp->mass;
        e_kin += cp->e_kin;
        e_int += cp->e_int;
        e_pot += cp->e_pot;
        entropy += cp->entropy;
        mom[0] += cp->mom[0];
        mom[1] += cp->mom[1];
        mom[2] += cp->mom[2];
        ang_mom[0] += cp->ang_mom[0];
        ang_mom[1] += cp->ang_mom[1];
        ang_mom[2] += cp->ang_mom[2];
      }
  }

  /* Store the values */
  c->h_max = h_max;
  c->dx_max = dx_max;
  c->mass = mass;
  c->e_kin = e_kin;
  c->e_int = e_int;
  c->e_pot = e_pot;
  c->entropy = entropy;
  c->mom[0] = mom[0];
  c->mom[1] = mom[1];
  c->mom[2] = mom[2];
  c->ang_mom[0] = ang_mom[0];
  c->ang_mom[1] = ang_mom[1];
  c->ang_mom[2] = ang_mom[2];

  /* Update the time of the last drift */
  c->ti_old = ti_current;
}

/**
 * @brief Mapper function to drift particles and g-particles forward in time.
 *
 * @param map_data An array of #cell%s.
 * @param num_elements Chunk size.
 * @param extra_data Pointer to an #engine.
 */

void runner_do_drift_mapper(void *map_data, int num_elements,
                            void *extra_data) {

  struct engine *e = (struct engine *)extra_data;
  struct cell *cells = (struct cell *)map_data;

  for (int ind = 0; ind < num_elements; ind++) {
    struct cell *c = &cells[ind];

    /* Only drift local particles. */
    if (c != NULL && c->nodeID == e->nodeID) runner_do_drift(c, e);
  }
}

/**
 * @brief Kick particles in momentum space and collect statistics (fixed
 * time-step case)
 *
 * @param r The runner thread.
 * @param c The cell.
 * @param timer Are we timing this ?
 */
void runner_do_kick_fixdt(struct runner *r, struct cell *c, int timer) {

  const double global_dt = r->e->dt_max;
  const double timeBase = r->e->timeBase;
  const int count = c->count;
  const int gcount = c->gcount;
  struct part *restrict parts = c->parts;
  struct xpart *restrict xparts = c->xparts;
  struct gpart *restrict gparts = c->gparts;
  const double const_G = r->e->physical_constants->const_newton_G;

  int updated = 0, g_updated = 0;
  int ti_end_min = max_nr_timesteps, ti_end_max = 0;

  TIMER_TIC

#ifdef TASK_VERBOSE
  OUT;
#endif

  /* The new time-step */
  const int new_dti = global_dt / timeBase;

  /* No children? */
  if (!c->split) {

    /* Loop over the g-particles and kick everyone. */
    for (int k = 0; k < gcount; k++) {

      /* Get a handle on the part. */
      struct gpart *restrict gp = &gparts[k];

      /* If the g-particle has no counterpart */
      if (gp->id_or_neg_offset > 0) {

        /* First, finish the force calculation */
        gravity_end_force(gp, const_G);

        /* Kick the g-particle forward */
        kick_gpart(gp, new_dti, timeBase);

        /* Number of updated g-particles */
        g_updated++;

        /* Minimal time for next end of time-step */
        ti_end_min = min(gp->ti_end, ti_end_min);
        ti_end_max = max(gp->ti_end, ti_end_max);
      }
    }

    /* Now do the hydro ones... */

    /* Loop over the particles and kick everyone. */
    for (int k = 0; k < count; k++) {

      /* Get a handle on the part. */
      struct part *restrict p = &parts[k];
      struct xpart *restrict xp = &xparts[k];

      /* First, finish the force loop */
      hydro_end_force(p);
      if (p->gpart != NULL) gravity_end_force(p->gpart, const_G);

      /* Kick the particle forward */
      kick_part(p, xp, new_dti, timeBase);

      /* Number of updated particles */
      updated++;
      if (p->gpart != NULL) g_updated++;

      /* Minimal time for next end of time-step */
      ti_end_min = min(p->ti_end, ti_end_min);
      ti_end_max = max(p->ti_end, ti_end_max);
    }
  }

  /* Otherwise, aggregate data from children. */
  else {

    /* Loop over the progeny. */
    for (int k = 0; k < 8; k++)
      if (c->progeny[k] != NULL) {
        struct cell *restrict cp = c->progeny[k];

        /* Recurse */
        runner_do_kick_fixdt(r, cp, 0);

        /* And aggregate */
        updated += cp->updated;
        g_updated += cp->g_updated;
        ti_end_min = min(cp->ti_end_min, ti_end_min);
        ti_end_max = max(cp->ti_end_max, ti_end_max);
      }
  }

  /* Store the values. */
  c->updated = updated;
  c->g_updated = g_updated;
  c->ti_end_min = ti_end_min;
  c->ti_end_max = ti_end_max;

  if (timer) TIMER_TOC(timer_kick);
}

/**
 * @brief Kick particles in momentum space and collect statistics (floating
 * time-step case)
 *
 * @param r The runner thread.
 * @param c The cell.
 * @param timer Are we timing this ?
 */
void runner_do_kick(struct runner *r, struct cell *c, int timer) {

  const struct engine *e = r->e;
  const double timeBase = e->timeBase;
  const int ti_current = r->e->ti_current;
  const int count = c->count;
  const int gcount = c->gcount;
  struct part *restrict parts = c->parts;
  struct xpart *restrict xparts = c->xparts;
  struct gpart *restrict gparts = c->gparts;
  const double const_G = r->e->physical_constants->const_newton_G;

  TIMER_TIC;

  /* Anything to do here? */
  if (c->ti_end_min > ti_current) {
    c->updated = 0;
    c->g_updated = 0;
    return;
  }

#ifdef TASK_VERBOSE
  OUT;
#endif

  int updated = 0, g_updated = 0;
  int ti_end_min = max_nr_timesteps, ti_end_max = 0;

  /* No children? */
  if (!c->split) {

    /* Loop over the g-particles and kick the active ones. */
    for (int k = 0; k < gcount; k++) {

      /* Get a handle on the part. */
      struct gpart *restrict gp = &gparts[k];

      /* If the g-particle has no counterpart and needs to be kicked */
      if (gp->id_or_neg_offset > 0) {

        if (gp->ti_end <= ti_current) {

          /* First, finish the force calculation */
          gravity_end_force(gp, const_G);

          /* Compute the next timestep */
          const int new_dti = get_gpart_timestep(gp, e);

          /* Now we have a time step, proceed with the kick */
          kick_gpart(gp, new_dti, timeBase);

          /* Number of updated g-particles */
          g_updated++;
        }

        /* Minimal time for next end of time-step */
        ti_end_min = min(gp->ti_end, ti_end_min);
        ti_end_max = max(gp->ti_end, ti_end_max);
      }
    }

    /* Now do the hydro ones... */

    /* Loop over the particles and kick the active ones. */
    for (int k = 0; k < count; k++) {

      /* Get a handle on the part. */
      struct part *restrict p = &parts[k];
      struct xpart *restrict xp = &xparts[k];

      /* If particle needs to be kicked */
      if (p->ti_end <= ti_current) {

        /* First, finish the force loop */
        hydro_end_force(p);
        if (p->gpart != NULL) gravity_end_force(p->gpart, const_G);

        /* Compute the next timestep (hydro condition) */
        const int new_dti = get_part_timestep(p, xp, e);

        /* Now we have a time step, proceed with the kick */
        kick_part(p, xp, new_dti, timeBase);

        /* Number of updated particles */
        updated++;
        if (p->gpart != NULL) g_updated++;
      }

      /* Minimal time for next end of time-step */
      ti_end_min = min(p->ti_end, ti_end_min);
      ti_end_max = max(p->ti_end, ti_end_max);
    }
  }

  /* Otherwise, aggregate data from children. */
  else {

    /* Loop over the progeny. */
    for (int k = 0; k < 8; k++)
      if (c->progeny[k] != NULL) {
        struct cell *restrict cp = c->progeny[k];

        /* Recurse */
        runner_do_kick(r, cp, 0);

        /* And aggregate */
        updated += cp->updated;
        g_updated += cp->g_updated;
        ti_end_min = min(cp->ti_end_min, ti_end_min);
        ti_end_max = max(cp->ti_end_max, ti_end_max);
      }
  }

  /* Store the values. */
  c->updated = updated;
  c->g_updated = g_updated;
  c->ti_end_min = ti_end_min;
  c->ti_end_max = ti_end_max;

  if (timer) TIMER_TOC(timer_kick);
}

/**
 * @brief Construct the cell properties from the received particles
 *
 * @param r The runner thread.
 * @param c The cell.
 * @param timer Are we timing this ?
 */
void runner_do_recv_cell(struct runner *r, struct cell *c, int timer) {

  const struct part *restrict parts = c->parts;
  const struct gpart *restrict gparts = c->gparts;
  const size_t nr_parts = c->count;
  const size_t nr_gparts = c->gcount;
  // const int ti_current = r->e->ti_current;

  TIMER_TIC;

  int ti_end_min = max_nr_timesteps;
  int ti_end_max = 0;
  float h_max = 0.f;

  /* If this cell is a leaf, collect the particle data. */
  if (!c->split) {

    /* Collect everything... */
    for (size_t k = 0; k < nr_parts; k++) {
      const int ti_end = parts[k].ti_end;
      // if(ti_end < ti_current) error("Received invalid particle !");
      ti_end_min = min(ti_end_min, ti_end);
      ti_end_max = max(ti_end_max, ti_end);
      h_max = max(h_max, parts[k].h);
    }
    for (size_t k = 0; k < nr_gparts; k++) {
      const int ti_end = gparts[k].ti_end;
      // if(ti_end < ti_current) error("Received invalid particle !");
      ti_end_min = min(ti_end_min, ti_end);
      ti_end_max = max(ti_end_max, ti_end);
    }

  }

  /* Otherwise, recurse and collect. */
  else {
    for (int k = 0; k < 8; k++) {
      if (c->progeny[k] != NULL) {
        runner_do_recv_cell(r, c->progeny[k], 0);
        ti_end_min = min(ti_end_min, c->progeny[k]->ti_end_min);
        ti_end_max = max(ti_end_max, c->progeny[k]->ti_end_max);
        h_max = max(h_max, c->progeny[k]->h_max);
      }
    }
  }

  /* ... and store. */
  c->ti_end_min = ti_end_min;
  c->ti_end_max = ti_end_max;
  c->h_max = h_max;

  if (timer) TIMER_TOC(timer_dorecv_cell);
}

/**
 * @brief The #runner main thread routine.
 *
 * @param data A pointer to this thread's data.
 */
void *runner_main(void *data) {

  struct runner *r = (struct runner *)data;
  struct engine *e = r->e;
  struct scheduler *sched = &e->sched;

  /* Main loop. */
  while (1) {

    /* Wait at the barrier. */
    engine_barrier(e, r->id);

    /* Re-set the pointer to the previous task, as there is none. */
    struct task *t = NULL;
    struct task *prev = NULL;

    /* Loop while there are tasks... */
    while (1) {

      /* If there's no old task, try to get a new one. */
      if (t == NULL) {

        /* Get the task. */
        TIMER_TIC
        t = scheduler_gettask(sched, r->qid, prev);
        TIMER_TOC(timer_gettask);

        /* Did I get anything? */
        if (t == NULL) break;
      }

      /* Get the cells. */
      struct cell *ci = t->ci;
      struct cell *cj = t->cj;
      t->rid = r->cpuid;

      /* Different types of tasks... */
      switch (t->type) {
        case task_type_self:
          if (t->subtype == task_subtype_density) runner_doself1_density(r, ci);
#ifdef EXTRA_HYDRO_LOOP
          else if (t->subtype == task_subtype_gradient)
            runner_doself1_gradient(r, ci);
#endif
          else if (t->subtype == task_subtype_force)
            runner_doself2_force(r, ci);
          else if (t->subtype == task_subtype_grav)
            runner_doself_grav(r, ci, 1);
          else
            error("Unknown task subtype.");
          break;
        case task_type_pair:
          if (t->subtype == task_subtype_density)
            runner_dopair1_density(r, ci, cj);
#ifdef EXTRA_HYDRO_LOOP
          else if (t->subtype == task_subtype_gradient)
            runner_dopair1_gradient(r, ci, cj);
#endif
          else if (t->subtype == task_subtype_force)
            runner_dopair2_force(r, ci, cj);
          else if (t->subtype == task_subtype_grav)
            runner_dopair_grav(r, ci, cj, 1);
          else
            error("Unknown task subtype.");
          break;
        case task_type_sort:
          runner_do_sort(r, ci, t->flags, 1);
          break;
        case task_type_sub_self:
          if (t->subtype == task_subtype_density)
            runner_dosub_self1_density(r, ci, 1);
#ifdef EXTRA_HYDRO_LOOP
          else if (t->subtype == task_subtype_gradient)
            runner_dosub_self1_gradient(r, ci, 1);
#endif
          else if (t->subtype == task_subtype_force)
            runner_dosub_self2_force(r, ci, 1);
          else if (t->subtype == task_subtype_grav)
            runner_dosub_grav(r, ci, cj, 1);
          else
            error("Unknown task subtype.");
          break;
        case task_type_sub_pair:
          if (t->subtype == task_subtype_density)
            runner_dosub_pair1_density(r, ci, cj, t->flags, 1);
#ifdef EXTRA_HYDRO_LOOP
          else if (t->subtype == task_subtype_gradient)
            runner_dosub_pair1_gradient(r, ci, cj, t->flags, 1);
#endif
          else if (t->subtype == task_subtype_force)
            runner_dosub_pair2_force(r, ci, cj, t->flags, 1);
          else if (t->subtype == task_subtype_grav)
            runner_dosub_grav(r, ci, cj, 1);
          else
            error("Unknown task subtype.");
          break;
        case task_type_init:
          runner_do_init(r, ci, 1);
          break;
        case task_type_ghost:
          runner_do_ghost(r, ci);
          break;
#ifdef EXTRA_HYDRO_LOOP
        case task_type_extra_ghost:
          runner_do_extra_ghost(r, ci);
          break;
#endif
        case task_type_kick:
          runner_do_kick(r, ci, 1);
          break;
        case task_type_kick_fixdt:
          runner_do_kick_fixdt(r, ci, 1);
          break;
#ifdef WITH_MPI
        case task_type_send:
          if (t->subtype == task_subtype_tend) {
            free(t->buff);
          }
          break;
        case task_type_recv:
          if (t->subtype == task_subtype_tend) {
            cell_unpack_ti_ends(ci, t->buff);
            free(t->buff);
          } else {
            runner_do_recv_cell(r, ci, 1);
          }
          break;
#endif
        case task_type_grav_mm:
          runner_do_grav_mm(r, t->ci, 1);
          break;
        case task_type_grav_up:
          runner_do_grav_up(r, t->ci);
          break;
        case task_type_grav_gather_m:
          break;
        case task_type_grav_fft:
          runner_do_grav_fft(r);
          break;
        case task_type_grav_external:
          runner_do_grav_external(r, t->ci, 1);
          break;
<<<<<<< HEAD
        case task_type_sourceterms:
          runner_do_sourceterms(r, t->ci, 1);
=======
        case task_type_cooling:
          runner_do_cooling(r, t->ci, 1);
>>>>>>> e38c74c8
          break;
        default:
          error("Unknown task type.");
      }

      /* We're done with this task, see if we get a next one. */
      prev = t;
      t = scheduler_done(sched, t);

    } /* main loop. */
  }

  /* Be kind, rewind. */
  return NULL;
}<|MERGE_RESOLUTION|>--- conflicted
+++ resolved
@@ -142,35 +142,34 @@
 
   /* does cell contain explosion? */
   if(count > 0) {
-	 const int incell = is_in_cell(cell_min, cell_width, location, dimen);
-	 if (incell == 1)
-		{
-
-		  /* inject SN energy into particle with highest id, if it is active */
-		  int imax = 0;
-		  struct part *restrict sn_part;
-		  for (int i = 0; i < count; i++) {
-			 
-			 /* Get a direct pointer on the part. */
-			 struct part *restrict p = &parts[i];
-			 if(p->id > imax)
-				{
-				  imax = p->id;
-				  sn_part = p;
-				}
-		  }
-		  /* Is this part within the time step? */
-		  if (sn_part->ti_begin == ti_current) {
-			 
-			 /* does this time step sraddle the feedback injecton time? */
-			 const float t_begin = sn_part->ti_begin * timeBase;
-			 const float t_end   = sn_part->ti_end * timeBase;
-			 if(t_begin <= sourceterms->supernova.time && t_end > sourceterms->supernova.time)
-				{
-				  do_supernova_feedback(sourceterms, sn_part);
-				}
-		  }
-		}
+    const int incell = is_in_cell(cell_min, cell_width, location, dimen);
+    if (incell == 1) {
+
+      /* inject SN energy into particle with highest id, if it is active */
+      int imax = 0;
+      struct part *restrict sn_part = NULL;
+      for (int i = 0; i < count; i++) {
+
+        /* Get a direct pointer on the part. */
+        struct part *restrict p = &parts[i];
+        if(p->id > imax) {
+          imax = p->id;
+          sn_part = p;
+        }
+      }
+
+      /* Is this part within the time step? */
+      if (sn_part->ti_begin == ti_current) {
+
+        /* Does this time step straddle the feedback injection time? */
+        const float t_begin = sn_part->ti_begin * timeBase;
+        const float t_end   = sn_part->ti_end * timeBase;
+        if (t_begin <= sourceterms->supernova.time && 
+            t_end > sourceterms->supernova.time) {
+          do_supernova_feedback(sourceterms, sn_part);
+        }
+      }
+    }
   }
 
   if (timer) TIMER_TOC(timer_dosource);
@@ -1396,13 +1395,11 @@
         case task_type_grav_external:
           runner_do_grav_external(r, t->ci, 1);
           break;
-<<<<<<< HEAD
+        case task_type_cooling:
+          runner_do_cooling(r, t->ci, 1);
+          break;
         case task_type_sourceterms:
           runner_do_sourceterms(r, t->ci, 1);
-=======
-        case task_type_cooling:
-          runner_do_cooling(r, t->ci, 1);
->>>>>>> e38c74c8
           break;
         default:
           error("Unknown task type.");
