/*******************************************************************************
 * This file is part of SWIFT.
 * Copyright (c) 2012 Pedro Gonnet (pedro.gonnet@durham.ac.uk)
 *                    Matthieu Schaller (matthieu.schaller@durham.ac.uk)
 *               2015 Peter W. Draper (p.w.draper@durham.ac.uk)
 *               2016 John A. Regan (john.a.regan@durham.ac.uk)
 *                    Tom Theuns (tom.theuns@durham.ac.uk)
 *
 * This program is free software: you can redistribute it and/or modify
 * it under the terms of the GNU Lesser General Public License as published
 * by the Free Software Foundation, either version 3 of the License, or
 * (at your option) any later version.
 *
 * This program is distributed in the hope that it will be useful,
 * but WITHOUT ANY WARRANTY; without even the implied warranty of
 * MERCHANTABILITY or FITNESS FOR A PARTICULAR PURPOSE.  See the
 * GNU General Public License for more details.
 *
 * You should have received a copy of the GNU Lesser General Public License
 * along with this program.  If not, see <http://www.gnu.org/licenses/>.
 *
 ******************************************************************************/

/* Config parameters. */
#include "../config.h"

/* Some standard headers. */
#include <float.h>
#include <limits.h>
#include <stdlib.h>

/* MPI headers. */
#ifdef WITH_MPI
#include <mpi.h>
#endif

/* This object's header. */
#include "runner.h"

/* Local headers. */
#include "approx_math.h"
#include "atomic.h"
#include "const.h"
#include "debug.h"
#include "engine.h"
#include "error.h"
#include "gravity.h"
#include "hydro.h"
#include "minmax.h"
#include "scheduler.h"
#include "space.h"
#include "task.h"
#include "timers.h"

/* Orientation of the cell pairs */
const float runner_shift[13 * 3] = {
    5.773502691896258e-01, 5.773502691896258e-01,  5.773502691896258e-01,
    7.071067811865475e-01, 7.071067811865475e-01,  0.0,
    5.773502691896258e-01, 5.773502691896258e-01,  -5.773502691896258e-01,
    7.071067811865475e-01, 0.0,                    7.071067811865475e-01,
    1.0,                   0.0,                    0.0,
    7.071067811865475e-01, 0.0,                    -7.071067811865475e-01,
    5.773502691896258e-01, -5.773502691896258e-01, 5.773502691896258e-01,
    7.071067811865475e-01, -7.071067811865475e-01, 0.0,
    5.773502691896258e-01, -5.773502691896258e-01, -5.773502691896258e-01,
    0.0,                   7.071067811865475e-01,  7.071067811865475e-01,
    0.0,                   1.0,                    0.0,
    0.0,                   7.071067811865475e-01,  -7.071067811865475e-01,
    0.0,                   0.0,                    1.0, };

/* Does the axis need flipping ? */
const char runner_flip[27] = {1, 1, 1, 1, 1, 1, 1, 1, 1, 1, 1, 1, 1, 0,
                              0, 0, 0, 0, 0, 0, 0, 0, 0, 0, 0, 0, 0};
#define MY_CELL 428428428
#define DX 0.1
#define NX 1000
#define CELL_ID                                                  \
  ((int)(c->loc[0] / DX) * NX *NX + (int)(c->loc[1] / DX) * NX + \
   (int)(c->loc[2] / DX))
#define OUT                                                                    \
  if (CELL_ID == MY_CELL) {                                                    \
    message(" cell= %d gcount=%d time=%f \n", CELL_ID, c->gcount, r->e->time); \
  }
//#define OUT  message(" cell %d %d %f \n",CELL_ID, c->count, r->e->time);
//#define OUT  if(CELL_ID == MY_CELL) message("\n cell %f %f %f %d %d
//%f\n",c->loc[0],c->loc[1],c->loc[2], CELL_ID, c->count, r->e->time);

/* Import the density loop functions. */
#define FUNCTION density
#include "runner_doiact.h"

/* Import the force loop functions. */
#undef FUNCTION
#define FUNCTION force
#include "runner_doiact.h"

/* Import the gravity loop functions. */
#include "runner_doiact_grav.h"

/**
 * @brief Calculate gravity acceleration from external potential
 *
 * @param runner task
 * @param cell
 */
void runner_dograv_external(struct runner *r, struct cell *c) {

  struct gpart *g, *gparts = c->gparts;
  float L[3], E;
  int i, k, gcount = c->gcount;
  const int ti_current = r->e->ti_current;

  // struct space *s = r->e->s;
  // double CentreOfPotential[3];
  TIMER_TIC;

  /* 	 /\* location of external gravity point mass - should pass in as
   * paraneter *\/ */
  /* CentreOfPotential[0] = 0.5 * s->dim[0]; */
  /* CentreOfPotential[1] = 0.5 * s->dim[1]; */
  /* CentreOfPotential[2] = 0.5 * s->dim[2]; */


  /* Recurse? */
  if (c->split) {
    for (k = 0; k < 8; k++)
      if (c->progeny[k] != NULL) runner_dograv_external(r, c->progeny[k]);
    return;
  }

#ifdef TASK_VERBOSE
  OUT;
#endif
  /* Loop over the parts in this cell. */
  for (i = 0; i < gcount; i++) {

    /* Get a direct pointer on the part. */
    g = &gparts[i];

    /* Is this part within the time step? */
    if (g->ti_end <= ti_current) {
      //		external_gravity_pointmass(e->physical_constants,
      // potential_constants, g);
      external_gravity(r->e->potential, r->e->physical_constants, g);

      /* check for energy and angular momentum conservation - begin by
       * synchronizing velocity*/
      const float dx = g->x[0] - External_Potential_X;
      const float dy = g->x[1] - External_Potential_Y;
      const float dz = g->x[2] - External_Potential_Z;
      const float dr = sqrtf((dx * dx) + (dy * dy) + (dz * dz));
      const float rinv = 1.f / sqrtf(dx * dx + dy * dy + dz * dz);

      /* /\* current acceleration *\/ */
      /* g->a_grav[0] = - const_G *  External_Potential_Mass * dx * rinv * rinv
       * * rinv; */
      /* g->a_grav[1] = - const_G *  External_Potential_Mass * dy * rinv * rinv
       * * rinv; */
      /* g->a_grav[2] = - const_G *  External_Potential_Mass * dz * rinv * rinv
       * * rinv; */

      const int current_dti = g->ti_end - g->ti_begin;
      const float dt = 0.5f * current_dti * r->e->timeBase;
      const float vx = g->v_full[0] + dt * g->a_grav[0];
      const float vy = g->v_full[1] + dt * g->a_grav[1];
      const float vz = g->v_full[2] + dt * g->a_grav[2];

      /* E/L */
      E = 0.5 * ((vx * vx) + (vy * vy) + (vz * vz)) -
          const_G * External_Potential_Mass * rinv;
      L[0] = dy * vz - dz * vy;
      L[1] = dz * vx - dx * vz;
      L[2] = dx * vy - dy * vx;
      if (abs(g->id) == 1) {
        float v2 = vx * vx + vy * vy + vz * vz;
        float fg = const_G * External_Potential_Mass * rinv;
        float fga = sqrtf((g->a_grav[0] * g->a_grav[0]) +
                          (g->a_grav[1] * g->a_grav[1]) +
                          (g->a_grav[2] * g->a_grav[2])) *
                    dr;
        // message("grav_external time= %f\t V_c^2= %f GM/r= %f E= %f L[2]= %f
        // x= %f y= %f vx= %f vy= %f\n", r->e->time, v2, fg, E, L[2], g->x[0],
        // g->x[1], vx, vy);
        message("%f\t %f %f %f %f %f %f %f %f %f %f %f %f\n", r->e->time, g->tx,
                g->tv, dt, v2, fg, fga, E, L[2], g->x[0], g->x[1], vx, vy);
        // message(" G=%e M=%e\n", const_G, External_Potential_Mass);
      }
    }
  }
  TIMER_TOC(timer_dograv_external);
}

/**
 * @brief Sort the entries in ascending order using QuickSort.
 *
 * @param sort The entries
 * @param N The number of entries.
 */

void runner_dosort_ascending(struct entry *sort, int N) {

  struct {
    short int lo, hi;
  } qstack[10];
  int qpos, i, j, lo, hi, imin;
  struct entry temp;
  float pivot;

  /* Sort parts in cell_i in decreasing order with quicksort */
  qstack[0].lo = 0;
  qstack[0].hi = N - 1;
  qpos = 0;
  while (qpos >= 0) {
    lo = qstack[qpos].lo;
    hi = qstack[qpos].hi;
    qpos -= 1;
    if (hi - lo < 15) {
      for (i = lo; i < hi; i++) {
        imin = i;
        for (j = i + 1; j <= hi; j++)
          if (sort[j].d < sort[imin].d) imin = j;
        if (imin != i) {
          temp = sort[imin];
          sort[imin] = sort[i];
          sort[i] = temp;
        }
      }
    } else {
      pivot = sort[(lo + hi) / 2].d;
      i = lo;
      j = hi;
      while (i <= j) {
        while (sort[i].d < pivot) i++;
        while (sort[j].d > pivot) j--;
        if (i <= j) {
          if (i < j) {
            temp = sort[i];
            sort[i] = sort[j];
            sort[j] = temp;
          }
          i += 1;
          j -= 1;
        }
      }
      if (j > (lo + hi) / 2) {
        if (lo < j) {
          qpos += 1;
          qstack[qpos].lo = lo;
          qstack[qpos].hi = j;
        }
        if (i < hi) {
          qpos += 1;
          qstack[qpos].lo = i;
          qstack[qpos].hi = hi;
        }
      } else {
        if (i < hi) {
          qpos += 1;
          qstack[qpos].lo = i;
          qstack[qpos].hi = hi;
        }
        if (lo < j) {
          qpos += 1;
          qstack[qpos].lo = lo;
          qstack[qpos].hi = j;
        }
      }
    }
  }
}

/**
 * @brief Sort the particles in the given cell along all cardinal directions.
 *
 * @param r The #runner.
 * @param c The #cell.
 * @param flags Cell flag.
 * @param clock Flag indicating whether to record the timing or not, needed
 *      for recursive calls.
 */

void runner_dosort(struct runner *r, struct cell *c, int flags, int clock) {

  struct entry *finger;
  struct entry *fingers[8];
  struct part *parts = c->parts;
  struct entry *sort;
  int j, k, count = c->count;
  int i, ind, off[8], inds[8], temp_i, missing;
  // float shift[3];
  float buff[8], px[3];

  TIMER_TIC

  /* Clean-up the flags, i.e. filter out what's already been sorted. */
  flags &= ~c->sorted;
  if (flags == 0) return;

  /* start by allocating the entry arrays. */
  if (c->sort == NULL || c->sortsize < count) {
    if (c->sort != NULL) free(c->sort);
    c->sortsize = count * 1.1;
    if ((c->sort = (struct entry *)malloc(sizeof(struct entry) *
                                          (c->sortsize + 1) * 13)) == NULL)
      error("Failed to allocate sort memory.");
  }
  sort = c->sort;

  /* Does this cell have any progeny? */
  if (c->split) {

    /* Fill in the gaps within the progeny. */
    for (k = 0; k < 8; k++) {
      if (c->progeny[k] == NULL) continue;
      missing = flags & ~c->progeny[k]->sorted;
      if (missing) runner_dosort(r, c->progeny[k], missing, 0);
    }

    /* Loop over the 13 different sort arrays. */
    for (j = 0; j < 13; j++) {

      /* Has this sort array been flagged? */
      if (!(flags & (1 << j))) continue;

      /* Init the particle index offsets. */
      for (off[0] = 0, k = 1; k < 8; k++)
        if (c->progeny[k - 1] != NULL)
          off[k] = off[k - 1] + c->progeny[k - 1]->count;
        else
          off[k] = off[k - 1];

      /* Init the entries and indices. */
      for (k = 0; k < 8; k++) {
        inds[k] = k;
        if (c->progeny[k] != NULL && c->progeny[k]->count > 0) {
          fingers[k] = &c->progeny[k]->sort[j * (c->progeny[k]->count + 1)];
          buff[k] = fingers[k]->d;
          off[k] = off[k];
        } else
          buff[k] = FLT_MAX;
      }

      /* Sort the buffer. */
      for (i = 0; i < 7; i++)
        for (k = i + 1; k < 8; k++)
          if (buff[inds[k]] < buff[inds[i]]) {
            temp_i = inds[i];
            inds[i] = inds[k];
            inds[k] = temp_i;
          }

      /* For each entry in the new sort list. */
      finger = &sort[j * (count + 1)];
      for (ind = 0; ind < count; ind++) {

        /* Copy the minimum into the new sort array. */
        finger[ind].d = buff[inds[0]];
        finger[ind].i = fingers[inds[0]]->i + off[inds[0]];

        /* Update the buffer. */
        fingers[inds[0]] += 1;
        buff[inds[0]] = fingers[inds[0]]->d;

        /* Find the smallest entry. */
        for (k = 1; k < 8 && buff[inds[k]] < buff[inds[k - 1]]; k++) {
          temp_i = inds[k - 1];
          inds[k - 1] = inds[k];
          inds[k] = temp_i;
        }

      } /* Merge. */

      /* Add a sentinel. */
      sort[j * (count + 1) + count].d = FLT_MAX;
      sort[j * (count + 1) + count].i = 0;

      /* Mark as sorted. */
      c->sorted |= (1 << j);

    } /* loop over sort arrays. */

  } /* progeny? */

  /* Otherwise, just sort. */
  else {

    /* Fill the sort array. */
    for (k = 0; k < count; k++) {
      px[0] = parts[k].x[0];
      px[1] = parts[k].x[1];
      px[2] = parts[k].x[2];
      for (j = 0; j < 13; j++)
        if (flags & (1 << j)) {
          sort[j * (count + 1) + k].i = k;
          sort[j * (count + 1) + k].d = px[0] * runner_shift[3 * j + 0] +
                                        px[1] * runner_shift[3 * j + 1] +
                                        px[2] * runner_shift[3 * j + 2];
        }
    }

    /* Add the sentinel and sort. */
    for (j = 0; j < 13; j++)
      if (flags & (1 << j)) {
        sort[j * (count + 1) + count].d = FLT_MAX;
        sort[j * (count + 1) + count].i = 0;
        runner_dosort_ascending(&sort[j * (count + 1)], count);
        c->sorted |= (1 << j);
      }
  }

  /* Verify the sorting. */
  /* for ( j = 0 ; j < 13 ; j++ ) {
      if ( !( flags & (1 << j) ) )
          continue;
      finger = &sort[ j*(count + 1) ];
      for ( k = 1 ; k < count ; k++ ) {
          if ( finger[k].d < finger[k-1].d )
              error( "Sorting failed, ascending array." );
          if ( finger[k].i >= count )
              error( "Sorting failed, indices borked." );
          }
      } */

  if (clock) TIMER_TOC(timer_dosort);
}

void runner_dogsort(struct runner *r, struct cell *c, int flags, int clock) {

  struct entry *finger;
  struct entry *fingers[8];
  struct gpart *gparts = c->gparts;
  struct entry *gsort;
  int j, k, count = c->gcount;
  int i, ind, off[8], inds[8], temp_i, missing;
  // float shift[3];
  float buff[8], px[3];

  TIMER_TIC

  /* Clean-up the flags, i.e. filter out what's already been sorted. */
  flags &= ~c->gsorted;
  if (flags == 0) return;

  /* start by allocating the entry arrays. */
  if (c->gsort == NULL || c->gsortsize < count) {
    if (c->gsort != NULL) free(c->gsort);
    c->gsortsize = count * 1.1;
    if ((c->gsort = (struct entry *)malloc(sizeof(struct entry) *
                                           (c->gsortsize + 1) * 13)) == NULL)
      error("Failed to allocate sort memory.");
  }
  gsort = c->gsort;

  /* Does this cell have any progeny? */
  if (c->split) {

    /* Fill in the gaps within the progeny. */
    for (k = 0; k < 8; k++) {
      if (c->progeny[k] == NULL) continue;
      missing = flags & ~c->progeny[k]->gsorted;
      if (missing) runner_dogsort(r, c->progeny[k], missing, 0);
    }

    /* Loop over the 13 different sort arrays. */
    for (j = 0; j < 13; j++) {

      /* Has this sort array been flagged? */
      if (!(flags & (1 << j))) continue;

      /* Init the particle index offsets. */
      for (off[0] = 0, k = 1; k < 8; k++)
        if (c->progeny[k - 1] != NULL)
          off[k] = off[k - 1] + c->progeny[k - 1]->gcount;
        else
          off[k] = off[k - 1];

      /* Init the entries and indices. */
      for (k = 0; k < 8; k++) {
        inds[k] = k;
        if (c->progeny[k] != NULL && c->progeny[k]->gcount > 0) {
          fingers[k] = &c->progeny[k]->gsort[j * (c->progeny[k]->gcount + 1)];
          buff[k] = fingers[k]->d;
          off[k] = off[k];
        } else
          buff[k] = FLT_MAX;
      }

      /* Sort the buffer. */
      for (i = 0; i < 7; i++)
        for (k = i + 1; k < 8; k++)
          if (buff[inds[k]] < buff[inds[i]]) {
            temp_i = inds[i];
            inds[i] = inds[k];
            inds[k] = temp_i;
          }

      /* For each entry in the new sort list. */
      finger = &gsort[j * (count + 1)];
      for (ind = 0; ind < count; ind++) {

        /* Copy the minimum into the new sort array. */
        finger[ind].d = buff[inds[0]];
        finger[ind].i = fingers[inds[0]]->i + off[inds[0]];

        /* Update the buffer. */
        fingers[inds[0]] += 1;
        buff[inds[0]] = fingers[inds[0]]->d;

        /* Find the smallest entry. */
        for (k = 1; k < 8 && buff[inds[k]] < buff[inds[k - 1]]; k++) {
          temp_i = inds[k - 1];
          inds[k - 1] = inds[k];
          inds[k] = temp_i;
        }

      } /* Merge. */

      /* Add a sentinel. */
      gsort[j * (count + 1) + count].d = FLT_MAX;
      gsort[j * (count + 1) + count].i = 0;

      /* Mark as sorted. */
      c->gsorted |= (1 << j);

    } /* loop over sort arrays. */

  } /* progeny? */

  /* Otherwise, just sort. */
  else {

    /* Fill the sort array. */
    for (k = 0; k < count; k++) {
      px[0] = gparts[k].x[0];
      px[1] = gparts[k].x[1];
      px[2] = gparts[k].x[2];
      for (j = 0; j < 13; j++)
        if (flags & (1 << j)) {
          gsort[j * (count + 1) + k].i = k;
          gsort[j * (count + 1) + k].d = px[0] * runner_shift[3 * j + 0] +
                                         px[1] * runner_shift[3 * j + 1] +
                                         px[2] * runner_shift[3 * j + 2];
        }
    }

    /* Add the sentinel and sort. */
    for (j = 0; j < 13; j++)
      if (flags & (1 << j)) {
        gsort[j * (count + 1) + count].d = FLT_MAX;
        gsort[j * (count + 1) + count].i = 0;
        runner_dosort_ascending(&gsort[j * (count + 1)], count);
        c->gsorted |= (1 << j);
      }
  }

  /* Verify the sorting. */
  /* for ( j = 0 ; j < 13 ; j++ ) {
      if ( !( flags & (1 << j) ) )
          continue;
      finger = &c->gsort[ j*(count + 1) ];
      for ( k = 1 ; k < count ; k++ ) {
          if ( finger[k].d < finger[k-1].d )
              error( "Sorting failed, ascending array." );
          if ( finger[k].i < 0 || finger[k].i >= count )
              error( "Sorting failed, indices borked." );
          }
      } */

  if (clock) TIMER_TOC(timer_dosort);
}

/**
 * @brief Initialize the particles before the density calculation
 *
 * @param r The runner thread.
 * @param c The cell.
 * @param timer 1 if the time is to be recorded.
 */

void runner_doinit(struct runner *r, struct cell *c, int timer) {

  struct part *const parts = c->parts;
  struct gpart *const gparts = c->gparts;
  const int count = c->count;
  const int gcount = c->gcount;
  const int ti_current = r->e->ti_current;

  TIMER_TIC;

  /* Recurse? */
  if (c->split) {
    for (int k = 0; k < 8; k++)
      if (c->progeny[k] != NULL) runner_doinit(r, c->progeny[k], 0);
    return;
  } else {

    /* Loop over the parts in this cell. */
    for (int i = 0; i < count; i++) {

      /* Get a direct pointer on the part. */
      struct part *const p = &parts[i];

      if (p->ti_end <= ti_current) {

        /* Get ready for a density calculation */
        hydro_init_part(p);
      }
    }

    /* Loop over the gparts in this cell. */
    for (int i = 0; i < gcount; i++) {

      /* Get a direct pointer on the part. */
      struct gpart *const gp = &gparts[i];

      if (gp->ti_end <= ti_current) {

        /* Get ready for a density calculation */
        gravity_init_part(gp);
      }
    }
  }

  if (timer) TIMER_TOC(timer_init);
}

/**
 * @brief Intermediate task between density and force
 *
 * @param r The runner thread.
 * @param c The cell.
 */

void runner_doghost(struct runner *r, struct cell *c) {

  struct part *p, *parts = c->parts;
  struct xpart *xp, *xparts = c->xparts;
  struct cell *finger;
  int redo, count = c->count;
  int *pid;
  float h_corr;
  const int ti_current = r->e->ti_current;
  const double timeBase = r->e->timeBase;

  TIMER_TIC;

  /* Recurse? */
  if (c->split) {
    for (int k = 0; k < 8; k++)
      if (c->progeny[k] != NULL) runner_doghost(r, c->progeny[k]);
    return;
  }

  /* Init the IDs that have to be updated. */
  if ((pid = (int *)alloca(sizeof(int) * count)) == NULL)
    error("Call to alloca failed.");
  for (int k = 0; k < count; k++) pid[k] = k;

  /* While there are particles that need to be updated... */
  for (int num_reruns = 0; count > 0 && num_reruns < const_smoothing_max_iter;
       num_reruns++) {

    /* Reset the redo-count. */
    redo = 0;

    /* Loop over the parts in this cell. */
    for (int i = 0; i < count; i++) {

      /* Get a direct pointer on the part. */
      p = &parts[pid[i]];
      xp = &xparts[pid[i]];

      /* Is this part within the timestep? */
      if (p->ti_end <= ti_current) {

        /* Finish the density calculation */
        hydro_end_density(p, ti_current);

        /* If no derivative, double the smoothing length. */
        if (p->density.wcount_dh == 0.0f) h_corr = p->h;

        /* Otherwise, compute the smoothing length update (Newton step). */
        else {
          h_corr = (kernel_nwneigh - p->density.wcount) / p->density.wcount_dh;

          /* Truncate to the range [ -p->h/2 , p->h ]. */
          h_corr = fminf(h_corr, p->h);
          h_corr = fmaxf(h_corr, -p->h * 0.5f);
        }

        /* Did we get the right number density? */
        if (p->density.wcount > kernel_nwneigh + const_delta_nwneigh ||
            p->density.wcount < kernel_nwneigh - const_delta_nwneigh) {

          /* Ok, correct then */
          p->h += h_corr;

          /* Flag for another round of fun */
          pid[redo] = pid[i];
          redo += 1;

          /* Re-initialise everything */
          hydro_init_part(p);

          /* Off we go ! */
          continue;
        }

        /* We now have a particle whose smoothing length has converged */

        /* As of here, particle force variables will be set. */

        /* Compute variables required for the force loop */
        hydro_prepare_force(p, xp, ti_current, timeBase);

        /* The particle force values are now set.  Do _NOT_
           try to read any particle density variables! */

        /* Prepare the particle for the force loop over neighbours */
        hydro_reset_acceleration(p);
      }
    }

    /* We now need to treat the particles whose smoothing length had not
     * converged again */

    /* Re-set the counter for the next loop (potentially). */
    count = redo;
    if (count > 0) {

      /* Climb up the cell hierarchy. */
      for (finger = c; finger != NULL; finger = finger->parent) {

        /* Run through this cell's density interactions. */
        for (struct link *l = finger->density; l != NULL; l = l->next) {

          /* Self-interaction? */
          if (l->t->type == task_type_self)
            runner_doself_subset_density(r, finger, parts, pid, count);

          /* Otherwise, pair interaction? */
          else if (l->t->type == task_type_pair) {

            /* Left or right? */
            if (l->t->ci == finger)
              runner_dopair_subset_density(r, finger, parts, pid, count,
                                           l->t->cj);
            else
              runner_dopair_subset_density(r, finger, parts, pid, count,
                                           l->t->ci);

          }

          /* Otherwise, sub interaction? */
          else if (l->t->type == task_type_sub) {

            /* Left or right? */
            if (l->t->ci == finger)
              runner_dosub_subset_density(r, finger, parts, pid, count,
                                          l->t->cj, -1, 1);
            else
              runner_dosub_subset_density(r, finger, parts, pid, count,
                                          l->t->ci, -1, 1);
          }
        }
      }
    }
  }

  if (count)
    message("Smoothing length failed to converge on %i particles.", count);

  TIMER_TOC(timer_doghost);
}

/**
 * @brief Drift particles and g-particles forward in time
 *
 * @param r The runner thread.
 * @param c The cell.
 * @param timer Are we timing this ?
 */
void runner_dodrift(struct runner *r, struct cell *c, int timer) {

  const int nr_parts = c->count;
  const int nr_gparts = c->gcount;
  const double timeBase = r->e->timeBase;
  const double dt = (r->e->ti_current - r->e->ti_old) * timeBase;
  const int ti_old = r->e->ti_old;
  const int ti_current = r->e->ti_current;
  struct part *const parts = c->parts;
  struct xpart *const xparts = c->xparts;
  struct gpart *const gparts = c->gparts;
  float dx_max = 0.f, dx2_max = 0.f, h_max = 0.f;

  TIMER_TIC
#ifdef TASK_VERBOSE
  OUT;
#endif

  /* No children? */
  if (!c->split) {

    /* Loop over all the g-particles in the cell */
    for (int k = 0; k < nr_gparts; ++k) {

      /* Get a handle on the gpart. */
      struct gpart *const gp = &gparts[k];

      /* Drift... */
      gp->x[0] += gp->v_full[0] * dt;
      gp->x[1] += gp->v_full[1] * dt;
      gp->x[2] += gp->v_full[2] * dt;
    }

    /* Loop over all the particles in the cell (more work for these !) */
    for (int k = 0; k < nr_parts; k++) {

      /* Get a handle on the part. */
      struct part *const p = &parts[k];
      struct xpart *const xp = &xparts[k];

      /* Useful quantity */
      const float h_inv = 1.0f / p->h;

      /* Drift... */
      p->x[0] += xp->v_full[0] * dt;
      p->x[1] += xp->v_full[1] * dt;
      p->x[2] += xp->v_full[2] * dt;

      /* Predict velocities (for hydro terms) */
      p->v[0] += p->a_hydro[0] * dt;
      p->v[1] += p->a_hydro[1] * dt;
      p->v[2] += p->a_hydro[2] * dt;

      /* Predict smoothing length */
      const float w1 = p->h_dt * h_inv * dt;
      if (fabsf(w1) < 0.2f)
        p->h *= approx_expf(w1); /* 4th order expansion of exp(w) */
      else
        p->h *= expf(w1);

      /* Predict density */
      const float w2 = -3.0f * p->h_dt * h_inv * dt;
      if (fabsf(w2) < 0.2f)
        p->rho *= approx_expf(w2); /* 4th order expansion of exp(w) */
      else
        p->rho *= expf(w2);

      /* Predict the values of the extra fields */
      hydro_predict_extra(p, xp, ti_old, ti_current, timeBase);

      /* Compute (square of) motion since last cell construction */
      const float dx2 = (p->x[0] - xp->x_old[0]) * (p->x[0] - xp->x_old[0]) +
                        (p->x[1] - xp->x_old[1]) * (p->x[1] - xp->x_old[1]) +
                        (p->x[2] - xp->x_old[2]) * (p->x[2] - xp->x_old[2]);
      dx2_max = fmaxf(dx2_max, dx2);

      /* Maximal smoothing length */
      h_max = fmaxf(p->h, h_max);
    }

    /* Now, get the maximal particle motion from its square */
    dx_max = sqrtf(dx2_max);
  }

  /* Otherwise, aggregate data from children. */
  else {

    /* Loop over the progeny. */
    for (int k = 0; k < 8; k++)
      if (c->progeny[k] != NULL) {
        struct cell *cp = c->progeny[k];
        runner_dodrift(r, cp, 0);

        dx_max = fmaxf(dx_max, cp->dx_max);
        h_max = fmaxf(h_max, cp->h_max);
      }
  }

  /* Store the values */
  c->h_max = h_max;
  c->dx_max = dx_max;

  if (timer) TIMER_TOC(timer_drift);
}

/**
 * @brief Combined second and first kick for fixed dt.
 *
 * @param r The runner thread.
 * @param c The cell.
 * @param timer The timer
 */

void runner_dokick(struct runner *r, struct cell *c, int timer) {

  const float global_dt_min = r->e->dt_min;
  const float global_dt_max = r->e->dt_max;
  const int ti_current = r->e->ti_current;
  const double timeBase = r->e->timeBase;
  const double timeBase_inv = 1.0 / r->e->timeBase;
  const int count = c->count;
  const int gcount = c->gcount;
  struct part *const parts = c->parts;
  struct xpart *const xparts = c->xparts;
  struct gpart *const gparts = c->gparts;
  const int is_fixdt =
      (r->e->policy & engine_policy_fixdt) == engine_policy_fixdt;

  int updated = 0, g_updated = 0;
  int ti_end_min = max_nr_timesteps, ti_end_max = 0;
  double e_kin = 0.0, e_int = 0.0, e_pot = 0.0, mass = 0.0;
  float mom[3] = {0.0f, 0.0f, 0.0f};
  float ang[3] = {0.0f, 0.0f, 0.0f};

  TIMER_TIC

#ifdef TASK_VERBOSE
  OUT;
#endif

  /* No children? */
  if (!c->split) {

    /* Loop over the g-particles and kick the active ones. */
    for (int k = 0; k < gcount; k++) {

      /* Get a handle on the part. */
      struct gpart *const gp = &gparts[k];

      /* If the g-particle has no counterpart and needs to be kicked */
      if (gp->id < 0 && (is_fixdt || gp->ti_end <= ti_current)) {

        /* First, finish the force calculation */
        gravity_end_force(gp);

        /* Now we are ready to compute the next time-step size */
        int new_dti;

        if (is_fixdt) {

          /* Now we have a time step, proceed with the kick */
          new_dti = global_dt_max * timeBase_inv;

        } else {

          /* Compute the next timestep (gravity condition) */
          float new_dt = gravity_compute_timestep(r->e->physical_constants, gp);

          /* Limit timestep within the allowed range */
          new_dt = fminf(new_dt, global_dt_max);
          new_dt = fmaxf(new_dt, global_dt_min);

          /* Convert to integer time */
          new_dti = new_dt * timeBase_inv;

          /* Recover the current timestep */
          const int current_dti = gp->ti_end - gp->ti_begin;

          /* Limit timestep increase */
          if (current_dti > 0) new_dti = min(new_dti, 2 * current_dti);

          /* Put this timestep on the time line */
          int dti_timeline = max_nr_timesteps;
          while (new_dti < dti_timeline) dti_timeline /= 2;

          /* Now we have a time step, proceed with the kick */
          new_dti = dti_timeline;
        }

        /* Compute the time step for this kick */
        const int ti_start = (gp->ti_begin + gp->ti_end) / 2;
        const int ti_end = gp->ti_end + new_dti / 2;
        const double dt = (ti_end - ti_start) * timeBase;
        const double half_dt = (ti_end - gp->ti_end) * timeBase;

        /* Move particle forward in time */
        gp->ti_begin = gp->ti_end;
        gp->ti_end = gp->ti_begin + new_dti;

        /* Kick particles in momentum space */
        gp->v_full[0] += gp->a_grav[0] * dt;
        gp->v_full[1] += gp->a_grav[1] * dt;
        gp->v_full[2] += gp->a_grav[2] * dt;

        /* Extra kick work */
        gravity_kick_extra(gp, dt, half_dt);

        /* Number of updated g-particles */
        g_updated++;
      }

      /* Minimal time for next end of time-step */
      ti_end_min = min(gp->ti_end, ti_end_min);
      ti_end_max = max(gp->ti_end, ti_end_max);
    }

    /* Now do the hydro ones... */

    /* Loop over the particles and kick the active ones. */
    for (int k = 0; k < count; k++) {

      /* Get a handle on the part. */
      struct part *const p = &parts[k];
      struct xpart *const xp = &xparts[k];

      /* If particle needs to be kicked */
      if (is_fixdt || p->ti_end <= ti_current) {

        /* First, finish the force loop */
        p->h_dt *= p->h * 0.333333333f;

        /* And do the same of the extra variable */
        hydro_end_force(p);
        if (p->gpart != NULL) gravity_end_force(p->gpart);

        /* Now we are ready to compute the next time-step size */
        int new_dti;

        if (is_fixdt) {

          /* Now we have a time step, proceed with the kick */
          new_dti = global_dt_max * timeBase_inv;

        } else {

          /* Compute the next timestep (hydro condition) */
          const float new_dt_hydro = hydro_compute_timestep(p, xp);

          /* Compute the next timestep (gravity condition) */
          float new_dt_grav = FLT_MAX;
          if (p->gpart != NULL)
            new_dt_grav =
                gravity_compute_timestep(r->e->physical_constants, p->gpart);

          float new_dt = fminf(new_dt_hydro, new_dt_grav);

          /* Limit change in h */
          const float dt_h_change =
              (p->h_dt != 0.0f) ? fabsf(const_ln_max_h_change * p->h / p->h_dt)
                                : FLT_MAX;

          new_dt = fminf(new_dt, dt_h_change);

          /* Limit timestep within the allowed range */
          new_dt = fminf(new_dt, global_dt_max);
          new_dt = fmaxf(new_dt, global_dt_min);

          /* Convert to integer time */
          new_dti = new_dt * timeBase_inv;

          /* Recover the current timestep */
          const int current_dti = p->ti_end - p->ti_begin;

          /* Limit timestep increase */
          if (current_dti > 0) new_dti = min(new_dti, 2 * current_dti);

          /* Put this timestep on the time line */
          int dti_timeline = max_nr_timesteps;
          while (new_dti < dti_timeline) dti_timeline /= 2;

          /* Now we have a time step, proceed with the kick */
          new_dti = dti_timeline;
        }

        /* Compute the time step for this kick */
        const int ti_start = (p->ti_begin + p->ti_end) / 2;
        const int ti_end = p->ti_end + new_dti / 2;
        const double dt = (ti_end - ti_start) * timeBase;
        const double half_dt = (ti_end - p->ti_end) * timeBase;

        /* Move particle forward in time */
        p->ti_begin = p->ti_end;
        p->ti_end = p->ti_begin + new_dti;
        if (p->gpart != NULL) {
          p->gpart->ti_begin = p->ti_begin;
          p->gpart->ti_end = p->ti_end;
        }

        /* Get the acceleration */
        float a_tot[3] = {p->a_hydro[0], p->a_hydro[1], p->a_hydro[2]};
        if (p->gpart != NULL) {
          a_tot[0] += p->gpart->a_grav[0];
          a_tot[1] += p->gpart->a_grav[1];
          a_tot[1] += p->gpart->a_grav[2];
        }

        /* Kick particles in momentum space */
        xp->v_full[0] += a_tot[0] * dt;
        xp->v_full[1] += a_tot[1] * dt;
        xp->v_full[2] += a_tot[2] * dt;

        if (p->gpart != NULL) {
          p->gpart->v_full[0] = xp->v_full[0];
          p->gpart->v_full[1] = xp->v_full[1];
          p->gpart->v_full[2] = xp->v_full[2];
        }

        /* Go back by half-step for the hydro velocity */
        p->v[0] = xp->v_full[0] - half_dt * a_tot[0];
        p->v[1] = xp->v_full[1] - half_dt * a_tot[1];
        p->v[2] = xp->v_full[2] - half_dt * a_tot[2];

        /* Extra kick work */
        hydro_kick_extra(p, xp, dt, half_dt);
        if (p->gpart != NULL) gravity_kick_extra(p->gpart, dt, half_dt);

        /* Number of updated particles */
        updated++;
        if (p->gpart != NULL) g_updated++;
      }

      /* Now collect quantities for statistics */

      const double x[3] = {p->x[0], p->x[1], p->x[2]};
      const float v_full[3] = {xp->v_full[0], xp->v_full[1], xp->v_full[2]};
      const float m = p->mass;

      /* Collect mass */
      mass += m;

      /* Collect momentum */
      mom[0] += m * v_full[0];
      mom[1] += m * v_full[1];
      mom[2] += m * v_full[2];

      /* Collect angular momentum */
      ang[0] += m * (x[1] * v_full[2] - x[2] * v_full[1]);
      ang[1] += m * (x[2] * v_full[0] - x[0] * v_full[2]);
      ang[2] += m * (x[0] * v_full[1] - x[1] * v_full[0]);

      /* Collect total energy. */
      e_kin += 0.5 * m * (v_full[0] * v_full[0] + v_full[1] * v_full[1] +
                          v_full[2] * v_full[2]);
      e_pot += 0.f; /* No gravitational potential thus far */
      e_int += hydro_get_internal_energy(p);

      /* Minimal time for next end of time-step */
      ti_end_min = min(p->ti_end, ti_end_min);
      ti_end_max = max(p->ti_end, ti_end_max);
    }
  }

  /* Otherwise, aggregate data from children. */
  else {

    /* Loop over the progeny. */
    for (int k = 0; k < 8; k++)
      if (c->progeny[k] != NULL) {
        struct cell *const cp = c->progeny[k];

        /* Recurse */
        runner_dokick(r, cp, 0);

        /* And aggregate */
        updated += cp->updated;
        g_updated += cp->g_updated;
        e_kin += cp->e_kin;
        e_int += cp->e_int;
        e_pot += cp->e_pot;
        mass += cp->mass;
        mom[0] += cp->mom[0];
        mom[1] += cp->mom[1];
        mom[2] += cp->mom[2];
        ang[0] += cp->ang[0];
        ang[1] += cp->ang[1];
        ang[2] += cp->ang[2];
        ti_end_min = min(cp->ti_end_min, ti_end_min);
        ti_end_max = max(cp->ti_end_max, ti_end_max);
      }
  }

  /* Store the values. */
  c->updated = updated;
  c->g_updated = g_updated;
  c->e_kin = e_kin;
  c->e_int = e_int;
  c->e_pot = e_pot;
  c->mass = mass;
  c->mom[0] = mom[0];
  c->mom[1] = mom[1];
  c->mom[2] = mom[2];
  c->ang[0] = ang[0];
  c->ang[1] = ang[1];
  c->ang[2] = ang[2];
  c->ti_end_min = ti_end_min;
  c->ti_end_max = ti_end_max;

  if (timer) TIMER_TOC(timer_kick);
}

/**
 * @brief The #runner main thread routine.
 *
 * @param data A pointer to this thread's data.
 */

void *runner_main(void *data) {

  struct runner *r = (struct runner *)data;
  struct engine *e = r->e;
  struct scheduler *sched = &e->sched;
  struct task *t = NULL;
  struct cell *ci, *cj;
  struct part *parts;
  int k, nr_parts;

  /* Main loop. */
  while (1) {

    /* Wait at the barrier. */
    engine_barrier(e, r->id);

    /* Re-set the pointer to the previous task, as there is none. */
    struct task *prev = NULL;

    /* Loop while there are tasks... */
    while (1) {

      /* If there's no old task, try to get a new one. */
      if (t == NULL) {

        /* Get the task. */
        TIMER_TIC
        t = scheduler_gettask(sched, r->qid, prev);
        TIMER_TOC(timer_gettask);

        /* Did I get anything? */
        if (t == NULL) break;
      }

      /* Get the cells. */
      ci = t->ci;
      cj = t->cj;
      t->rid = r->cpuid;

      /* Different types of tasks... */
      switch (t->type) {
        case task_type_self:
          if (t->subtype == task_subtype_density)
            runner_doself1_density(r, ci);
          else if (t->subtype == task_subtype_force)
            runner_doself2_force(r, ci);
          else
            error("Unknown task subtype.");
          break;
        case task_type_pair:
          if (t->subtype == task_subtype_density)
            runner_dopair1_density(r, ci, cj);
          else if (t->subtype == task_subtype_force)
            runner_dopair2_force(r, ci, cj);
          else
            error("Unknown task subtype.");
          break;
        case task_type_sort:
          runner_dosort(r, ci, t->flags, 1);
          break;
        case task_type_sub:
          if (t->subtype == task_subtype_density)
            runner_dosub1_density(r, ci, cj, t->flags, 1);
          else if (t->subtype == task_subtype_force)
            runner_dosub2_force(r, ci, cj, t->flags, 1);
          else if (t->subtype == task_subtype_grav)
            runner_dosub_grav(r, ci, cj, 1);
          else
            error("Unknown task subtype.");
          break;
        case task_type_init:
          runner_doinit(r, ci, 1);
          break;
        case task_type_ghost:
          runner_doghost(r, ci);
          break;
        case task_type_drift:
          runner_dodrift(r, ci, 1);
          break;
        case task_type_kick:
          runner_dokick(r, ci, 1);
          break;
        case task_type_send:
          break;
        case task_type_recv:
          parts = ci->parts;
          nr_parts = ci->count;
          ci->ti_end_min = ci->ti_end_max = max_nr_timesteps;
          for (k = 0; k < nr_parts; k++) parts[k].ti_end = max_nr_timesteps;
          break;
        case task_type_grav_pp:
          if (t->cj == NULL)
            runner_doself_grav(r, t->ci);
          else
            runner_dopair_grav(r, t->ci, t->cj);
          break;
        case task_type_grav_mm:
          runner_dograv_mm(r, t->ci, t->cj);
          break;
        case task_type_grav_up:
          runner_dograv_up(r, t->ci);
          break;
        case task_type_grav_down:
          runner_dograv_down(r, t->ci);
          break;
<<<<<<< HEAD
        case task_type_grav_external:
          runner_dograv_external(r, t->ci);
          break;
        case task_type_psort:
=======
        case task_type_part_sort:
>>>>>>> 4effc52c
          space_do_parts_sort();
          break;
        case task_type_gpart_sort:
          space_do_gparts_sort();
          break;
        case task_type_split_cell:
          space_do_split(e->s, t->ci);
          break;
        case task_type_rewait:
          scheduler_do_rewait((struct task *)t->ci, (struct task *)t->cj,
                              t->flags, t->rank);
          break;
        default:
          error("Unknown task type.");
      }

      /* We're done with this task, see if we get a next one. */
      prev = t;
      t = scheduler_done(sched, t);

    } /* main loop. */
  }

  /* Be kind, rewind. */
  return NULL;
}<|MERGE_RESOLUTION|>--- conflicted
+++ resolved
@@ -1301,14 +1301,10 @@
         case task_type_grav_down:
           runner_dograv_down(r, t->ci);
           break;
-<<<<<<< HEAD
         case task_type_grav_external:
           runner_dograv_external(r, t->ci);
           break;
-        case task_type_psort:
-=======
         case task_type_part_sort:
->>>>>>> 4effc52c
           space_do_parts_sort();
           break;
         case task_type_gpart_sort:
