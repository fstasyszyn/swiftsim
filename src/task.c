--- conflicted
+++ resolved
@@ -48,22 +48,14 @@
 
 /* Task type names. */
 const char *taskID_names[task_type_count] = {
-<<<<<<< HEAD
-    "none",     "sort",      "self",           "pair",
-    "sub_self", "sub_pair",  "ghost",          "extra_ghost",
-    "drift",    "kick1",     "kick2",          "timestep",
-    "send",     "recv",      "grav_top_level", "grav_long_range",
-    "grav_mm",  "grav_down", "cooling",        "sourceterms"};
-=======
     "none",        "sort",           "self",
     "pair",        "sub_self",       "sub_pair",
-    "init",        "init_grav",      "ghost",
+    "init_grav",      "ghost",
     "extra_ghost", "drift",          "kick1",
     "kick2",       "timestep",       "send",
     "recv",        "grav_top_level", "grav_long_range",
     "grav_mm",     "grav_down",      "cooling",
     "sourceterms"};
->>>>>>> 055253a9
 
 /* Sub-task type names. */
 const char *subtaskID_names[task_subtype_count] = {
@@ -279,14 +271,10 @@
   /* Act based on task type. */
   switch (type) {
 
-<<<<<<< HEAD
-=======
     case task_type_init_grav:
       cell_munlocktree(ci);
       break;
 
-    case task_type_init:
->>>>>>> 055253a9
     case task_type_kick1:
     case task_type_kick2:
     case task_type_timestep:
@@ -373,15 +361,11 @@
 #endif
       break;
 
-<<<<<<< HEAD
-=======
     case task_type_init_grav:
       if (ci->mhold) return 0;
       if (cell_mlocktree(ci) != 0) return 0;
       break;
 
-    case task_type_init:
->>>>>>> 055253a9
     case task_type_kick1:
     case task_type_kick2:
     case task_type_timestep:
