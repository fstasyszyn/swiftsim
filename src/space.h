/*******************************************************************************
 * This file is part of SWIFT.
 * Copyright (c) 2012 Pedro Gonnet (pedro.gonnet@durham.ac.uk)
 *                    Matthieu Schaller (matthieu.schaller@durham.ac.uk)
 *               2015 Peter W. Draper (p.w.draper@durham.ac.uk)
 *               2016 John A. Regan (john.a.regan@durham.ac.uk)
 *                    Tom Theuns (tom.theuns@durham.ac.uk)
 *
 * This program is free software: you can redistribute it and/or modify
 * it under the terms of the GNU Lesser General Public License as published
 * by the Free Software Foundation, either version 3 of the License, or
 * (at your option) any later version.
 *
 * This program is distributed in the hope that it will be useful,
 * but WITHOUT ANY WARRANTY; without even the implied warranty of
 * MERCHANTABILITY or FITNESS FOR A PARTICULAR PURPOSE.  See the
 * GNU General Public License for more details.
 *
 * You should have received a copy of the GNU Lesser General Public License
 * along with this program.  If not, see <http://www.gnu.org/licenses/>.
 *
 ******************************************************************************/
#ifndef SWIFT_SPACE_H
#define SWIFT_SPACE_H

/* Config parameters. */
#include "../config.h"

/* Some standard headers. */
#include <stddef.h>

/* Includes. */
#include "cell.h"
#include "lock.h"
#include "parser.h"
#include "part.h"
#include "space.h"

/* Some constants. */
#define space_cellallocchunk 1000
#define space_splitsize_default 400
#define space_maxsize_default 8000000
#define space_subsize_default 64000000
#define space_maxcount_default 10000
#define space_max_top_level_cells_default 12
#define space_stretch 1.10f
#define space_maxreldx 0.25f

/* Maximum allowed depth of cell splits. */
#define space_cell_maxdepth 52

/* Split size. */
extern int space_splitsize;
extern int space_maxsize;
extern int space_subsize;
extern int space_maxcount;

/* Map shift vector to sortlist. */
extern const int sortlistID[27];

/**
 * @brief The space in which the cells and particles reside.
 */
struct space {

  /*! Spatial extent. */
  double dim[3];

  /*! Is the space periodic? */
  int periodic;

  /*! Are we doing gravity? */
  int gravity;

  /*! Width of the top-level cells. */
  double width[3];

  /*! Inverse of the top-level cell width */
  double iwidth[3];

  /*! The minimum top-level cell width allowed. */
  double cell_min;

  /*! Current maximum displacement for particles. */
  float dx_max;

  /*! Space dimensions in number of top-cells. */
  int cdim[3];

  /*! Maximal depth reached by the tree */
  int maxdepth;

  /*! Number of top-level cells. */
  int nr_cells;

  /*! Total number of cells (top- and sub-) */
  int tot_cells;

  /*! The (level 0) cells themselves. */
  struct cell *cells_top;

  /*! Buffer of unused cells for the sub-cells. */
  struct cell *cells_sub;

  /*! The total number of parts in the space. */
  size_t nr_parts, size_parts;

  /*! The total number of g-parts in the space. */
  size_t nr_gparts, size_gparts;

  /*! The total number of g-parts in the space. */
  size_t nr_sparts, size_sparts;

  /*! The particle data (cells have pointers to this). */
  struct part *parts;

  /*! The extended particle data (cells have pointers to this). */
  struct xpart *xparts;

  /*! The g-particle data (cells have pointers to this). */
  struct gpart *gparts;

  /*! The s-particle data (cells have pointers to this). */
  struct spart *sparts;

  /*! General-purpose lock for this space. */
  swift_lock_type lock;

  /*! Number of queues in the system. */
  int nr_queues;

  /*! Has this space already been sanitized ? */
  int sanitized;

  /*! The associated engine. */
  struct engine *e;

#ifdef WITH_MPI

  /*! Buffers for parts that we will receive from foreign cells. */
  struct part *parts_foreign;
  size_t nr_parts_foreign, size_parts_foreign;

  /*! Buffers for g-parts that we will receive from foreign cells. */
  struct gpart *gparts_foreign;
  size_t nr_gparts_foreign, size_gparts_foreign;

#endif
};

/* function prototypes. */
void space_parts_sort(struct space *s, int *ind, size_t N, int min, int max,
                      int verbose);
void space_gparts_sort(struct space *s, int *ind, size_t N, int min, int max,
                       int verbose);
<<<<<<< HEAD
void space_sparts_sort(struct space *s, int *ind, size_t N, int min, int max,
                       int verbose);
struct cell *space_getcell(struct space *s);
=======
void space_getcells(struct space *s, int nr_cells, struct cell **cells);
>>>>>>> 004b6f59
int space_getsid(struct space *s, struct cell **ci, struct cell **cj,
                 double *shift);
void space_init(struct space *s, const struct swift_params *params,
                double dim[3], struct part *parts, struct gpart *gparts,
                struct spart *sparts, size_t Npart, size_t Ngpart,
                size_t Nspart, int periodic, int gravity, int verbose,
                int dry_run);
void space_sanitize(struct space *s);
void space_map_cells_pre(struct space *s, int full,
                         void (*fun)(struct cell *c, void *data), void *data);
void space_map_parts(struct space *s,
                     void (*fun)(struct part *p, struct cell *c, void *data),
                     void *data);
void space_map_parts_xparts(struct space *s,
                            void (*fun)(struct part *p, struct xpart *xp,
                                        struct cell *c));
void space_map_cells_post(struct space *s, int full,
                          void (*fun)(struct cell *c, void *data), void *data);
void space_parts_sort_mapper(void *map_data, int num_elements,
                             void *extra_data);
void space_gparts_sort_mapper(void *map_data, int num_elements,
                              void *extra_data);
void space_sparts_sort_mapper(void *map_data, int num_elements,
                              void *extra_data);
void space_rebuild(struct space *s, int verbose);
void space_recycle(struct space *s, struct cell *c);
void space_recycle_list(struct space *s, struct cell *list_begin,
                        struct cell *list_end);
void space_split(struct space *s, struct cell *cells, int nr_cells,
                 int verbose);
void space_split_mapper(void *map_data, int num_elements, void *extra_data);
void space_parts_get_cell_index(struct space *s, int *ind, struct cell *cells,
                                int verbose);
void space_gparts_get_cell_index(struct space *s, int *gind, struct cell *cells,
                                 int verbose);
void space_sparts_get_cell_index(struct space *s, int *sind, struct cell *cells,
                                 int verbose);
void space_do_parts_sort();
void space_do_gparts_sort();
void space_do_sparts_sort();
void space_init_parts(struct space *s);
void space_init_gparts(struct space *s);
void space_init_sparts(struct space *s);
void space_link_cleanup(struct space *s);
void space_check_drift_point(struct space *s, int ti_current);
void space_clean(struct space *s);

#endif /* SWIFT_SPACE_H */<|MERGE_RESOLUTION|>--- conflicted
+++ resolved
@@ -153,13 +153,9 @@
                       int verbose);
 void space_gparts_sort(struct space *s, int *ind, size_t N, int min, int max,
                        int verbose);
-<<<<<<< HEAD
 void space_sparts_sort(struct space *s, int *ind, size_t N, int min, int max,
                        int verbose);
-struct cell *space_getcell(struct space *s);
-=======
 void space_getcells(struct space *s, int nr_cells, struct cell **cells);
->>>>>>> 004b6f59
 int space_getsid(struct space *s, struct cell **ci, struct cell **cj,
                  double *shift);
 void space_init(struct space *s, const struct swift_params *params,
