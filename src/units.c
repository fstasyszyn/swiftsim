--- conflicted
+++ resolved
@@ -444,22 +444,18 @@
       baseUnitsExp[UNIT_TIME] = -1.f;
       break;
 
-<<<<<<< HEAD
     case UNIT_CONV_INV_AREA:
       baseUnitsExp[UNIT_LENGTH] = -2.f;
       break;
 
-
-    case UNIT_CONV_GASOLINE_DIFF_RATE:
-=======
     case UNIT_CONV_POWER_DENSITY:
       baseUnitsExp[UNIT_MASS] = 1.f;
       baseUnitsExp[UNIT_LENGTH] = -1.f;
       baseUnitsExp[UNIT_TIME] = -3.f;
       break;
 
+    case UNIT_CONV_GASOLINE_DIFF_RATE:
     case UNIT_CONV_THERMAL_DIFFUSIVITY:
->>>>>>> 654c882a
       baseUnitsExp[UNIT_LENGTH] = 2.f;
       baseUnitsExp[UNIT_TIME] = -1.f;
       break;
