# This file is part of SWIFT.
# Copyright (c) 2012 Pedro Gonnet (pedro.gonnet@durham.ac.uk),
#                    Matthieu Schaller (matthieu.schaller@durham.ac.uk).
#
# This program is free software: you can redistribute it and/or modify
# it under the terms of the GNU General Public License as published by
# the Free Software Foundation, either version 3 of the License, or
# (at your option) any later version.
#
# This program is distributed in the hope that it will be useful,
# but WITHOUT ANY WARRANTY; without even the implied warranty of
# MERCHANTABILITY or FITNESS FOR A PARTICULAR PURPOSE.  See the
# GNU General Public License for more details.
#
# You should have received a copy of the GNU General Public License
# along with this program.  If not, see <http://www.gnu.org/licenses/>.

# Add the non-standard paths to the included library headers
AM_CFLAGS = $(HDF5_CPPFLAGS) $(GSL_INCS) $(FFTW_INCS) $(NUMA_INCS) $(GRACKLE_INCS) $(OPENMP_CFLAGS)

# Assign a "safe" version number
AM_LDFLAGS = $(HDF5_LDFLAGS) $(FFTW_LIBS)

# The git command, if available.
GIT_CMD = @GIT_CMD@

# Additional dependencies for shared libraries.
EXTRA_LIBS = $(HDF5_LIBS) $(FFTW_LIBS) $(NUMA_LIBS) $(PROFILER_LIBS) $(TCMALLOC_LIBS) $(JEMALLOC_LIBS) $(TBBMALLOC_LIBS) $(GRACKLE_LIBS) $(GSL_LIBS)

# MPI libraries.
MPI_LIBS = $(PARMETIS_LIBS) $(METIS_LIBS) $(MPI_THREAD_LIBS)
MPI_FLAGS = -DWITH_MPI $(PARMETIS_INCS) $(METIS_INCS)

# Build the libswiftsim library and a convenience library just for the gravity tasks
lib_LTLIBRARIES = libswiftsim.la
noinst_LTLIBRARIES = libgrav.la 
# Build a MPI-enabled version too?
if HAVEMPI
lib_LTLIBRARIES += libswiftsim_mpi.la
noinst_LTLIBRARIES += libgrav_mpi.la
endif

# List required headers
<<<<<<< HEAD
include_HEADERS = space.h runner.h queue.h task.h lock.h cell.h part.h const.h \
    engine.h swift.h serial_io.h timers.h debug.h scheduler.h proxy.h parallel_io.h \
    common_io.h single_io.h distributed_io.h map.h tools.h  partition_fixed_costs.h \
    partition.h clocks.h parser.h physical_constants.h physical_constants_cgs.h potential.h version.h \
    hydro_properties.h riemann.h threadpool.h cooling_io.h cooling.h cooling_struct.h cooling_properties.h \
    statistics.h memswap.h cache.h runner_doiact_hydro_vec.h profiler.h entropy_floor.h \
    dump.h logger.h active.h timeline.h xmf.h gravity_properties.h gravity_derivatives.h \
    gravity_softened_derivatives.h vector_power.h collectgroup.h hydro_space.h sort_part.h \
    chemistry.h chemistry_io.h chemistry_struct.h cosmology.h restart.h space_getsid.h utilities.h \
    mesh_gravity.h mesh_gravity_mpi.h mesh_gravity_patch.h cbrt.h exp10.h velociraptor_interface.h swift_velociraptor_part.h output_list.h \
    logger_io.h tracers_io.h tracers.h tracers_struct.h star_formation_io.h fof.h fof_struct.h fof_io.h \
    multipole.h multipole_accept.h multipole_struct.h binomial.h integer_power.h sincos.h \
    star_formation_struct.h star_formation.h star_formation_iact.h \
    star_formation_logger.h star_formation_logger_struct.h \
    pressure_floor.h pressure_floor_struct.h pressure_floor_iact.h \
    velociraptor_struct.h velociraptor_io.h random.h memuse.h mpiuse.h memuse_rnodes.h \
    black_holes.h black_holes_io.h black_holes_properties.h black_holes_struct.h \
    feedback.h feedback_struct.h feedback_properties.h \
    space_unique_id.h line_of_sight.h io_compression.h
=======
include_HEADERS = space.h runner.h queue.h task.h lock.h cell.h part.h const.h 
include_HEADERS += cell_hydro.h cell_stars.h cell_grav.h cell_sinks.h cell_black_holes.h 
include_HEADERS += engine.h swift.h serial_io.h timers.h debug.h scheduler.h proxy.h parallel_io.h 
include_HEADERS += common_io.h single_io.h distributed_io.h map.h tools.h  partition_fixed_costs.h 
include_HEADERS += partition.h clocks.h parser.h physical_constants.h physical_constants_cgs.h potential.h version.h 
include_HEADERS += hydro_properties.h riemann.h threadpool.h cooling_io.h cooling.h cooling_struct.h cooling_properties.h 
include_HEADERS += statistics.h memswap.h cache.h runner_doiact_hydro_vec.h profiler.h entropy_floor.h 
include_HEADERS += dump.h logger.h active.h timeline.h xmf.h gravity_properties.h gravity_derivatives.h 
include_HEADERS += gravity_softened_derivatives.h vector_power.h collectgroup.h hydro_space.h sort_part.h 
include_HEADERS += chemistry.h chemistry_io.h chemistry_struct.h cosmology.h restart.h space_getsid.h utilities.h 
include_HEADERS += mesh_gravity.h cbrt.h exp10.h velociraptor_interface.h swift_velociraptor_part.h output_list.h 
include_HEADERS += logger_io.h tracers_io.h tracers.h tracers_struct.h star_formation_io.h fof.h fof_struct.h fof_io.h 
include_HEADERS += multipole.h multipole_accept.h multipole_struct.h binomial.h integer_power.h sincos.h 
include_HEADERS += star_formation_struct.h star_formation.h star_formation_iact.h 
include_HEADERS += star_formation_logger.h star_formation_logger_struct.h 
include_HEADERS += pressure_floor.h pressure_floor_struct.h pressure_floor_iact.h 
include_HEADERS += velociraptor_struct.h velociraptor_io.h random.h memuse.h mpiuse.h memuse_rnodes.h 
include_HEADERS += black_holes.h black_holes_io.h black_holes_properties.h black_holes_struct.h 
include_HEADERS += feedback.h feedback_struct.h feedback_properties.h 
include_HEADERS += space_unique_id.h line_of_sight.h io_compression.h
include_HEADERS += rays.h rays_struct.h
include_HEADERS += particle_splitting.h particle_splitting_struct.h
include_HEADERS += logger_history.h chemistry_logger.h star_formation_particle_logger.h
>>>>>>> bbdaf552

# source files for EAGLE cooling
QLA_COOLING_SOURCES =
if HAVEQLACOOLING
QLA_COOLING_SOURCES += cooling/QLA/cooling.c cooling/QLA/cooling_tables.c
endif

# source files for EAGLE cooling
EAGLE_COOLING_SOURCES =
if HAVEEAGLECOOLING
EAGLE_COOLING_SOURCES += cooling/EAGLE/cooling.c cooling/EAGLE/cooling_tables.c
endif

# source files for COLIBRE cooling
COLIBRE_COOLING_SOURCES =
if HAVECOLIBRECOOLING
COLIBRE_COOLING_SOURCES += cooling/COLIBRE/cooling.c cooling/COLIBRE/cooling_tables.c
endif

# source files for EAGLE feedback
EAGLE_FEEDBACK_SOURCES =
if HAVEEAGLEFEEDBACK
EAGLE_FEEDBACK_SOURCES += feedback/EAGLE/feedback.c
endif

# source files for GRACKLE cooling
GRACKLE_COOLING_SOURCES =
if HAVEGRACKLECOOLING
GRACKLE_COOLING_SOURCES += cooling/grackle/cooling.c
endif

# source files for GEAR feedback
GEAR_FEEDBACK_SOURCES =
if HAVEGEARFEEDBACK
GEAR_FEEDBACK_SOURCES += feedback/GEAR/stellar_evolution.c feedback/GEAR/feedback.c \
	feedback/GEAR/initial_mass_function.c feedback/GEAR/supernovae_ia.c feedback/GEAR/supernovae_ii.c
endif

# source files for the logger (chemistry)
CHEMISTRY_LOGGER =
if HAVE_CHEMISTRY_NONE
CHEMISTRY_LOGGER += chemistry/none/chemistry_logger.c
endif
if HAVE_CHEMISTRY_GEAR
CHEMISTRY_LOGGER += chemistry/GEAR/chemistry_logger.c
endif

# source files for the logger (hydro)
HYDRO_LOGGER =
if HAVE_GADGET2
HYDRO_LOGGER += hydro/Gadget2/hydro_logger.c
endif
if HAVE_SPHENIX
HYDRO_LOGGER += hydro/SPHENIX/hydro_logger.c
endif

# source files for the logger (stars)
STARS_LOGGER =
if HAVE_STARS_BASIC
STARS_LOGGER += stars/Basic/stars_logger.c
endif
if HAVE_STARS_GEAR
STARS_LOGGER += stars/GEAR/stars_logger.c
endif

# source files for the logger (stars)
STAR_FORMATION_LOGGER =
if HAVE_STAR_FORMATION_DEFAULT
STAR_FORMATION_LOGGER += star_formation/none/star_formation_particle_logger.c
endif
if HAVE_STAR_FORMATION_GEAR
STAR_FORMATION_LOGGER += star_formation/GEAR/star_formation_particle_logger.c
endif

# source files for the logger (gravity)
GRAVITY_LOGGER =
if HAVE_GRAVITY_MULTISOFTENING
GRAVITY_LOGGER += gravity/MultiSoftening/gravity_logger.c
endif

# Common source files
<<<<<<< HEAD
AM_SOURCES = space.c runner_main.c runner_doiact_hydro.c runner_doiact_limiter.c \
    runner_doiact_stars.c runner_doiact_black_holes.c runner_ghost.c runner_recv.c \
    runner_sort.c runner_drift.c runner_black_holes.c runner_time_integration.c \
    runner_doiact_hydro_vec.c runner_others.c \
    runner_doiact_rt.c\
    queue.c task.c cell.c engine.c engine_maketasks.c engine_split_particles.c \
    engine_marktasks.c engine_drift.c engine_unskip.c engine_collect_end_of_step.c \
    engine_redistribute.c engine_fof.c serial_io.c timers.c debug.c scheduler.c \
    proxy.c parallel_io.c units.c common_io.c single_io.c multipole.c version.c map.c \
    kernel_hydro.c tools.c part.c partition.c clocks.c parser.c distributed_io.c \
    physical_constants.c potential.c hydro_properties.c \
    threadpool.c cooling.c star_formation.c \
    statistics.c profiler.c dump.c logger.c \
    part_type.c xmf.c gravity_properties.c gravity.c \
    collectgroup.c hydro_space.c equation_of_state.c io_compression.c \
    chemistry.c cosmology.c restart.c mesh_gravity.c mesh_gravity_mpi.c \
    mesh_gravity_patch.c velociraptor_interface.c \
    output_list.c velociraptor_dummy.c logger_io.c memuse.c mpiuse.c memuse_rnodes.c fof.c \
    hashmap.c pressure_floor.c space_unique_id.c output_options.c line_of_sight.c \
    $(QLA_COOLING_SOURCES) \
    $(EAGLE_COOLING_SOURCES) $(EAGLE_FEEDBACK_SOURCES) \
    $(GRACKLE_COOLING_SOURCES) $(GEAR_FEEDBACK_SOURCES) \
    $(COLIBRE_COOLING_SOURCES)
=======
AM_SOURCES = space.c space_rebuild.c space_regrid.c space_unique_id.c 
AM_SOURCES += space_sort.c space_split.c space_extras.c space_first_init.c space_init.c 
AM_SOURCES += space_cell_index.c space_recycle.c 
AM_SOURCES += runner_main.c runner_doiact_hydro.c runner_doiact_limiter.c 
AM_SOURCES += runner_doiact_stars.c runner_doiact_black_holes.c runner_ghost.c runner_recv.c 
AM_SOURCES += runner_sort.c runner_drift.c runner_black_holes.c runner_time_integration.c 
AM_SOURCES += runner_doiact_hydro_vec.c runner_others.c runner_doiact_sinks.c 
AM_SOURCES += runner_doiact_rt.c 
AM_SOURCES += cell.c cell_convert_part.c cell_drift.c cell_lock.c cell_pack.c cell_split.c 
AM_SOURCES += cell_unskip.c 
AM_SOURCES += engine.c engine_maketasks.c engine_split_particles.c engine_strays.c 
AM_SOURCES += engine_marktasks.c engine_drift.c engine_unskip.c engine_collect_end_of_step.c 
AM_SOURCES += engine_redistribute.c engine_fof.c engine_proxy.c engine_io.c engine_config.c 
AM_SOURCES += queue.c task.c timers.c debug.c scheduler.c proxy.c version.c 
AM_SOURCES += common_io.c common_io_copy.c common_io_cells.c common_io_fields.c 
AM_SOURCES += single_io.c serial_io.c distributed_io.c parallel_io.c 
AM_SOURCES += output_options.c line_of_sight.c restart.c parser.c xmf.c 
AM_SOURCES += kernel_hydro.c tools.c map.c part.c partition.c clocks.c  
AM_SOURCES += physical_constants.c units.c potential.c hydro_properties.c 
AM_SOURCES += threadpool.c cooling.c star_formation.c 
AM_SOURCES += hydro.c stars.c
AM_SOURCES += statistics.c profiler.c dump.c logger.c part_type.c 
AM_SOURCES += gravity_properties.c gravity.c multipole.c 
AM_SOURCES += collectgroup.c hydro_space.c equation_of_state.c io_compression.c 
AM_SOURCES += chemistry.c cosmology.c mesh_gravity.c velociraptor_interface.c 
AM_SOURCES += output_list.c velociraptor_dummy.c logger_io.c memuse.c mpiuse.c memuse_rnodes.c fof.c 
AM_SOURCES += hashmap.c pressure_floor.c logger_history.c
AM_SOURCES += $(QLA_COOLING_SOURCES) 
AM_SOURCES += $(EAGLE_COOLING_SOURCES) $(EAGLE_FEEDBACK_SOURCES) 
AM_SOURCES += $(GRACKLE_COOLING_SOURCES) $(GEAR_FEEDBACK_SOURCES) 
AM_SOURCES += $(COLIBRE_COOLING_SOURCES)
AM_SOURCES += $(CHEMISTRY_LOGGER) $(HYDRO_LOGGER) $(STARS_LOGGER) $(GRAVITY_LOGGER)
AM_SOURCES += $(STAR_FORMATION_LOGGER)
>>>>>>> bbdaf552

# Include files for distribution, not installation.
nobase_noinst_HEADERS = align.h approx_math.h atomic.h barrier.h cycle.h error.h inline.h kernel_hydro.h kernel_gravity.h 
nobase_noinst_HEADERS += gravity_iact.h kernel_long_gravity.h vector.h accumulate.h cache.h exp.h 
nobase_noinst_HEADERS += runner_doiact_nosort.h runner_doiact_hydro.h runner_doiact_stars.h runner_doiact_black_holes.h runner_doiact_grav.h 
nobase_noinst_HEADERS += runner_doiact_functions_hydro.h runner_doiact_functions_stars.h runner_doiact_functions_black_holes.h 
nobase_noinst_HEADERS += runner_doiact_functions_limiter.h runner_doiact_limiter.h units.h intrinsics.h minmax.h 
nobase_noinst_HEADERS += runner_doiact_rt.h runner_doiact_functions_rt.h runner_doiact_sinks.h runner_doiact_functions_sinks.h
nobase_noinst_HEADERS += kick.h timestep.h drift.h adiabatic_index.h io_properties.h dimension.h part_type.h periodic.h memswap.h 
nobase_noinst_HEADERS += timestep_limiter.h timestep_limiter_iact.h timestep_sync.h timestep_sync_part.h timestep_limiter_struct.h 
nobase_noinst_HEADERS += dump.h logger.h sign.h logger_io.h hashmap.h gravity.h gravity_io.h gravity_logger.h  gravity_cache.h output_options.h
nobase_noinst_HEADERS += gravity/Default/gravity.h gravity/Default/gravity_iact.h gravity/Default/gravity_io.h 
nobase_noinst_HEADERS += gravity/Default/gravity_debug.h gravity/Default/gravity_part.h  
nobase_noinst_HEADERS += gravity/MultiSoftening/gravity.h gravity/MultiSoftening/gravity_iact.h gravity/MultiSoftening/gravity_io.h 
nobase_noinst_HEADERS += gravity/MultiSoftening/gravity_debug.h gravity/MultiSoftening/gravity_part.h 
nobase_noinst_HEADERS += gravity/MultiSoftening/gravity_logger.h 
nobase_noinst_HEADERS += equation_of_state.h 
nobase_noinst_HEADERS += equation_of_state/ideal_gas/equation_of_state.h equation_of_state/isothermal/equation_of_state.h 
nobase_noinst_HEADERS += hydro.h hydro_io.h hydro_logger.h hydro_parameters.h 
nobase_noinst_HEADERS += hydro/None/hydro.h hydro/None/hydro_iact.h hydro/None/hydro_io.h 
nobase_noinst_HEADERS += hydro/None/hydro_debug.h hydro/None/hydro_part.h 
nobase_noinst_HEADERS += hydro/None/hydro_parameters.h 
nobase_noinst_HEADERS += hydro/Minimal/hydro.h hydro/Minimal/hydro_iact.h hydro/Minimal/hydro_io.h 
nobase_noinst_HEADERS += hydro/Minimal/hydro_debug.h hydro/Minimal/hydro_part.h 
nobase_noinst_HEADERS += hydro/Minimal/hydro_parameters.h 
nobase_noinst_HEADERS += hydro/Phantom/hydro.h hydro/Phantom/hydro_iact.h hydro/Phantom/hydro_io.h 
nobase_noinst_HEADERS += hydro/Phantom/hydro_debug.h hydro/Phantom/hydro_part.h 
nobase_noinst_HEADERS += hydro/Phantom/hydro_parameters.h 
nobase_noinst_HEADERS += hydro/Gadget2/hydro.h hydro/Gadget2/hydro_iact.h hydro/Gadget2/hydro_io.h 
nobase_noinst_HEADERS += hydro/Gadget2/hydro_debug.h hydro/Gadget2/hydro_part.h 
nobase_noinst_HEADERS += hydro/Gadget2/hydro_parameters.h hydro/Gadget2/hydro_logger.h 
nobase_noinst_HEADERS += hydro/PressureEntropy/hydro.h hydro/PressureEntropy/hydro_iact.h hydro/PressureEntropy/hydro_io.h 
nobase_noinst_HEADERS += hydro/PressureEntropy/hydro_debug.h hydro/PressureEntropy/hydro_part.h 
nobase_noinst_HEADERS += hydro/PressureEntropy/hydro_parameters.h 
nobase_noinst_HEADERS += hydro/PressureEnergy/hydro.h hydro/PressureEnergy/hydro_iact.h hydro/PressureEnergy/hydro_io.h 
nobase_noinst_HEADERS += hydro/PressureEnergy/hydro_debug.h hydro/PressureEnergy/hydro_part.h 
nobase_noinst_HEADERS += hydro/PressureEnergy/hydro_parameters.h 
nobase_noinst_HEADERS += hydro/PressureEnergyMorrisMonaghanAV/hydro.h hydro/PressureEnergyMorrisMonaghanAV/hydro_iact.h hydro/PressureEnergyMorrisMonaghanAV/hydro_io.h 
nobase_noinst_HEADERS += hydro/PressureEnergyMorrisMonaghanAV/hydro_debug.h hydro/PressureEnergyMorrisMonaghanAV/hydro_part.h 
nobase_noinst_HEADERS += hydro/PressureEnergyMorrisMonaghanAV/hydro_parameters.h 
nobase_noinst_HEADERS += hydro/AnarchyPU/hydro.h hydro/AnarchyPU/hydro_iact.h hydro/AnarchyPU/hydro_io.h 
nobase_noinst_HEADERS += hydro/AnarchyPU/hydro_debug.h hydro/AnarchyPU/hydro_part.h 
nobase_noinst_HEADERS += hydro/AnarchyPU/hydro_parameters.h 
nobase_noinst_HEADERS += hydro/SPHENIX/hydro.h hydro/SPHENIX/hydro_iact.h hydro/SPHENIX/hydro_io.h 
nobase_noinst_HEADERS += hydro/SPHENIX/hydro_debug.h hydro/SPHENIX/hydro_part.h hydro/SPHENIX/hydro_logger.h
nobase_noinst_HEADERS += hydro/SPHENIX/hydro_parameters.h 
nobase_noinst_HEADERS += hydro/Gizmo/hydro_parameters.h 
nobase_noinst_HEADERS += hydro/Gizmo/hydro_io.h hydro/Gizmo/hydro_debug.h 
nobase_noinst_HEADERS += hydro/Gizmo/hydro.h hydro/Gizmo/hydro_iact.h 
nobase_noinst_HEADERS += hydro/Gizmo/hydro_part.h 
nobase_noinst_HEADERS += hydro/Gizmo/hydro_gradients.h 
nobase_noinst_HEADERS += hydro/Gizmo/hydro_getters.h 
nobase_noinst_HEADERS += hydro/Gizmo/hydro_setters.h 
nobase_noinst_HEADERS += hydro/Gizmo/hydro_flux.h 
nobase_noinst_HEADERS += hydro/Gizmo/hydro_slope_limiters.h 
nobase_noinst_HEADERS += hydro/Gizmo/hydro_slope_limiters_face.h 
nobase_noinst_HEADERS += hydro/Gizmo/hydro_slope_limiters_cell.h 
nobase_noinst_HEADERS += hydro/Gizmo/hydro_unphysical.h 
nobase_noinst_HEADERS += hydro/Gizmo/hydro_gradients_sph.h 
nobase_noinst_HEADERS += hydro/Gizmo/hydro_gradients_gizmo.h 
nobase_noinst_HEADERS += hydro/Gizmo/hydro_velocities.h 
nobase_noinst_HEADERS += hydro/Gizmo/hydro_lloyd.h 
nobase_noinst_HEADERS += hydro/Gizmo/MFV/hydro_debug.h 
nobase_noinst_HEADERS += hydro/Gizmo/MFV/hydro_part.h 
nobase_noinst_HEADERS += hydro/Gizmo/MFV/hydro_velocities.h 
nobase_noinst_HEADERS += hydro/Gizmo/MFV/hydro_flux.h 
nobase_noinst_HEADERS += hydro/Gizmo/MFM/hydro_debug.h 
nobase_noinst_HEADERS += hydro/Gizmo/MFM/hydro_part.h 
nobase_noinst_HEADERS += hydro/Gizmo/MFM/hydro_flux.h 
nobase_noinst_HEADERS += hydro/Gizmo/MFM/hydro_velocities.h 
nobase_noinst_HEADERS += hydro/Shadowswift/hydro_debug.h 
nobase_noinst_HEADERS += hydro/Shadowswift/hydro_gradients.h hydro/Shadowswift/hydro.h 
nobase_noinst_HEADERS += hydro/Shadowswift/hydro_iact.h 
nobase_noinst_HEADERS += hydro/Shadowswift/hydro_io.h 
nobase_noinst_HEADERS += hydro/Shadowswift/hydro_part.h 
nobase_noinst_HEADERS += hydro/Shadowswift/hydro_slope_limiters_cell.h 
nobase_noinst_HEADERS += hydro/Shadowswift/hydro_slope_limiters_face.h 
nobase_noinst_HEADERS += hydro/Shadowswift/hydro_slope_limiters.h 
nobase_noinst_HEADERS += hydro/Shadowswift/voronoi1d_algorithm.h 
nobase_noinst_HEADERS += hydro/Shadowswift/voronoi1d_cell.h 
nobase_noinst_HEADERS += hydro/Shadowswift/voronoi2d_algorithm.h 
nobase_noinst_HEADERS += hydro/Shadowswift/voronoi2d_cell.h 
nobase_noinst_HEADERS += hydro/Shadowswift/voronoi3d_algorithm.h 
nobase_noinst_HEADERS += hydro/Shadowswift/voronoi3d_cell.h 
nobase_noinst_HEADERS += hydro/Shadowswift/voronoi_algorithm.h 
nobase_noinst_HEADERS += hydro/Shadowswift/voronoi_cell.h 
nobase_noinst_HEADERS += hydro/Shadowswift/hydro_parameters.h 
nobase_noinst_HEADERS += riemann/riemann_hllc.h riemann/riemann_trrs.h 
nobase_noinst_HEADERS += riemann/riemann_exact.h riemann/riemann_vacuum.h 
nobase_noinst_HEADERS += riemann/riemann_checks.h 
nobase_noinst_HEADERS += rt.h  
nobase_noinst_HEADERS += rt_io.h 
nobase_noinst_HEADERS += rt_struct.h 
nobase_noinst_HEADERS += rt/none/rt.h  
nobase_noinst_HEADERS += rt/none/rt_gradients.h 
nobase_noinst_HEADERS += rt/none/rt_iact.h 
nobase_noinst_HEADERS += rt/none/rt_io.h 
nobase_noinst_HEADERS += rt/none/rt_struct.h
nobase_noinst_HEADERS += rt/none/rt_thermochemistry.h
nobase_noinst_HEADERS += rt/debug/rt.h  
nobase_noinst_HEADERS += rt/debug/rt_gradients.h 
nobase_noinst_HEADERS += rt/debug/rt_iact.h 
nobase_noinst_HEADERS += rt/debug/rt_io.h 
nobase_noinst_HEADERS += rt/debug/rt_struct.h
nobase_noinst_HEADERS += rt/debug/rt_thermochemistry.h
nobase_noinst_HEADERS += rt/M1closure/rt.h  
nobase_noinst_HEADERS += rt/M1closure/rt_gradients.h
nobase_noinst_HEADERS += rt/M1closure/rt_iact.h 
nobase_noinst_HEADERS += rt/M1closure/rt_io.h 
nobase_noinst_HEADERS += rt/M1closure/rt_struct.h
nobase_noinst_HEADERS += rt/M1closure/rt_thermochemistry.h
nobase_noinst_HEADERS += stars.h stars_io.h stars_logger.h 
nobase_noinst_HEADERS += stars/None/stars.h stars/None/stars_iact.h stars/None/stars_io.h 
nobase_noinst_HEADERS += stars/None/stars_debug.h stars/None/stars_part.h stars/None/stars_logger.h  
nobase_noinst_HEADERS += stars/Basic/stars.h stars/Basic/stars_iact.h stars/Basic/stars_io.h 
nobase_noinst_HEADERS += stars/Basic/stars_debug.h stars/Basic/stars_part.h stars/Basic/stars_logger.h  
nobase_noinst_HEADERS += stars/EAGLE/stars.h stars/EAGLE/stars_iact.h stars/EAGLE/stars_io.h 
nobase_noinst_HEADERS += stars/EAGLE/stars_debug.h stars/EAGLE/stars_part.h 
nobase_noinst_HEADERS += stars/GEAR/stars.h stars/GEAR/stars_iact.h stars/GEAR/stars_io.h 
nobase_noinst_HEADERS += stars/GEAR/stars_debug.h stars/GEAR/stars_logger.h stars/GEAR/stars_part.h
nobase_noinst_HEADERS += potential/none/potential.h potential/point_mass/potential.h 
nobase_noinst_HEADERS += potential/isothermal/potential.h potential/disc_patch/potential.h 
nobase_noinst_HEADERS += potential/sine_wave/potential.h potential/constant/potential.h 
nobase_noinst_HEADERS += potential/hernquist/potential.h potential/nfw/potential.h 
nobase_noinst_HEADERS += potential/nfw_mn/potential.h potential/point_mass_softened/potential.h 
nobase_noinst_HEADERS += potential/point_mass_ring/potential.h 
nobase_noinst_HEADERS += star_formation/none/star_formation.h star_formation/none/star_formation_struct.h 
nobase_noinst_HEADERS += star_formation/none/star_formation_io.h star_formation/none/star_formation_iact.h
nobase_noinst_HEADERS += star_formation/none/star_formation_particle_logger.h
nobase_noinst_HEADERS += star_formation/QLA/star_formation.h star_formation/QLA/star_formation_struct.h 
nobase_noinst_HEADERS += star_formation/QLA/star_formation_io.h star_formation/QLA/star_formation_iact.h 
nobase_noinst_HEADERS += star_formation/EAGLE/star_formation.h star_formation/EAGLE/star_formation_struct.h 
nobase_noinst_HEADERS += star_formation/EAGLE/star_formation_io.h star_formation/EAGLE/star_formation_iact.h 
nobase_noinst_HEADERS += star_formation/GEAR/star_formation.h star_formation/GEAR/star_formation_struct.h 
nobase_noinst_HEADERS += star_formation/GEAR/star_formation_io.h star_formation/GEAR/star_formation_iact.h 
nobase_noinst_HEADERS += star_formation/GEAR/star_formation_particle_logger.h
nobase_noinst_HEADERS += star_formation/EAGLE/star_formation_logger.h star_formation/EAGLE/star_formation_logger_struct.h 
nobase_noinst_HEADERS += star_formation/GEAR/star_formation_logger.h star_formation/GEAR/star_formation_logger_struct.h 
nobase_noinst_HEADERS += star_formation/none/star_formation_logger.h star_formation/none/star_formation_logger_struct.h 
nobase_noinst_HEADERS += cooling/none/cooling.h cooling/none/cooling_struct.h 
nobase_noinst_HEADERS += cooling/none/cooling_io.h cooling/none/cooling_properties.h 
nobase_noinst_HEADERS += cooling/const_du/cooling.h cooling/const_du/cooling_struct.h 
nobase_noinst_HEADERS += cooling/const_du/cooling_io.h cooling/const_du/cooling_properties.h 
nobase_noinst_HEADERS += cooling/const_lambda/cooling.h cooling/const_lambda/cooling_struct.h 
nobase_noinst_HEADERS += cooling/const_lambda/cooling_io.h cooling/const_lambda/cooling_properties.h 
nobase_noinst_HEADERS += cooling/grackle/cooling.h cooling/grackle/cooling_struct.h 
nobase_noinst_HEADERS += cooling/grackle/cooling_io.h cooling/grackle/cooling_properties.h 
nobase_noinst_HEADERS += cooling/EAGLE/cooling.h cooling/EAGLE/cooling_struct.h cooling/EAGLE/cooling_tables.h 
nobase_noinst_HEADERS += cooling/EAGLE/cooling_io.h cooling/EAGLE/interpolate.h cooling/EAGLE/cooling_rates.h 
nobase_noinst_HEADERS += cooling/EAGLE/cooling_properties.h 
nobase_noinst_HEADERS += cooling/QLA/cooling.h cooling/QLA/cooling_struct.h cooling/QLA/cooling_tables.h 
nobase_noinst_HEADERS += cooling/QLA/cooling_io.h cooling/QLA/interpolate.h cooling/QLA/cooling_rates.h 
nobase_noinst_HEADERS += cooling/QLA/cooling_properties.h 
nobase_noinst_HEADERS += cooling/COLIBRE/cooling.h cooling/COLIBRE/cooling_struct.h cooling/COLIBRE/cooling_subgrid.h 
nobase_noinst_HEADERS += cooling/COLIBRE/cooling_io.h cooling/COLIBRE/interpolate.h cooling/COLIBRE/cooling_rates.h 
nobase_noinst_HEADERS += cooling/COLIBRE/cooling_tables.h cooling/COLIBRE/cooling_subgrid.h
nobase_noinst_HEADERS += cooling/COLIBRE/cooling_properties.h 
nobase_noinst_HEADERS += chemistry/none/chemistry.h 
nobase_noinst_HEADERS += chemistry/none/chemistry_io.h 
nobase_noinst_HEADERS += chemistry/none/chemistry_logger.h
nobase_noinst_HEADERS += chemistry/none/chemistry_struct.h 
nobase_noinst_HEADERS += chemistry/none/chemistry_iact.h 
nobase_noinst_HEADERS += chemistry/GEAR/chemistry.h 
nobase_noinst_HEADERS += chemistry/GEAR/chemistry_io.h 
nobase_noinst_HEADERS += chemistry/GEAR/chemistry_logger.h
nobase_noinst_HEADERS += chemistry/GEAR/chemistry_struct.h 
nobase_noinst_HEADERS += chemistry/GEAR/chemistry_iact.h 
nobase_noinst_HEADERS += chemistry/GEAR_DIFFUSION/chemistry.h
nobase_noinst_HEADERS += chemistry/GEAR_DIFFUSION/chemistry_io.h
nobase_noinst_HEADERS += chemistry/GEAR_DIFFUSION/chemistry_struct.h
nobase_noinst_HEADERS += chemistry/GEAR_DIFFUSION/chemistry_iact.h
nobase_noinst_HEADERS += chemistry/EAGLE/chemistry.h 
nobase_noinst_HEADERS += chemistry/EAGLE/chemistry_io.h 
nobase_noinst_HEADERS += chemistry/EAGLE/chemistry_struct.h
nobase_noinst_HEADERS += chemistry/EAGLE/chemistry_iact.h 
nobase_noinst_HEADERS += chemistry/QLA/chemistry.h 
nobase_noinst_HEADERS += chemistry/QLA/chemistry_io.h 
nobase_noinst_HEADERS += chemistry/QLA/chemistry_struct.h
nobase_noinst_HEADERS += chemistry/QLA/chemistry_iact.h 
nobase_noinst_HEADERS += entropy_floor/none/entropy_floor.h 
nobase_noinst_HEADERS += entropy_floor/EAGLE/entropy_floor.h 
nobase_noinst_HEADERS += entropy_floor/QLA/entropy_floor.h 
nobase_noinst_HEADERS += tracers/none/tracers.h tracers/none/tracers_struct.h 
nobase_noinst_HEADERS += tracers/none/tracers_io.h 
nobase_noinst_HEADERS += tracers/EAGLE/tracers.h tracers/EAGLE/tracers_struct.h 
nobase_noinst_HEADERS += tracers/EAGLE/tracers_io.h 
nobase_noinst_HEADERS += feedback/none/feedback.h feedback/none/feedback_struct.h feedback/none/feedback_iact.h 
nobase_noinst_HEADERS += feedback/none/feedback_properties.h 
nobase_noinst_HEADERS += feedback/EAGLE/feedback.h feedback/EAGLE/feedback_struct.h feedback/EAGLE/feedback_iact.h 
nobase_noinst_HEADERS += feedback/EAGLE/feedback_properties.h feedback/EAGLE/imf.h feedback/EAGLE/interpolate.h 
nobase_noinst_HEADERS += feedback/EAGLE/yield_tables.h 
nobase_noinst_HEADERS += feedback/GEAR/stellar_evolution_struct.h feedback/GEAR/stellar_evolution.h 
nobase_noinst_HEADERS += feedback/GEAR/feedback.h feedback/GEAR/feedback_iact.h 
nobase_noinst_HEADERS += feedback/GEAR/feedback_properties.h feedback/GEAR/feedback_struct.h 
nobase_noinst_HEADERS += feedback/GEAR/initial_mass_function.h feedback/GEAR/supernovae_ia.h feedback/GEAR/supernovae_ii.h 
nobase_noinst_HEADERS += feedback/GEAR/lifetime.h feedback/GEAR/hdf5_functions.h feedback/GEAR/interpolation.h 
nobase_noinst_HEADERS += black_holes/Default/black_holes.h black_holes/Default/black_holes_io.h 
nobase_noinst_HEADERS += black_holes/Default/black_holes_part.h black_holes/Default/black_holes_iact.h 
nobase_noinst_HEADERS += black_holes/Default/black_holes_properties.h 
nobase_noinst_HEADERS += black_holes/Default/black_holes_struct.h 
nobase_noinst_HEADERS += black_holes/EAGLE/black_holes.h black_holes/EAGLE/black_holes_io.h 
nobase_noinst_HEADERS += black_holes/EAGLE/black_holes_part.h black_holes/EAGLE/black_holes_iact.h 
nobase_noinst_HEADERS += black_holes/EAGLE/black_holes_properties.h black_holes/EAGLE/black_holes_parameters.h 
nobase_noinst_HEADERS += black_holes/EAGLE/black_holes_struct.h 
nobase_noinst_HEADERS += pressure_floor/GEAR/pressure_floor.h pressure_floor/none/pressure_floor.h 
nobase_noinst_HEADERS += pressure_floor/GEAR/pressure_floor_iact.h pressure_floor/none/pressure_floor_iact.h 
nobase_noinst_HEADERS += pressure_floor/GEAR/pressure_floor_struct.h pressure_floor/none/pressure_floor_struct.h 
nobase_noinst_HEADERS += sink/Default/sink.h sink/Default/sink_io.h sink/Default/sink_part.h sink/Default/sink_properties.h 
nobase_noinst_HEADERS += sink/Default/sink_iact.h
nobase_noinst_HEADERS += sink.h sink_io.h sink_properties.h

# Sources and special flags for the gravity library
libgrav_la_SOURCES = runner_doiact_grav.c
libgrav_la_CFLAGS = $(AM_CFLAGS) $(GRAVITY_CFLAGS)
libgrav_la_LDFLAGS = $(AM_LDFLAGS) $(EXTRA_LIBS)

# Sources and special flags for the gravity MPI library
libgrav_mpi_la_SOURCES = runner_doiact_grav.c
libgrav_mpi_la_CFLAGS = $(AM_CFLAGS) $(GRAVITY_CFLAGS) -DWITH_MPI
libgrav_mpi_la_LDFLAGS = $(AM_LDFLAGS) $(MPI_LIBS) $(EXTRA_LIBS)

# Sources and flags for regular library
libswiftsim_la_SOURCES = $(AM_SOURCES)
libswiftsim_la_CFLAGS = $(AM_CFLAGS)
libswiftsim_la_LDFLAGS = $(AM_LDFLAGS) $(EXTRA_LIBS) -version-info 0:0:0
libswiftsim_la_LIBADD = $(GRACKLE_LIBS) $(VELOCIRAPTOR_LIBS) libgrav.la

# Sources and flags for MPI library
libswiftsim_mpi_la_SOURCES = $(AM_SOURCES)
libswiftsim_mpi_la_CFLAGS = $(AM_CFLAGS) $(MPI_FLAGS)
libswiftsim_mpi_la_LDFLAGS = $(AM_LDFLAGS) $(MPI_LIBS) $(EXTRA_LIBS) -version-info 0:0:0
libswiftsim_mpi_la_SHORTNAME = mpi
libswiftsim_mpi_la_LIBADD = $(GRACKLE_LIBS) $(VELOCIRAPTOR_LIBS) $(MPI_LIBS) libgrav_mpi.la

# Versioning. If any sources change then update the version_string.h file with
# the current git revision and package version.
# May have a checkout without a version_string.h file and no git command (tar/zip
# download), allow that, but make sure we know it.
version_string.h: version_string.h.in Makefile $(AM_SOURCES) $(include_HEADERS) $(noinst_HEADERS)
	if test "X$(GIT_CMD)" != "X"; then \
	    GIT_REVISION=`$(GIT_CMD) describe --abbrev=8  --always --tags --dirty 2>/dev/null`; \
	    GIT_BRANCH=`$(GIT_CMD) branch 2>/dev/null | sed -n 's/^\* \(.*\)/\1/p' 2>/dev/null`; \
            GIT_DATE=`$(GIT_CMD) log -1 --format=%ci 2>/dev/null`; \
	    sed -e "s,@PACKAGE_VERSION\@,$(PACKAGE_VERSION)," \
	        -e "s,@GIT_REVISION\@,$${GIT_REVISION}," \
	        -e "s|@GIT_BRANCH\@|$${GIT_BRANCH}|" \
	        -e "s|@GIT_DATE\@|$${GIT_DATE}|" \
	        -e "s|@SWIFT_CFLAGS\@|$(CFLAGS)|" $< > version_string.h; \
	else \
	    if test ! -f version_string.h; then \
	        sed -e "s,@PACKAGE_VERSION\@,$(PACKAGE_VERSION)," \
	            -e "s,@GIT_REVISION\@,unknown," \
		    -e "s,@GIT_BRANCH\@,unknown," \
		    -e "s,@GIT_DATE\@,unknown," \
	            -e "s|@SWIFT_CFLAGS\@|$(CFLAGS)|" $< > version_string.h; \
	    fi; \
	fi

#  Make sure version_string.h is built first.
BUILT_SOURCES = version_string.h

#  And distribute the built files.
EXTRA_DIST = version_string.h version_string.h.in<|MERGE_RESOLUTION|>--- conflicted
+++ resolved
@@ -41,27 +41,6 @@
 endif
 
 # List required headers
-<<<<<<< HEAD
-include_HEADERS = space.h runner.h queue.h task.h lock.h cell.h part.h const.h \
-    engine.h swift.h serial_io.h timers.h debug.h scheduler.h proxy.h parallel_io.h \
-    common_io.h single_io.h distributed_io.h map.h tools.h  partition_fixed_costs.h \
-    partition.h clocks.h parser.h physical_constants.h physical_constants_cgs.h potential.h version.h \
-    hydro_properties.h riemann.h threadpool.h cooling_io.h cooling.h cooling_struct.h cooling_properties.h \
-    statistics.h memswap.h cache.h runner_doiact_hydro_vec.h profiler.h entropy_floor.h \
-    dump.h logger.h active.h timeline.h xmf.h gravity_properties.h gravity_derivatives.h \
-    gravity_softened_derivatives.h vector_power.h collectgroup.h hydro_space.h sort_part.h \
-    chemistry.h chemistry_io.h chemistry_struct.h cosmology.h restart.h space_getsid.h utilities.h \
-    mesh_gravity.h mesh_gravity_mpi.h mesh_gravity_patch.h cbrt.h exp10.h velociraptor_interface.h swift_velociraptor_part.h output_list.h \
-    logger_io.h tracers_io.h tracers.h tracers_struct.h star_formation_io.h fof.h fof_struct.h fof_io.h \
-    multipole.h multipole_accept.h multipole_struct.h binomial.h integer_power.h sincos.h \
-    star_formation_struct.h star_formation.h star_formation_iact.h \
-    star_formation_logger.h star_formation_logger_struct.h \
-    pressure_floor.h pressure_floor_struct.h pressure_floor_iact.h \
-    velociraptor_struct.h velociraptor_io.h random.h memuse.h mpiuse.h memuse_rnodes.h \
-    black_holes.h black_holes_io.h black_holes_properties.h black_holes_struct.h \
-    feedback.h feedback_struct.h feedback_properties.h \
-    space_unique_id.h line_of_sight.h io_compression.h
-=======
 include_HEADERS = space.h runner.h queue.h task.h lock.h cell.h part.h const.h 
 include_HEADERS += cell_hydro.h cell_stars.h cell_grav.h cell_sinks.h cell_black_holes.h 
 include_HEADERS += engine.h swift.h serial_io.h timers.h debug.h scheduler.h proxy.h parallel_io.h 
@@ -85,7 +64,7 @@
 include_HEADERS += rays.h rays_struct.h
 include_HEADERS += particle_splitting.h particle_splitting_struct.h
 include_HEADERS += logger_history.h chemistry_logger.h star_formation_particle_logger.h
->>>>>>> bbdaf552
+include_HEADERS += mesh_gravity_mpi.h mesh_gravity_patch.h
 
 # source files for EAGLE cooling
 QLA_COOLING_SOURCES =
@@ -167,31 +146,6 @@
 endif
 
 # Common source files
-<<<<<<< HEAD
-AM_SOURCES = space.c runner_main.c runner_doiact_hydro.c runner_doiact_limiter.c \
-    runner_doiact_stars.c runner_doiact_black_holes.c runner_ghost.c runner_recv.c \
-    runner_sort.c runner_drift.c runner_black_holes.c runner_time_integration.c \
-    runner_doiact_hydro_vec.c runner_others.c \
-    runner_doiact_rt.c\
-    queue.c task.c cell.c engine.c engine_maketasks.c engine_split_particles.c \
-    engine_marktasks.c engine_drift.c engine_unskip.c engine_collect_end_of_step.c \
-    engine_redistribute.c engine_fof.c serial_io.c timers.c debug.c scheduler.c \
-    proxy.c parallel_io.c units.c common_io.c single_io.c multipole.c version.c map.c \
-    kernel_hydro.c tools.c part.c partition.c clocks.c parser.c distributed_io.c \
-    physical_constants.c potential.c hydro_properties.c \
-    threadpool.c cooling.c star_formation.c \
-    statistics.c profiler.c dump.c logger.c \
-    part_type.c xmf.c gravity_properties.c gravity.c \
-    collectgroup.c hydro_space.c equation_of_state.c io_compression.c \
-    chemistry.c cosmology.c restart.c mesh_gravity.c mesh_gravity_mpi.c \
-    mesh_gravity_patch.c velociraptor_interface.c \
-    output_list.c velociraptor_dummy.c logger_io.c memuse.c mpiuse.c memuse_rnodes.c fof.c \
-    hashmap.c pressure_floor.c space_unique_id.c output_options.c line_of_sight.c \
-    $(QLA_COOLING_SOURCES) \
-    $(EAGLE_COOLING_SOURCES) $(EAGLE_FEEDBACK_SOURCES) \
-    $(GRACKLE_COOLING_SOURCES) $(GEAR_FEEDBACK_SOURCES) \
-    $(COLIBRE_COOLING_SOURCES)
-=======
 AM_SOURCES = space.c space_rebuild.c space_regrid.c space_unique_id.c 
 AM_SOURCES += space_sort.c space_split.c space_extras.c space_first_init.c space_init.c 
 AM_SOURCES += space_cell_index.c space_recycle.c 
@@ -219,13 +173,13 @@
 AM_SOURCES += chemistry.c cosmology.c mesh_gravity.c velociraptor_interface.c 
 AM_SOURCES += output_list.c velociraptor_dummy.c logger_io.c memuse.c mpiuse.c memuse_rnodes.c fof.c 
 AM_SOURCES += hashmap.c pressure_floor.c logger_history.c
+AM_SOURCES += mesh_gravity_mpi.c mesh_gravity_patch.c
 AM_SOURCES += $(QLA_COOLING_SOURCES) 
 AM_SOURCES += $(EAGLE_COOLING_SOURCES) $(EAGLE_FEEDBACK_SOURCES) 
 AM_SOURCES += $(GRACKLE_COOLING_SOURCES) $(GEAR_FEEDBACK_SOURCES) 
 AM_SOURCES += $(COLIBRE_COOLING_SOURCES)
 AM_SOURCES += $(CHEMISTRY_LOGGER) $(HYDRO_LOGGER) $(STARS_LOGGER) $(GRAVITY_LOGGER)
 AM_SOURCES += $(STAR_FORMATION_LOGGER)
->>>>>>> bbdaf552
 
 # Include files for distribution, not installation.
 nobase_noinst_HEADERS = align.h approx_math.h atomic.h barrier.h cycle.h error.h inline.h kernel_hydro.h kernel_gravity.h 
