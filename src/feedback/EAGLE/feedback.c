/*******************************************************************************
 * This file is part of SWIFT.
 * Copyright (c) 2018 Matthieu Schaller (schaller@strw.leidenuniv.nl)
 *
 * This program is free software: you can redistribute it and/or modify
 * it under the terms of the GNU Lesser General Public License as published
 * by the Free Software Foundation, either version 3 of the License, or
 * (at your option) any later version.
 *
 * This program is distributed in the hope that it will be useful,
 * but WITHOUT ANY WARRANTY; without even the implied warranty of
 * MERCHANTABILITY or FITNESS FOR A PARTICULAR PURPOSE.  See the
 * GNU General Public License for more details.
 *
 * You should have received a copy of the GNU Lesser General Public License
 * along with this program.  If not, see <http://www.gnu.org/licenses/>.
 *
 ******************************************************************************/

/* This file's header */
#include "feedback.h"

/* Local includes. */
#include "hydro_properties.h"
#include "imf.h"
#include "inline.h"
#include "interpolate.h"
#include "random.h"
#include "timers.h"
#include "yield_tables.h"
#include "star_formation.h"
#include "feedback_properties.h"

/**
 * @brief Return the change in temperature (in internal units) to apply to a
 * gas particle affected by SNe feedback.
 *
 * @param sp The #spart.
 * @param props The properties of the feedback model.
 */
double eagle_feedback_temperature_change(const struct spart* sp,
                                         const struct feedback_props* props) {

  /* In the EAGLE REF model, the change of temperature is constant */
  return props->SNe_deltaT_desired;
}

/**
 * @brief Return the variable change in temperature (in internal units) to
 * apply to a gas particle affected by SNe feedback.
 *
 * This is calculated as delta_T = min(dT_crit, dT_num, dT_max):
 * dT_crit = f_crit * critical temperature for suppressing numerical losses
 * dT_num = temperature increase affordable if N particles should be heated
 * dT_max = maximum allowed energy increase.
 *
 * (In contrast to the equivalent BH scaling, we do not consider the ambient
 *  gas temperature here).
 *
 * @param sp The #spart.
 */
double eagle_variable_feedback_temperature_change(
  struct spart* sp, const double ngb_gas_mass, const int num_gas_ngbs,
  const double ngb_nH_cgs, const double SNe_energy,
  const struct feedback_props* props, const double frac_SNII,
  double* critical_fraction, double* sampling_fraction,
  const double birth_sf_threshold) {

  /* Safety check: should only get here if we run with the varying-dT model */
  if (!props->SNII_use_variable_delta_T)
    error("Attempting to compute variable SNII heating temperature "
          "without activating this model. Cease and desist.");

  /* Model parameters */
  const double f_crit = props->SNII_T_crit_factor;
  double num_to_heat = props->SNII_delta_T_num_ngb_to_heat;
  double num_to_heat_limit = props->SNII_delta_T_num_ngb_to_heat_limit;
  const double delta_T_max = props->SNII_delta_T_max;

  /* Star properties: neighbour mass and density */
  const double mean_ngb_mass = ngb_gas_mass / ((double)num_gas_ngbs);
  const double n_birth_phys = sp->birth_density;
  const double n_phys = (props->SNII_use_instantaneous_density_for_dT ?
      ngb_nH_cgs : n_birth_phys * props->rho_to_n_cgs);

  /* Calculate delta T */
  const double T_crit = 3.162e7 * pow(n_phys * 0.1, 0.6666667) *
      pow(mean_ngb_mass * props->mass_to_solar_mass * 1e-6, 0.33333333);

  const double delta_T_one_particle = SNe_energy /
      (mean_ngb_mass * props->temp_to_u_factor * frac_SNII);
  const double delta_T_num = delta_T_one_particle / num_to_heat;
  const double delta_T_num_limit = delta_T_one_particle / num_to_heat_limit;

  /* Alright... let's aim for the numerically-required T_crit */
  double delta_T = max(T_crit * f_crit, props->SNII_delta_T_min);

  /* Scale temperature down if above soft sampling limit */
  if (delta_T > delta_T_num) {
    const double coeff_b = 1. / (delta_T_num_limit - delta_T_num);
    const double coeff_a = exp(coeff_b * delta_T_num) / coeff_b;
    delta_T = delta_T_num_limit - coeff_a * exp(-coeff_b * delta_T);
  }

  delta_T = min(delta_T, delta_T_max);
  if (delta_T < 0)
    error("Ahm... I'm not going to set a negative heating temperature "
          "(star ID=%lld, T=%g).",
          sp->id, delta_T);

  /* Record how delta_T compares to targets */
  *critical_fraction = delta_T / T_crit;
  *sampling_fraction = delta_T_one_particle / delta_T;

  sp->delta_T_min = min(sp->delta_T_min, delta_T);
  sp->delta_T_max = max(sp->delta_T_max, delta_T);
  sp->T_critical_fraction_min = min(sp->T_critical_fraction_min,
                                    *critical_fraction);
  sp->T_critical_fraction_max = max(sp->T_critical_fraction_max,
                                    *critical_fraction);
  sp->T_sampling_fraction_min = min(sp->T_sampling_fraction_min,
                                    *sampling_fraction);
  sp->T_sampling_fraction_max = max(sp->T_sampling_fraction_max,
                                    *sampling_fraction);

  return delta_T;
}

/* Returns the effective heating temperature ratio for a feedback event.
 *
 * This is the temperature, in units of the numerically critical dT_crit,
 * that injects the same energy into the gas after (estimated) cooling losses
 * are accounted for. */
INLINE static double sn_phi(
  const double theta, const double theta_min, const double zeta) {

  /* If theta < theta_min, then all is lost */
  if (theta < theta_min)
    return 0.;

  /* Otherwise, use the appropriate power-law model (index zeta) */
  return theta * pow((theta - theta_min) / (1.0 - theta_min), zeta);
}

/* Returns the derivative of the effective heating temprature with theta */
INLINE static double sn_dphi_dtheta(
  const double theta, const double theta_min, const double zeta) {

  /* If theta < theta_min, all energy is lost, with no dependence on theta */
  if (theta < theta_min)
    return 0.;

  /* Otherwise, use the derivative of the zeta power law */
  const double term1 = (theta - theta_min) / (1.0 - theta_min);
  return zeta * pow(term1, zeta - 1.0) / (1.0 - theta_min) * theta
      + pow(term1, zeta);
}

/**
 * @brief Compute the "compromise" temperature increase that results in the
 *        right amount of energy received by the gas if dT must be < dT_crit.
 *
 * @param dT_sample The ideal dT for satisfying the sampling criterion.
 * @param dT_crit The temperature at which feedback would be numerically fully
 *                efficient.
 * @param props The feedback model properties.
 */
double compute_compromise_dT(
  const double dT_sample, const double dT_crit,
  const struct feedback_props* props) {

  /* If energy compensation is off, we cannot go above dT_sample without
   * violating the sampling criterion --> easy */
  if (props->SNII_with_energy_compensation == 0)
    return dT_sample;

  /* Extract required props */
  const double zeta = props->SNII_efficiency_zeta;
  const double theta_min = props->SNII_efficiency_theta_min;
  const double omega_max = props->SNII_delta_T_omega_max;

  /* Required physical energy (in units of E_crit) */
  const double phi_sample = dT_sample / dT_crit;

  /* First check whether dT_sample * omega_max is sufficient. Otherwise,
   * we just take this as best possibility */
  const double theta_max = phi_sample * omega_max;
  if (sn_phi(theta_max, theta_min, zeta) < phi_sample)
    return dT_sample * omega_max;

  /* If we get here, we can find a compromise dT that is less than a factor of
   * omega_max above the sampling dT. Start in the middle of the two, and then
   * iterate with a Newton-Raphson scheme */
  double theta = phi_sample + (theta_max - phi_sample) / 2.0;
  for (int ii = 0; ii < 1000; ii++) {
    theta = theta - (sn_phi(theta, theta_min, zeta) - phi_sample) /
        sn_dphi_dtheta(theta, theta_min, zeta);
    const double phi_result = sn_phi(theta, theta_min, zeta);
    if ((fabs(phi_result - phi_sample) / phi_sample) < 0.0001) {
      break;
    }
  }

  if (theta > 1.001)
    error("theta=%g > 1!", theta);

  const double phi_result = sn_phi(theta, theta_min, zeta);
  if ((fabs(phi_result - phi_sample) / phi_sample) > 0.001)
    error("Unconverged dT_sample: phi_result=%g, phi_sample=%g",
         phi_result, phi_sample);

  /* Convert back to temperature */
  return theta * dT_crit;
}

/**
 * @brief Compute the minimal allowed heating temperature increase, dT_min.
 *
 * @param sp The star particle to consider.
 * @param ngb_Z The (current) ambient metallicity of the star.
 * @param props The feedback model properties.
 */
double compute_SNII_dT_min(const struct spart* sp,
                           const double ngb_Z,
                           const struct feedback_props* props) {

  /* Get the relevant metallicity of the star (either birth or ambient gas) */
  const double Z_star = (props->SNII_use_instantaneous_Z_for_dT) ?
      ngb_Z : chemistry_get_star_total_metal_mass_fraction_for_feedback(sp);

  /* Extract required props */
  const double Z_pivot = props->SNII_delta_T_min_Z_pivot;
  const double Z_scale = props->SNII_delta_T_min_Z_exponent;
  const double dT_min_low = props->SNII_delta_T_min_low;
  const double dT_min_high = props->SNII_delta_T_min_high;

  /* Calculate dT_min */
  const double Z_term = pow(max(Z_star, 1e-6) / Z_pivot, Z_scale);
  const double denonimator = 1. + Z_term;

  return (dT_min_low + (dT_min_high - dT_min_low) / denonimator);
}

/**
 * @brief Return the variable change in temperature (in internal units) to
 * apply to a gas particle affected by SNe feedback (new version 11-Aug-20)
 *
 * @param sp The #spart.
 */
double eagle_variable_feedback_temperature_change_v2(
  struct spart* sp, const double ngb_gas_mass, const int num_gas_ngbs,
  const double ngb_nH_cgs, double* p_SNe_energy,
  const struct feedback_props* props, const double frac_SNII,
  const double birth_sf_threshold, const double h_pkpc_inv,
  const double dt, const double G_Newton, const double ngb_SFR,
  const double ngb_rho_phys, const double ngb_Z) {

  /* Safety check: should only get here if we run with the adaptive-dT model,
   * version 2 */
  if (props->SNII_use_variable_delta_T != 2)
    error("Attempting to compute variable SNII heating temperature "
          "without activating this model, v2. Cease and desist.");

  /* Model parameters */
  const double f_crit = props->SNII_T_crit_factor;
  const double num_to_heat = props->SNII_delta_T_num_ngb_to_heat;
  const double dT_max = props->SNII_delta_T_max;
  const double dT_min = compute_SNII_dT_min(sp, ngb_Z, props);
  double gamma_star = props->SNII_gamma_star;
  const double nu_shelf_factor = props->SNII_nu_const_interval_factor;
  const double nu_drop_factor = props->SNII_nu_drop_interval_factor;
  const double theta_min = props->SNII_efficiency_theta_min;
  const double zeta = props->SNII_efficiency_zeta;
  const double omega_max = (props->SNII_with_energy_compensation) ?
      props->SNII_delta_T_omega_max : 1.0;

  /* Relevant star properties */
  const double mean_ngb_mass = ngb_gas_mass / ((double)num_gas_ngbs);
  const double rho_birth_phys = sp->birth_density;
  const double sfr_birth_phys = sp->birth_star_formation_rate;
  const double m_initial = sp->mass_init;
  const double n_phys = (props->SNII_use_instantaneous_density_for_dT ?
      ngb_nH_cgs : rho_birth_phys * props->rho_to_n_cgs);

  /* Calculate critical temperature */
  const double dT_crit = 3.162e7 * pow(n_phys * 0.1, 0.6666667) *
      pow(mean_ngb_mass * props->mass_to_solar_mass * 1e-6, 0.33333333) *
      f_crit;

  /* Calculate sampling reduction factor nu */
  if (props->SNII_sampling_reduction_within_smoothing_length)
    gamma_star *= (h_pkpc_inv * h_pkpc_inv * h_pkpc_inv);
  double nu = rho_birth_phys * sfr_birth_phys / (m_initial * m_initial) /
      gamma_star;

  /* Normally, we want nu >= 1, but this limit can be disabled */
  if (!props->SNII_with_nu_below_one)
    nu = max(nu, 1.0);

  /* Apply shelf and drop in nu, but only if it is not below 1 already */
  if (nu > 1) {
    if (rho_birth_phys < birth_sf_threshold * nu_shelf_factor) {
      nu = 1.0;
    } else if (rho_birth_phys < birth_sf_threshold * nu_shelf_factor *
              nu_drop_factor) {

      /* Digamma is a factor that varies linearly from 0 at the shelf edge, to
       * 1 at the end of the drop. */
      const double digamma =
          (rho_birth_phys / birth_sf_threshold - nu_shelf_factor) /
          (nu_shelf_factor * (nu_drop_factor - 1.0));

      /* The next line makes nu vary smoothly from 1 at the shelf edge to
       * the (original) nu at the drop edge. */
      nu = 1.0 - digamma + nu * digamma;
    }
  }

  /* Consider time-scale dependent sampling criteria */
  double n_single = -1.;
  switch (props->SNII_with_oversampling_timescale) {

    case eagle_SNII_timescale_none:
      n_single = frac_SNII * num_to_heat;
      break;
    case eagle_SNII_timescale_gasconsum:
      {
        /* Time scale for gas consumption by star formation.
         * If SFR = 0, set it to very large, in which case it has no effect. */
        const double dt_consum = (ngb_SFR > 0) ?
            ngb_rho_phys / ngb_SFR : FLT_MAX;

        /* Maximally, ask for num_to_heat heating events, even for long dt */
        const double f_dt = min(dt / dt_consum, 1.);
        n_single = num_to_heat * max(frac_SNII, f_dt);
      }
      break;
    case eagle_SNII_timescale_freefall:
      {
        const double dt_freefall =
            sqrt(3. * M_PI /
                 (32. * G_Newton * ngb_rho_phys));

        /* Maximally, ask for num_to_heat heating events, even for long dt */
        const double f_dt = min(dt / dt_freefall, 1.);
        n_single = num_to_heat * max(frac_SNII, f_dt);
      }
      break;

    default:
      error("Invalid SNII oversampling requirement!!!");
  }

   /* Sanity check to make sure that we have set n_single... */
    if (n_single < 0)
    error("Tiny problem in adaptive SN-dT: N_single=%g.", n_single);

  double dT_sample = *p_SNe_energy /
      (mean_ngb_mass * props->temp_to_u_factor * n_single / nu);

  /* Begin decision logic... */
  double dT = -1;
  double omega = 1.0;
  if (dT_crit < dT_min) {
    /* In this case, just use dT_min and live with the undersampling... */
    dT = dT_min;

  } else {
    if (dT_crit < dT_sample) {
      dT = dT_crit;

    } else {
      const double dT_comp = compute_compromise_dT(dT_sample, dT_crit, props);
      if (dT_comp > dT_min) {
        dT = dT_comp;
        omega = dT_comp / dT_sample;
        if (omega > 1.01 && !props->SNII_with_energy_compensation)
          error("Running without energy compensation, but dT_comp=%g > "
                "dT_sample=%g!",
                dT_comp, dT_sample);

        if (omega > omega_max * 1.01)
          error("SP %lld: SNII feedback requires omega=%g, but omega_max=%g! "
                "(dT_comp=%g, dT_sample=%g, dT_crit=%g)",
             sp->id, omega, omega_max, dT_comp, dT_sample, dT_crit);

      } else {
        dT = dT_min;
        /* Choose omega to compensate the expected numerical cooling loss at
         * dT_min */
        if (props->SNII_with_energy_compensation) {

          /* If dT_min is below the minimum efficient range in theta, then
           * (formally) we would need infinite omega. Instead, we use
           * omega_max, also to avoid fun problems with negative omega... */
          omega = (dT_min / dT_crit > theta_min) ?
              1. / (pow((dT_min/dT_crit - theta_min) / (1.0-theta_min), zeta)) :
              omega_max;
          omega = min(omega, omega_max);
        }
      }
    }
  }

  /* Apply maximum dT ceiling, correcting for expected cooling losses */
  if (dT > dT_max) {
    dT = dT_max;
    if (dT > dT_crit * 1.01)
      error("Internal logic error: forced to heat at dT_max=%g, "
            "but dT_crit=%g", dT_max, dT_crit);
    if (props->SNII_with_energy_compensation) {
      /* As above, use omega_max when we are below the minimally efficient dT */
      omega = (dT_max / dT_crit > theta_min) ?
          1. / (pow((dT_max/dT_crit - theta_min)/(1.0 - theta_min), zeta)) :
          omega_max;
      omega = min(omega, omega_max);
    }
  }

  /* Apply (potential) SNe energy increase to guarantee desire sampling */
  if (omega > 1.01 && !props->SNII_with_energy_compensation)
    error("Running without energy compensation, but omega=%g!",
          omega);
  *p_SNe_energy *= omega;

  if (dT < 0)
    error("Ahm... I'm not going to set a negative heating temperature "
          "(star ID=%lld, dT=%g).",
          sp->id, dT);

  /* Record how delta_T compares to targets */
  const double critical_fraction = dT / dT_crit;
  const double sampling_fraction = dT_sample / dT * omega;

  sp->delta_T_min = (float) min(sp->delta_T_min, dT);
  sp->delta_T_max = (float) max(sp->delta_T_max, dT);
  sp->T_critical_fraction_min = (float) min(sp->T_critical_fraction_min,
                                    critical_fraction);
  sp->T_critical_fraction_max = (float) max(sp->T_critical_fraction_max,
                                    critical_fraction);
  sp->T_sampling_fraction_min = (float) min(sp->T_sampling_fraction_min,
                                    sampling_fraction);
  sp->T_sampling_fraction_max = (float) max(sp->T_sampling_fraction_max,
                                    sampling_fraction);

  sp->nu = (float) nu;
  sp->omega_min = (float) min(sp->omega_min, omega);
  sp->omega_max = (float) max(sp->omega_max, omega);

  return dT;
}

/**
 * @brief Computes the number of supernovae of type II exploding for a given
 * star particle assuming that all the SNII stars go off at once.
 *
 * @param sp The #spart.
 * @param props The properties of the stellar model.
 */
double eagle_feedback_number_of_SNII(const struct spart* sp,
                                     const struct feedback_props* props) {

  /* Note: For a Chabrier 2003 IMF and SNII going off
   * - between 6 and 100 M_sun, the first term is 0.017362 M_sun^-1 (EAGLE)
   * - between 8 and 100 M_sun, the first term is 0.011801 M_sun^-1 (EAGLE-XL)
   */
  return props->num_SNII_per_msun * sp->mass_init * props->mass_to_solar_mass;
}

/**
 * @brief Computes the number of supernovae of type II exploding for a given
 * star particle between two mass limits
 *
 * @param sp The #spart.
 * @param props The properties of the stellar model.
 * @param min_dying_mass_Msun Minimal star mass dying this step (in solar
 * masses).
 * @param max_dying_mass_Msun Maximal star mass dying this step (in solar
 * masses).
 */
double eagle_feedback_number_of_sampled_SNII(const struct spart* sp,
                                             const struct feedback_props* props,
                                             const double min_dying_mass_Msun,
                                             const double max_dying_mass_Msun) {

  /* The max dying star mass is below the SNII mass window
   * --> No SNII */
  if (max_dying_mass_Msun < props->SNII_min_mass_msun) return 0.;

  /* The min dying star mass is above the SNII mass window
   * --> No SNII */
  if (min_dying_mass_Msun > props->SNII_max_mass_msun) return 0.;

  /* Ok, we have some overlap with the SNII mass window. */

  double log10_min_mass_Msun = -10.;
  double log10_max_mass_Msun = -10.;

  /* The min dying star mass dies inside the SNII mass window */
  if (min_dying_mass_Msun <= props->SNII_max_mass_msun &&
      min_dying_mass_Msun > props->SNII_min_mass_msun) {

    /* Now, check the max dying star mass */

    /* The max dying star mass is also inside the SNII mass window */
    if (max_dying_mass_Msun <= props->SNII_max_mass_msun) {
      log10_min_mass_Msun = log10(min_dying_mass_Msun);
      log10_max_mass_Msun = log10(max_dying_mass_Msun);
    }

    /* The max dying star is above the SNII mass window */
    else {
      log10_min_mass_Msun = log10(min_dying_mass_Msun);
      log10_max_mass_Msun = props->log10_SNII_max_mass_msun;
    }

  }

  /* The min dying star mass dies below the SNII mass window */
  else if (min_dying_mass_Msun <= props->SNII_min_mass_msun) {

    /* Now, check the max dying star mass */

    /* The max dying star mass is inside the SNII mass window */
    if (max_dying_mass_Msun > props->SNII_min_mass_msun &&
        max_dying_mass_Msun <= props->SNII_max_mass_msun) {
      log10_min_mass_Msun = props->log10_SNII_min_mass_msun;
      log10_max_mass_Msun = log10(max_dying_mass_Msun);
    }

    /* The max dying star is above the SNII mass window */
    else if (max_dying_mass_Msun > props->SNII_max_mass_msun) {
      log10_min_mass_Msun = props->log10_SNII_min_mass_msun;
      log10_max_mass_Msun = props->log10_SNII_max_mass_msun;
    }

    /* The max dying star mass is also below the SNII mass window */
    else {

      /* We already excluded this at the star of the function */
#ifdef SWIFT_DEBUG_CHECKS
      error("Error in the logic");
#endif
    }
  }

  /* The min dying star mass dies above the SNII mass window */
  else {

    /* We already excluded this at the star of the function */
#ifdef SWIFT_DEBUG_CHECKS
    error("Error in the logic");
#endif
  }

#ifdef SWIFT_DEBUG_CHECKS
  if (log10_min_mass_Msun == -10. || log10_max_mass_Msun == -10.)
    error("Something went wrong in the calculation of the number of SNII.");
#endif

  /* Calculate how many supernovae have exploded in this timestep
   * by integrating the IMF between the bounds we chose */
  const double num_SNII_per_msun =
      integrate_imf(log10_min_mass_Msun, log10_max_mass_Msun,
                    eagle_imf_integration_no_weight, NULL, props);

  return num_SNII_per_msun * sp->mass_init * props->mass_to_solar_mass;
}

/**
 * @brief Computes the number of supernovae of type Ia exploding for a given
 * star particle between time t0 and t1
 *
 * @param M_init The inital mass of the star particle in internal units.
 * @param t0 The initial time (in Gyr).
 * @param t1 The final time (in Gyr).
 * @param props The properties of the stellar model.
 */
double eagle_feedback_number_of_SNIa(const double M_init, const double t0,
                                     const double t1,
                                     const struct feedback_props* props) {

  double num_SNIa_per_Msun = 0.;

#ifdef SWIFT_DEBUG_CHECKS
  if (t1 < t0) error("Negative time range!");
  if (t0 < props->SNIa_DTD_delay_Gyr)
    error("Initial time smaller than the delay time!");
#endif

  switch (props->SNIa_DTD) {

    case eagle_feedback_SNIa_DTD_exponential: {

      /* We follow Foerster et al. 2006, MNRAS, 368 */

      /* The calculation is written as the integral between t0 and t1 of
       * eq. 3 of Schaye 2015 paper. */
      const double tau = props->SNIa_DTD_exp_timescale_Gyr_inv;
      const double nu = props->SNIa_DTD_exp_norm;
      num_SNIa_per_Msun = nu * (exp(-t0 * tau) - exp(-t1 * tau));
      break;
    }

    case eagle_feedback_SNIa_DTD_power_law: {

      /* We follow Graur et al. 2011, MNRAS, 417 */

      const double norm = props->SNIa_DTD_power_law_norm;
      num_SNIa_per_Msun = norm * log(t1 / t0);
      break;
    }

    default: {
      num_SNIa_per_Msun = 0.;
      error("Invalid choice of SNIa delay time distribution!");
    }
  }

  return num_SNIa_per_Msun * M_init * props->mass_to_solar_mass;
}

/**
 * @brief Computes the fraction of the available super-novae energy to
 * inject for a given event.
 *
 * Note that the fraction can be > 1.
 *
 * We use equation 7 of Schaye et al. 2015.
 *
 * @param sp The #spart.
 * @param props The properties of the feedback model.
 * @param ngb_nH_cgs Hydrogen number density of the gas surrounding the star
 * (physical cgs units).
 * @param ngb_Z Metallicity (metal mass fraction) of the gas surrounding the
 * star.
 */
double eagle_feedback_energy_fraction(struct spart* sp,
                                      const struct feedback_props* props,
                                      const double ngb_nH_cgs,
                                      const double ngb_Z) {

  /* Model parameters */
  const double f_E_max = props->f_E_max;
  const double f_E_min = props->f_E_min;
  const double Z_0 = props->Z_0;
  const double n_0 = props->n_0_cgs;
  const double n_Z = props->n_Z;
  const double n_n = props->n_n;

  /* Metallicity (metal mass fraction) at birth time of the star */
  const double Z_birth =
      chemistry_get_star_total_metal_mass_fraction_for_feedback(sp);

  /* Physical density of the gas at the star's birth time */
  const double rho_birth = sp->birth_density;
  const double n_birth_cgs = rho_birth * props->rho_to_n_cgs;

  /* Choose either the birth properties or current properties */
  const double nH =
      props->use_birth_density_for_f_th ? n_birth_cgs : ngb_nH_cgs;
  const double Z = props->use_birth_Z_for_f_th ? Z_birth : ngb_Z;

  /* Calculate f_E */
  const double Z_term = pow(max(Z, 1e-6) / Z_0, n_Z);
  const double n_term = pow(nH / n_0, -n_n);
  const double denonimator = 1. + Z_term * n_term;

  double divergence_boost = 1.0;
  if (props->with_SNII_divergence_boost && sp->birth_div_v < 0)
    divergence_boost =
        1.0 + pow(-sp->birth_div_v / props->SNII_divergence_norm,
            props->SNII_divergence_exponent);

  sp->f_E_divergence_boost = divergence_boost;
  return (f_E_min + (f_E_max - f_E_min) / denonimator) * divergence_boost;
}

/**
 * @brief Compute the properties of the SNII stochastic feedback energy
 * injection.
 *
 * Only does something if the particle reached the SNII age during this time
 * step.
 *
 * @param sp The star particle.
 * @param star_age Age of star at the beginning of the step in internal units.
 * @param dt Length of time-step in internal units.
 * @param ngb_gas_mass Total un-weighted mass in the star's kernel (internal
 * units)
 * @param num_gas_ngbs Total (integer) number of gas neighbours within the
 * star's kernel.
 * @param ngb_nH_cgs Hydrogen number density of the gas surrounding the star
 * (physical cgs units).
 * @param ngb_Z Metallicity (metal mass fraction) of the gas surrounding the
 * star.
 * @param feedback_props The properties of the feedback model.
 * @param min_dying_mass_Msun Minimal star mass dying this step (in solar
 * masses).
 * @param max_dying_mass_Msun Maximal star mass dying this step (in solar
 * masses).
 * @param birth_sf_threshold The SF density threshold at the star's birth
 * (in internal units, already corrected for hydrogen fraction).
 * @param h_pkpc_inv The inverse of the star particle's smoothing length
 * (in proper kpc).
 * @param ti_begin Integer time value at the beginning of timestep
 */
INLINE static void compute_SNII_feedback(
    struct spart* sp, const double star_age, const double dt,
    const int ngb_gas_N, const float ngb_gas_mass, const double ngb_nH_cgs,
    const double ngb_Z, const struct feedback_props* feedback_props,
    const double min_dying_mass_Msun, const double max_dying_mass_Msun,
<<<<<<< HEAD
    const integertime_t ti_begin,
    const double birth_sf_threshold, const double h_pkpc_inv,
    const double G_Newton, const double ngb_SFR, const double ngb_rho_phys) {
=======
    const integertime_t ti_begin) {
>>>>>>> 16475a78

  /* Are we sampling the delay function or using a fixed delay? */
  const int SNII_sampled_delay = feedback_props->SNII_sampled_delay;

  /* Time after birth considered for SNII feedback (internal units)
   * when using a fixed delay */
  const double SNII_wind_delay = feedback_props->SNII_wind_delay;

  /* Are we doing feedback this step?
   * Note that since the ages are calculated using an interpolation table we
   * must allow some tolerance here*/
  if ((SNII_sampled_delay) || (star_age <= SNII_wind_delay &&
                               (star_age + 1.001 * dt) > SNII_wind_delay)) {

    /* Make sure a star does not do feedback twice
     * when using a fixed delay! */
    if (!SNII_sampled_delay && sp->f_E != -1.f) {
#ifdef SWIFT_DEBUG_CHECKS
      message("Star has already done feedback! sp->id=%lld age=%e d=%e", sp->id,
              star_age, dt);
#endif
      return;
    }

    /* Properties of the model (all in internal units) */
    const double E_SNe = feedback_props->E_SNII;
    const double f_E =
        eagle_feedback_energy_fraction(sp, feedback_props, ngb_nH_cgs, ngb_Z);

    /* Number of SNe at this time-step */
    double N_SNe;
    double frac_SNII;
    if (SNII_sampled_delay) {
      N_SNe = eagle_feedback_number_of_sampled_SNII(
          sp, feedback_props, min_dying_mass_Msun, max_dying_mass_Msun);

      frac_SNII = N_SNe / eagle_feedback_number_of_SNII(sp, feedback_props);
    } else {
      N_SNe = eagle_feedback_number_of_SNII(sp, feedback_props);
      frac_SNII = 1.0;
    }

    /* Abort if there are no SNe exploding this step */
    if (N_SNe <= 0.) return;

    /* Conversion factor from T to internal energy */
    const double conv_factor = feedback_props->temp_to_u_factor;

    /* Heating temperature increase */
    double SNe_energy = f_E * E_SNe * N_SNe;
    double critical_fraction = -FLT_MAX;
    double sampling_fraction = -FLT_MAX;
    double delta_T = -1;

    if (feedback_props->SNII_use_variable_delta_T == 0)
      delta_T = eagle_feedback_temperature_change(sp, feedback_props);
    else if (feedback_props->SNII_use_variable_delta_T == 1)
      delta_T = eagle_variable_feedback_temperature_change(
          sp, ngb_gas_mass, num_gas_ngbs, ngb_nH_cgs, SNe_energy,
          feedback_props, frac_SNII, &critical_fraction, &sampling_fraction,
          birth_sf_threshold);
    else if (feedback_props->SNII_use_variable_delta_T == 2)
      delta_T = eagle_variable_feedback_temperature_change_v2(
          sp, ngb_gas_mass, num_gas_ngbs, ngb_nH_cgs, &SNe_energy,
          feedback_props, frac_SNII, birth_sf_threshold, h_pkpc_inv, dt,
          G_Newton, ngb_SFR, ngb_rho_phys, ngb_Z);
    else
      error("Invalid choice of SNII_use_variable_delta_T (=%d).",
        feedback_props->SNII_use_variable_delta_T);

    /* Calculate the default heating probability (accounting for round-off) */
    double prob = SNe_energy / (conv_factor * delta_T * ngb_gas_mass);
    prob = max(prob, 0.0);

    /* Calculate the change in internal energy of the gas particles that get
     * heated */
    double delta_u;

    /* Number of SNII events for this stellar particle */
    int number_of_SN_events = 0;

    if (prob <= 1.) {

      /* Normal case */
      delta_u = delta_T * conv_factor;

<<<<<<< HEAD
      for (int i = 0; i < num_gas_ngbs; i++) {
=======
      for (int i = 0; i < ngb_gas_N; i++) {
>>>>>>> 16475a78
        const double rand_thermal = random_unit_interval_part_ID_and_ray_idx(
            sp->id, i, ti_begin, random_number_stellar_feedback_3);
        if (rand_thermal < prob) number_of_SN_events++;
      }

    } else {

      /* Special case: we need to adjust the energy irrespective of the
         desired deltaT to ensure we inject all the available energy. */
      delta_u = f_E * E_SNe * N_SNe / ngb_gas_mass;

<<<<<<< HEAD
      /* Number of SNII events is equal to the number of Ngbs */
      number_of_SN_events = num_gas_ngbs;
=======
      /* Number of SNIa events is equal to the number of Ngbs */
      number_of_SN_events = ngb_gas_N;
>>>>>>> 16475a78
    }

#ifdef SWIFT_DEBUG_CHECKS
    if (f_E < feedback_props->f_E_min || f_E > feedback_props->f_E_max)
      error("f_E is not in the valid range! f_E=%f sp->id=%lld", f_E, sp->id);
#endif

    /* If we have more heating events than the maximum number of
     * rays (eagle_feedback_number_of_rays), then we cannot
     * distribute all of the heating events (since 1 event = 1 ray), so we need
     * to increase the thermal energy per ray and make the number of events
     * equal to the number of rays */
    if (number_of_SN_events > eagle_SNII_feedback_num_of_rays) {
      const double alpha_thermal =
          (double)number_of_SN_events / (double)eagle_SNII_feedback_num_of_rays;
      delta_u *= alpha_thermal;
      number_of_SN_events = eagle_SNII_feedback_num_of_rays;
    }

    /* Current total f_E for this star */
    double star_f_E = sp->f_E * sp->number_of_SNII_events;

    /* New total */
    star_f_E = (star_f_E + f_E) / (sp->number_of_SNII_events + 1.);

    /* Store all of this in the star for delivery onto the gas and recording */
    sp->f_E = star_f_E;
    sp->number_of_SNII_events++;
    sp->feedback_data.to_distribute.SNII_delta_u = delta_u;
<<<<<<< HEAD
    sp->feedback_data.to_distribute.star_birth_density = sp->birth_density;
    sp->feedback_data.to_distribute.SNII_num_of_thermal_energy_inj =
        number_of_SN_events;
    sp->expected_number_of_heated_particles += (prob * num_gas_ngbs);
    sp->number_of_heated_particles += number_of_SN_events;

    /* Also update min/max ambient density and metallicity */
    sp->feedback_density_min = (float) min(sp->feedback_density_min,
                                           ngb_rho_phys);
    sp->feedback_density_max = (float) max(sp->feedback_density_max,
                                           ngb_rho_phys);
    sp->feedback_Z_min = (float) min(sp->feedback_Z_min, ngb_Z);
    sp->feedback_Z_max = (float) max(sp->feedback_Z_max, ngb_Z);
=======
    sp->feedback_data.to_distribute.SNII_num_of_thermal_energy_inj =
        number_of_SN_events;
>>>>>>> 16475a78
  }
}

/**
 * @brief Find the bins and offset along the metallicity dimension of the
 * yields table.
 *
 * Note for Matthieu: In the normal EAGLE case, the arrays are of length 3 and
 * 5 for the AGB and SNII channels respectivly. Can we simplify this?
 *
 * @param index_Z_low (return) Lower index along the metallicity dimension.
 * @param index_Z_high (return) High index along the metallicity dimension.
 * @param dZ (return) Offset between the metallicity bin and Z.
 * @param log10_Z log10 of the star metallicity (metal mass fraction).
 * @param log_Z_bins bin of log10 of the metallicities in the table for this
 * enrichment channel.
 * @param N_bins The number of metallicity bins for this enrichment channel.
 */
INLINE static void determine_bin_yields(int* index_Z_low, int* index_Z_high,
                                        float* dZ, const float log10_Z,
                                        const double* const log_Z_bins,
                                        const int N_bins) {

  if (log10_Z > log10_min_metallicity) {

    /* Find metallicity bin which contains the star's metallicity */
    int j = 0;
    while (j < (N_bins - 1) && log10_Z > log_Z_bins[j + 1]) {
      j++;
    }

    /* Store the indices */
    *index_Z_low = j;
    *index_Z_high = j + 1;

    *index_Z_high = min(*index_Z_high, N_bins - 1);

    /* Compute offset from index_Z_low in the table*/
    if ((log10_Z >= log_Z_bins[0]) && (log10_Z <= log_Z_bins[N_bins - 1])) {
      *dZ = log10_Z - log_Z_bins[*index_Z_low];
    } else {
      *dZ = 0.f;
    }

    /* Normalize offset */
    const float delta_Z = log_Z_bins[*index_Z_high] - log_Z_bins[*index_Z_low];

    if (delta_Z > 0.f) {
      *dZ /= delta_Z;
    } else {
      *dZ = 0.f;
    }

  } else {
    *index_Z_low = 0;
    *index_Z_high = 0;
    *dZ = 0.f;
  }
}

/**
 * @brief compute enrichment and feedback due to SNIa. To do this compute the
 * number of SNIa that occur during the timestep, multiply by constants read
 * from tables.
 *
 * @param log10_min_mass log10 mass at the end of step
 * @param log10_max_mass log10 mass at the beginning of step
 * @param M_init The initial mass of the star particle (in internal units).
 * @param Z The total metallicity of the star (metal mass fraction).
 * @param props Properties of the feedback model.
 * @param star_age_Gyr age of star in Gyr
 * @param dt_Gyr timestep dt in Gyr
 * @param feedback_data (return) The #feedback_spart_data to fill with things to
 * distribute to the gas.
 */
INLINE static void evolve_SNIa(
    const double log10_min_mass, const double log10_max_mass,
    const double M_init, const double Z, const struct feedback_props* props,
    double star_age_Gyr, const double dt_Gyr,
    struct feedback_spart_data* const feedback_data) {

  const double star_age_end_step_Gyr = star_age_Gyr + dt_Gyr;

  /* Check if we're outside the mass range for SNIa */
  if (star_age_end_step_Gyr < props->SNIa_DTD_delay_Gyr) return;

#ifdef SWIFT_DEBUG_CHECKS
  if (dt_Gyr < 0.) error("Negative time-step length!");
  if (star_age_Gyr < 0.) error("Negative age!");
#endif

  /* Only consider stars beyond the minimal age for SNIa */
  star_age_Gyr = max(star_age_Gyr, props->SNIa_DTD_delay_Gyr);

  /* Compute the number of SNIa */
  const float num_SNIa = eagle_feedback_number_of_SNIa(
      M_init, star_age_Gyr, star_age_end_step_Gyr, props);

  /* Compute mass of each metal */
  for (int i = 0; i < chemistry_element_count; i++) {
    feedback_data->to_distribute.metal_mass[i] +=
        num_SNIa * props->yield_SNIa_IMF_resampled[i] *
        props->solar_mass_to_mass;
  }

  /* Update the metallicity of the material released */
  feedback_data->to_distribute.metal_mass_from_SNIa +=
      num_SNIa * props->yield_SNIa_total_metals_IMF_resampled *
      props->solar_mass_to_mass;

  /* Update the metal mass produced */
  feedback_data->to_distribute.total_metal_mass +=
      num_SNIa * props->yield_SNIa_total_metals_IMF_resampled *
      props->solar_mass_to_mass;

  /* Compute the mass produced by SNIa
   * Note: SNIa do not inject H or He so the mass injected is the same
   * as the metal mass injected. */
  feedback_data->to_distribute.mass_from_SNIa +=
      num_SNIa * props->yield_SNIa_total_metals_IMF_resampled *
      props->solar_mass_to_mass;

  /* Compute the iron mass produced */
  feedback_data->to_distribute.Fe_mass_from_SNIa +=
      num_SNIa * props->yield_SNIa_IMF_resampled[chemistry_element_Fe] *
      props->solar_mass_to_mass;

  /* Compute the energy to be injected */
  if (props->with_SNIa_feedback) {
    feedback_data->to_distribute.energy += num_SNIa * props->E_SNIa;
  }
}

/**
 * @brief compute enrichment and feedback due to SNII. To do this, integrate the
 * IMF weighted by the yields read from tables for each of the quantities of
 * interest.
 *
 * @param log10_min_mass log10 mass at the end of step
 * @param log10_max_mass log10 mass at the beginning of step
 * @param M_init The initial mass of the star particle (in internal units).
 * @param Z The total metallicity of the star (metal mass fraction).
 * @param abundances The individual metal abundances (mass fractions) of the
 * star.
 * @param props Properties of the feedback model.
 * @param feedback_data (return) The #feedback_spart_data to fill with things to
 * distribute to the gas.
 */
INLINE static void evolve_SNII(
    double log10_min_mass, double log10_max_mass, const double M_init,
    const double Z, const float* const abundances,
    const struct feedback_props* props,
    struct feedback_spart_data* const feedback_data) {

  /* Pull out common arrays */

  /* Metal mass produced by the star */
  const double* const total_yields =
      props->yield_SNII.total_metals_IMF_resampled;

  /* Individual elements produced by the star */
  const double* const metal_yields = props->yield_SNII.yield_IMF_resampled;

  /* Elements already in the stars that are ejected */
  const double* const ejecta = props->yield_SNII.ejecta_IMF_resampled;

  /* If mass at beginning of step is less than tabulated lower bound for IMF,
   * limit it.*/
  if (log10_min_mass < props->log10_SNII_min_mass_msun)
    log10_min_mass = props->log10_SNII_min_mass_msun;

  /* If mass at end of step is greater than tabulated upper bound for IMF, limit
   * it.*/
  if (log10_max_mass > props->log10_SNII_max_mass_msun)
    log10_max_mass = props->log10_SNII_max_mass_msun;

  /* Don't do anything if the stellar mass hasn't decreased by the end of the
   * step */
  if (log10_min_mass >= log10_max_mass) return;

  /* determine which IMF mass bins contribute to the integral */
  int low_imf_mass_bin_index, high_imf_mass_bin_index;
  determine_imf_bins(log10_min_mass, log10_max_mass, &low_imf_mass_bin_index,
                     &high_imf_mass_bin_index, props);

  /* determine which metallicity bin and offset this star belongs to */
  int index_Z_lo = 0, index_Z_hi = 0;
  float dZ = 0.;
  determine_bin_yields(&index_Z_lo, &index_Z_hi, &dZ, log10(Z),
                       props->yield_SNII.metallicity,
                       eagle_feedback_SNII_N_metals);

  /* Allocate temporary array for calculating imf weights */
  double stellar_yields[eagle_feedback_N_imf_bins];

  /*******************************
   * Compute metal mass produced *
   *******************************/
  double metal_mass_released[chemistry_element_count];

  /* Loop over all the elements */
  for (int elem = 0; elem < chemistry_element_count; elem++) {

    /* Loop over all the relevent IMF mass bins */
    for (int mass_bin_index = low_imf_mass_bin_index;
         mass_bin_index < high_imf_mass_bin_index + 1; mass_bin_index++) {

      const int lo_index_3d = row_major_index_3d(
          index_Z_lo, elem, mass_bin_index, eagle_feedback_SNII_N_metals,
          chemistry_element_count, eagle_feedback_N_imf_bins);
      const int hi_index_3d = row_major_index_3d(
          index_Z_hi, elem, mass_bin_index, eagle_feedback_SNII_N_metals,
          chemistry_element_count, eagle_feedback_N_imf_bins);

      const int lo_index_2d = row_major_index_2d(index_Z_lo, mass_bin_index,
                                                 eagle_feedback_SNII_N_metals,
                                                 eagle_feedback_N_imf_bins);
      const int hi_index_2d = row_major_index_2d(index_Z_hi, mass_bin_index,
                                                 eagle_feedback_SNII_N_metals,
                                                 eagle_feedback_N_imf_bins);
      stellar_yields[mass_bin_index] =
          (1.f - dZ) * (metal_yields[lo_index_3d] +
                        abundances[elem] * ejecta[lo_index_2d]) +
          (0.f + dZ) * (metal_yields[hi_index_3d] +
                        abundances[elem] * ejecta[hi_index_2d]);
    }
    metal_mass_released[elem] = integrate_imf(
        log10_min_mass, log10_max_mass, eagle_imf_integration_yield_weight,
        stellar_yields, props);
  }

  /*************************************
   * Compute total metal mass produced *
   *************************************/
  for (int mass_bin_index = low_imf_mass_bin_index;
       mass_bin_index < high_imf_mass_bin_index + 1; mass_bin_index++) {

    const int lo_index_2d = row_major_index_2d(index_Z_lo, mass_bin_index,
                                               eagle_feedback_SNII_N_metals,
                                               eagle_feedback_N_imf_bins);
    const int hi_index_2d = row_major_index_2d(index_Z_hi, mass_bin_index,
                                               eagle_feedback_SNII_N_metals,
                                               eagle_feedback_N_imf_bins);

    stellar_yields[mass_bin_index] =
        (1.f - dZ) * (total_yields[lo_index_2d] + Z * ejecta[lo_index_2d]) +
        (0.f + dZ) * (total_yields[hi_index_2d] + Z * ejecta[hi_index_2d]);
  }
  double metal_mass_released_total =
      integrate_imf(log10_min_mass, log10_max_mass,
                    eagle_imf_integration_yield_weight, stellar_yields, props);

  /************************************************
   * Compute the total mass ejected from the star *
   ************************************************/
  for (int mass_bin_index = low_imf_mass_bin_index;
       mass_bin_index < high_imf_mass_bin_index + 1; mass_bin_index++) {

    const int lo_index_2d = row_major_index_2d(index_Z_lo, mass_bin_index,
                                               eagle_feedback_SNII_N_metals,
                                               eagle_feedback_N_imf_bins);
    const int hi_index_2d = row_major_index_2d(index_Z_hi, mass_bin_index,
                                               eagle_feedback_SNII_N_metals,
                                               eagle_feedback_N_imf_bins);

    stellar_yields[mass_bin_index] =
        (1 - dZ) * ejecta[lo_index_2d] + dZ * ejecta[hi_index_2d];
  }
  const double mass_ejected =
      integrate_imf(log10_min_mass, log10_max_mass,
                    eagle_imf_integration_yield_weight, stellar_yields, props);

  /* Zero all negative values */
  for (int i = 0; i < chemistry_element_count; i++)
    metal_mass_released[i] = max(metal_mass_released[i], 0.f);
  metal_mass_released_total = max(metal_mass_released_total, 0.f);

  /* compute the total mass released */
  const double mass_released = metal_mass_released_total +
                               metal_mass_released[chemistry_element_H] +
                               metal_mass_released[chemistry_element_He];

#ifdef SWIFT_DEBUG_CHECKS
  if (mass_released <= 0) {
    error("wrong normalization!!!! mass_released = %e\n", mass_released);
  }
#endif

  /* Set normalisation factor. Note additional multiplication by the star
   * initial mass as tables are per initial mass */
  const double norm_factor = M_init * mass_ejected / mass_released;

  /* Store what we want to distribute */
  for (int i = 0; i < chemistry_element_count; i++) {
    feedback_data->to_distribute.metal_mass[i] +=
        metal_mass_released[i] * norm_factor;
    feedback_data->to_distribute.mass_from_SNII +=
        metal_mass_released[i] * norm_factor;
  }
  feedback_data->to_distribute.total_metal_mass +=
      metal_mass_released_total * norm_factor;
  feedback_data->to_distribute.metal_mass_from_SNII +=
      metal_mass_released_total * norm_factor;
}

/**
 * @brief compute enrichment and feedback due to AGB. To do this, integrate the
 * IMF weighted by the yields read from tables for each of the quantities of
 * interest.
 *
 * @param log10_min_mass log10 mass at the end of step
 * @param log10_max_mass log10 mass at the beginning of step
 * @param M_init The initial mass of the star particle (in internal units).
 * @param Z The total metallicity of the star (metal mass fraction).
 * @param abundances The individual metal abundances (mass fractions) of the
 * star.
 * @param props Properties of the feedback model.
 * @param feedback_data (return) The #feedback_spart_data to fill with things to
 * distribute to the gas.
 */
INLINE static void evolve_AGB(const double log10_min_mass,
                              double log10_max_mass, const double M_init,
                              const double Z, const float* const abundances,
                              const struct feedback_props* props,
                              struct feedback_spart_data* const feedback_data) {

  /* Pull out common arrays */

  /* Metal mass produced by the star */
  const double* const total_yields =
      props->yield_AGB.total_metals_IMF_resampled;

  /* Individual elements produced by the star */
  const double* const metal_yields = props->yield_AGB.yield_IMF_resampled;

  /* Elements already in the stars that are ejected */
  const double* const ejecta = props->yield_AGB.ejecta_IMF_resampled;

  /* If mass at end of step is greater than tabulated lower bound for IMF, limit
   * it.*/
  if (log10_max_mass > props->log10_SNII_min_mass_msun)
    log10_max_mass = props->log10_SNII_min_mass_msun;

  /* Don't do anything if the stellar mass hasn't decreased by the end of the
   * step */
  if (log10_min_mass >= log10_max_mass) return;

  /* determine which IMF mass bins contribute to the integral */
  int low_imf_mass_bin_index, high_imf_mass_bin_index;
  determine_imf_bins(log10_min_mass, log10_max_mass, &low_imf_mass_bin_index,
                     &high_imf_mass_bin_index, props);

  /* determine which metallicity bin and offset this star belongs to */
  int index_Z_lo = 0, index_Z_hi = 0;
  float dZ = 0.f;
  determine_bin_yields(&index_Z_lo, &index_Z_hi, &dZ, log10(Z),
                       props->yield_AGB.metallicity,
                       eagle_feedback_AGB_N_metals);

  /* Allocate temporary array for calculating imf weights */
  double stellar_yields[eagle_feedback_N_imf_bins];

  /*******************************
   * Compute metal mass produced *
   *******************************/
  double metal_mass_released[chemistry_element_count];

  /* Loop over all the elements */
  for (int elem = 0; elem < chemistry_element_count; elem++) {

    /* Loop over all the relevent IMF mass bins */
    for (int mass_bin_index = low_imf_mass_bin_index;
         mass_bin_index < high_imf_mass_bin_index + 1; mass_bin_index++) {

      const int lo_index_3d = row_major_index_3d(
          index_Z_lo, elem, mass_bin_index, eagle_feedback_AGB_N_metals,
          chemistry_element_count, eagle_feedback_N_imf_bins);
      const int hi_index_3d = row_major_index_3d(
          index_Z_hi, elem, mass_bin_index, eagle_feedback_AGB_N_metals,
          chemistry_element_count, eagle_feedback_N_imf_bins);

      const int lo_index_2d = row_major_index_2d(index_Z_lo, mass_bin_index,
                                                 eagle_feedback_AGB_N_metals,
                                                 eagle_feedback_N_imf_bins);
      const int hi_index_2d = row_major_index_2d(index_Z_hi, mass_bin_index,
                                                 eagle_feedback_AGB_N_metals,
                                                 eagle_feedback_N_imf_bins);
      stellar_yields[mass_bin_index] =
          (1.f - dZ) * (metal_yields[lo_index_3d] +
                        abundances[elem] * ejecta[lo_index_2d]) +
          (0.f + dZ) * (metal_yields[hi_index_3d] +
                        abundances[elem] * ejecta[hi_index_2d]);
    }

    metal_mass_released[elem] = integrate_imf(
        log10_min_mass, log10_max_mass, eagle_imf_integration_yield_weight,
        stellar_yields, props);
  }

  /*************************************
   * Compute total metal mass produced *
   *************************************/
  for (int mass_bin_index = low_imf_mass_bin_index;
       mass_bin_index < high_imf_mass_bin_index + 1; mass_bin_index++) {

    const int lo_index_2d = row_major_index_2d(index_Z_lo, mass_bin_index,
                                               eagle_feedback_AGB_N_metals,
                                               eagle_feedback_N_imf_bins);
    const int hi_index_2d = row_major_index_2d(index_Z_hi, mass_bin_index,
                                               eagle_feedback_AGB_N_metals,
                                               eagle_feedback_N_imf_bins);

    stellar_yields[mass_bin_index] =
        (1.f - dZ) * (total_yields[lo_index_2d] + Z * ejecta[lo_index_2d]) +
        (0.f + dZ) * (total_yields[hi_index_2d] + Z * ejecta[hi_index_2d]);
  }

  double metal_mass_released_total =
      integrate_imf(log10_min_mass, log10_max_mass,
                    eagle_imf_integration_yield_weight, stellar_yields, props);

  /************************************************
   * Compute the total mass ejected from the star *
   ************************************************/

  for (int mass_bin_index = low_imf_mass_bin_index;
       mass_bin_index < high_imf_mass_bin_index + 1; mass_bin_index++) {

    const int lo_index_2d = row_major_index_2d(index_Z_lo, mass_bin_index,
                                               eagle_feedback_AGB_N_metals,
                                               eagle_feedback_N_imf_bins);
    const int hi_index_2d = row_major_index_2d(index_Z_hi, mass_bin_index,
                                               eagle_feedback_AGB_N_metals,
                                               eagle_feedback_N_imf_bins);

    stellar_yields[mass_bin_index] =
        (1.f - dZ) * ejecta[lo_index_2d] + dZ * ejecta[hi_index_2d];
  }
  const double mass_ejected =
      integrate_imf(log10_min_mass, log10_max_mass,
                    eagle_imf_integration_yield_weight, stellar_yields, props);

  /* Zero all negative values */
  for (int i = 0; i < chemistry_element_count; i++)
    metal_mass_released[i] = max(metal_mass_released[i], 0.f);
  metal_mass_released_total = max(metal_mass_released_total, 0.f);

  /* compute the total mass released */
  const double mass_released = metal_mass_released_total +
                               metal_mass_released[chemistry_element_H] +
                               metal_mass_released[chemistry_element_He];

#ifdef SWIFT_DEBUG_CHECKS
  if (mass_released <= 0) {
    error("wrong normalization!!!! mass_released = %e\n", mass_released);
  }
#endif

  /* Set normalisation factor. Note additional multiplication by the stellar
   * initial mass as tables are per initial mass */
  const double norm_factor = M_init * mass_ejected / mass_released;

  for (int i = 0; i < chemistry_element_count; i++) {
    feedback_data->to_distribute.metal_mass[i] +=
        metal_mass_released[i] * norm_factor;
    feedback_data->to_distribute.mass_from_AGB +=
        metal_mass_released[i] * norm_factor;
  }
  feedback_data->to_distribute.total_metal_mass +=
      metal_mass_released_total * norm_factor;
  feedback_data->to_distribute.metal_mass_from_AGB +=
      metal_mass_released_total * norm_factor;
}

/**
 * @brief calculates stellar mass in spart that died over the timestep, calls
 * functions to calculate feedback due to SNIa, SNII and AGB
 *
 * @param feedback_props feedback_props data structure
 * @param phys_const The physical constants in internal units.
 * @param cosmo The cosmological model.
 * @param sp spart that we're evolving
 * @param us unit_system data structure
 * @param age age of spart at beginning of step
 * @param dt length of current timestep
 * @param ti_begin The current integer time (for random number hashing).
 */
void compute_stellar_evolution(const struct feedback_props* feedback_props,
                               const struct star_formation* starform_props,
                               const struct hydro_props* hydro_props,
                               const struct phys_const* phys_const,
                               const struct cosmology* cosmo, struct spart* sp,
                               const struct unit_system* us, const double age,
                               const double dt, const integertime_t ti_begin) {

  TIMER_TIC;

#ifdef SWIFT_DEBUG_CHECKS
  if (age < 0.f) error("Negative age for a star.");

  if (sp->count_since_last_enrichment != 0)
    error("Computing feedback on a star that should not");
#endif

  /* Convert dt and stellar age from internal units to Gyr. */
  const double Gyr_inv = 1. / (phys_const->const_year * 1e9);
  const double dt_Gyr = dt * Gyr_inv;
  const double star_age_Gyr = age * Gyr_inv;

  /* Get the birth mass of the star */
  const double M_init = sp->mass_init;

  /* Get the total metallicity (metal mass fraction) at birth time and impose a
   * minimum */
  const double Z =
      max(chemistry_get_star_total_metal_mass_fraction_for_feedback(sp),
          exp10(log10_min_metallicity));

  /* Get the individual abundances (mass fractions at birth time) */
  const float* const abundances =
      chemistry_get_star_metal_mass_fraction_for_feedback(sp);

  /* Properties collected in the stellar density loop. */
<<<<<<< HEAD
  const int num_gas_ngbs = sp->feedback_data.to_collect.num_ngbs;
=======
  const int ngb_Number = sp->feedback_data.to_collect.ngb_N;
>>>>>>> 16475a78
  const float ngb_gas_mass = sp->feedback_data.to_collect.ngb_mass;
  const float ngb_gas_Z = sp->feedback_data.to_collect.ngb_Z;
  const float ngb_gas_SFR = sp->feedback_data.to_collect.ngb_SFR;
  const float ngb_gas_rho_phys =
      sp->feedback_data.to_collect.ngb_rho * cosmo->a3_inv;
  const float ngb_gas_phys_nH_cgs =
      ngb_gas_rho_phys * feedback_props->rho_to_n_cgs;
  const float enrichment_weight_sum =
      sp->feedback_data.to_collect.enrichment_weight_sum;

  /* Check if there are neighbours, otherwise exit */
  if (ngb_gas_mass == 0.f || sp->density.wcount * pow_dimension(sp->h) < 1e-4) {
    feedback_reset_feedback(sp, feedback_props);
    return;
  }

#ifdef SWIFT_DEBUG_CHECKS
  if (enrichment_weight_sum < 0.)
    error("Enrichment weight sum must be positive, not %g!",
          enrichment_weight_sum);
#endif

  /* Now we start filling the data structure for information to apply to the
   * particles. Do _NOT_ read from the to_collect substructure any more. */

  /* Zero all the output fields */
  feedback_reset_feedback(sp, feedback_props);

  /* Store the inverse sum of all enrichment weights as normalisation factor */
  sp->feedback_data.to_distribute.enrichment_normalisation = 
      (enrichment_weight_sum > 0) ? 1.f / enrichment_weight_sum : 0.f;

#ifdef SWIFT_DEBUG_CHECKS
  if (sp->feedback_data.to_distribute.enrichment_normalisation < 0.)
    error("Enrichment normalisation must be positive, not %g",
          sp->feedback_data.to_distribute.enrichment_normalisation);
#endif

  /* Calculate mass of stars that has died from the star's birth up to the
   * beginning and end of timestep */
  const double max_dying_mass_Msun =
      dying_mass_msun(star_age_Gyr, Z, feedback_props);
  const double min_dying_mass_Msun =
      dying_mass_msun(star_age_Gyr + dt_Gyr, Z, feedback_props);

#ifdef SWIFT_DEBUG_CHECKS
  /* Sanity check. Worth investigating if necessary as functions for evaluating
   * mass of stars dying might be strictly decreasing.  */
  if (min_dying_mass_Msun > max_dying_mass_Msun)
    error("min dying mass is greater than max dying mass");
#endif

  /* Compute properties of the stochastic SNII feedback model. */
  if (feedback_props->with_SNII_feedback) {
<<<<<<< HEAD
    const double birth_sf_threshold = star_formation_threshold(
        Z, starform_props, phys_const) / hydro_props->hydrogen_mass_fraction;
    const double h_pkpc_inv = phys_const->const_parsec * 1e3 * cosmo->a_inv /
        sp->h;
    const double G_Newton = phys_const->const_newton_G;
    compute_SNII_feedback(sp, age, dt, ngb_gas_mass, num_gas_ngbs,
                          ngb_gas_phys_nH_cgs, ngb_gas_Z, feedback_props,
                          min_dying_mass_Msun, max_dying_mass_Msun,
                          ti_begin,
                          birth_sf_threshold, h_pkpc_inv, G_Newton,
                          ngb_gas_SFR, ngb_gas_rho_phys);
=======
    compute_SNII_feedback(sp, age, dt, ngb_Number, ngb_gas_mass,
                          ngb_gas_phys_nH_cgs, ngb_gas_Z, feedback_props,
                          min_dying_mass_Msun, max_dying_mass_Msun, ti_begin);
>>>>>>> 16475a78
  }

  /* Integration interval is zero - this can happen if minimum and maximum
   * dying masses are above imf_max_mass_Msun. Return without doing any
   * enrichment. */
  if (min_dying_mass_Msun == max_dying_mass_Msun) return;

  /* Life is better in log */
  const double log10_max_dying_mass_Msun = log10(max_dying_mass_Msun);
  const double log10_min_dying_mass_Msun = log10(min_dying_mass_Msun);

  /* Compute elements, energy and momentum to distribute from the
   *  three channels SNIa, SNII, AGB */
  if (feedback_props->with_SNIa_enrichment) {
    evolve_SNIa(log10_min_dying_mass_Msun, log10_max_dying_mass_Msun, M_init, Z,
                feedback_props, star_age_Gyr, dt_Gyr, &sp->feedback_data);
  }
  if (feedback_props->with_SNII_enrichment) {
    evolve_SNII(log10_min_dying_mass_Msun, log10_max_dying_mass_Msun, M_init, Z,
                abundances, feedback_props, &sp->feedback_data);
  }
  if (feedback_props->with_AGB_enrichment) {
    evolve_AGB(log10_min_dying_mass_Msun, log10_max_dying_mass_Msun, M_init, Z,
               abundances, feedback_props, &sp->feedback_data);
  }

#ifdef SWIFT_DEBUG_CHECKS
  if (sp->feedback_data.to_distribute.mass != 0.f)
    error("Injected mass will be lost");
#endif

  /* Compute the total mass to distribute (H + He  metals) */
  sp->feedback_data.to_distribute.mass =
      sp->feedback_data.to_distribute.total_metal_mass +
      sp->feedback_data.to_distribute.metal_mass[chemistry_element_H] +
      sp->feedback_data.to_distribute.metal_mass[chemistry_element_He];

  /* Compute energy change due to kinetic energy of ejectas */
  sp->feedback_data.to_distribute.energy +=
      sp->feedback_data.to_distribute.mass *
      feedback_props->AGB_ejecta_specific_kinetic_energy;

  /* Compute energy change due to kinetic energy of the star */
  sp->feedback_data.to_distribute.energy +=
      sp->feedback_data.to_distribute.mass * 0.5f *
      (sp->v[0] * sp->v[0] + sp->v[1] * sp->v[1] + sp->v[2] * sp->v[2]) *
      cosmo->a2_inv;

  TIMER_TOC(timer_do_star_evol);
}

/**
 * @brief Initialize the global properties of the feedback scheme.
 *
 * @param fp The #feedback_props.
 * @param phys_const The physical constants in the internal unit system.
 * @param us The internal unit system.
 * @param params The parsed parameters.
 * @param hydro_props The already read-in properties of the hydro scheme.
 * @param cosmo The cosmological model.
 */
void feedback_props_init(struct feedback_props* fp,
                         const struct phys_const* phys_const,
                         const struct unit_system* us,
                         struct swift_params* params,
                         const struct hydro_props* hydro_props,
                         const struct cosmology* cosmo) {

  /* Main operation modes ------------------------------------------------- */

  fp->with_SNII_feedback =
      parser_get_param_int(params, "EAGLEFeedback:use_SNII_feedback");

  fp->with_SNIa_feedback =
      parser_get_param_int(params, "EAGLEFeedback:use_SNIa_feedback");

  fp->with_AGB_enrichment =
      parser_get_param_int(params, "EAGLEFeedback:use_AGB_enrichment");

  fp->with_SNII_enrichment =
      parser_get_param_int(params, "EAGLEFeedback:use_SNII_enrichment");

  fp->with_SNIa_enrichment =
      parser_get_param_int(params, "EAGLEFeedback:use_SNIa_enrichment");

  if (fp->with_SNIa_feedback && !fp->with_SNIa_enrichment) {
    error("Cannot run with SNIa feedback without SNIa enrichment.");
  }

  /* Properties of the IMF model ------------------------------------------ */

  /* Minimal and maximal mass considered */
  fp->imf_max_mass_msun =
      parser_get_param_double(params, "EAGLEFeedback:IMF_max_mass_Msun");
  fp->imf_min_mass_msun =
      parser_get_param_double(params, "EAGLEFeedback:IMF_min_mass_Msun");

  /* Check that it makes sense. */
  if (fp->imf_max_mass_msun < fp->imf_min_mass_msun) {
    error("Can't have the max IMF mass smaller than the min IMF mass!");
  }

  fp->log10_imf_max_mass_msun = log10(fp->imf_max_mass_msun);
  fp->log10_imf_min_mass_msun = log10(fp->imf_min_mass_msun);

  /* Properties of the SNII energy feedback model ------------------------- */

  char model[64];
  parser_get_param_string(params, "EAGLEFeedback:SNII_feedback_model", model);
  if (strcmp(model, "Random") == 0)
    fp->feedback_model = SNII_random_ngb_model;
  else if (strcmp(model, "Isotropic") == 0)
    fp->feedback_model = SNII_isotropic_model;
  else if (strcmp(model, "MinimumDistance") == 0)
    fp->feedback_model = SNII_minimum_distance_model;
  else if (strcmp(model, "MinimumDensity") == 0)
    fp->feedback_model = SNII_minimum_density_model;
  else
    error(
        "The SNII feedback model must be either 'Random', 'MinimumDistance', "
        "'MinimumDensity' or 'Isotropic', not %s",
        model);

<<<<<<< HEAD
  if (fp->feedback_model == SNII_isotropic_model) {
    char weighting[64];
    parser_get_param_string(params, "EAGLEFeedback:SNII_weighting_model",
      weighting);
    if (strcmp(weighting, "Isotropic") == 0)
      fp->weighting_model = SNII_isotropic_weighting;
    else if (strcmp(weighting, "Homogeneous") == 0)
      fp->weighting_model = SNII_homogeneous_weighting;
    else if (strcmp(weighting, "Isothermal") == 0)
      fp->weighting_model = SNII_isothermal_weighting;
    else if (strcmp(weighting, "Antisothermal") == 0)
      fp->weighting_model = SNII_antisothermal_weighting;
    else
      error(
          "The SNII feedback weighting must be either 'Isotropic', "
          "'Homogeneous', 'Isothermal', or 'Antisothermal', "
          "not '%s'.",
          weighting);
  }

=======
>>>>>>> 16475a78
  /* Are we sampling the SNII lifetimes for feedback or using a fixed delay? */
  fp->SNII_sampled_delay =
      parser_get_param_int(params, "EAGLEFeedback:SNII_sampled_delay");

  if (!fp->SNII_sampled_delay) {
    /* Set the delay time before SNII occur */
    fp->SNII_wind_delay =
        parser_get_param_double(params, "EAGLEFeedback:SNII_wind_delay_Gyr") *
        phys_const->const_year * 1e9;
  }

  /* Energy released by supernova type II */
  fp->E_SNII_cgs =
      parser_get_param_double(params, "EAGLEFeedback:SNII_energy_erg");
  fp->E_SNII =
      fp->E_SNII_cgs / units_cgs_conversion_factor(us, UNIT_CONV_ENERGY);

  /* Stellar mass limits for SNII feedback */
  const double SNII_min_mass_msun =
      parser_get_param_double(params, "EAGLEFeedback:SNII_min_mass_Msun");
  const double SNII_max_mass_msun =
      parser_get_param_double(params, "EAGLEFeedback:SNII_max_mass_Msun");

  /* Heating temperature parameters */
  fp->SNII_use_variable_delta_T =
      parser_get_param_int(params, "EAGLEFeedback:SNII_use_variable_delta_T");
  if (fp->SNII_use_variable_delta_T > 0) {
    fp->SNII_T_crit_factor =
        parser_get_param_double(params, "EAGLEFeedback:SNII_T_crit_factor");
    fp->SNII_use_instantaneous_density_for_dT =
        parser_get_param_int(
            params, "EAGLEFeedback:SNII_use_instantaneous_density_for_dT");
    fp->SNII_delta_T_num_ngb_to_heat =
        parser_get_param_double(params,
                                "EAGLEFeedback:SNII_delta_T_num_ngb_to_heat");

    if (fp->SNII_use_variable_delta_T == 1) {
      fp->SNII_delta_T_num_ngb_to_heat_limit =
          parser_get_param_double(
            params, "EAGLEFeedback:SNII_delta_T_num_ngb_to_heat_limit");
      fp->SNII_delta_T_min =
          parser_get_param_double(params, "EAGLEFeedback:SNII_delta_T_min") /
          units_cgs_conversion_factor(us, UNIT_CONV_TEMPERATURE);
    }

    fp->SNII_delta_T_max =
        parser_get_param_double(params, "EAGLEFeedback:SNII_delta_T_max") /
        units_cgs_conversion_factor(us, UNIT_CONV_TEMPERATURE);

    if (fp->SNII_use_variable_delta_T == 2) {
      /* Extra parameters for "version 2" adaptive-dT scheme */

      fp->SNII_use_instantaneous_Z_for_dT =
          parser_get_param_int(
            params, "EAGLEFeedback:SNII_use_instantaneous_metallicity_for_dT");

      fp->SNII_delta_T_min_low =
          parser_get_param_double(
            params, "EAGLEFeedback:SNII_delta_T_min_low") /
          units_cgs_conversion_factor(us, UNIT_CONV_TEMPERATURE);
      fp->SNII_delta_T_min_high =
          parser_get_param_double(
            params, "EAGLEFeedback:SNII_delta_T_min_high") /
          units_cgs_conversion_factor(us, UNIT_CONV_TEMPERATURE);
      fp->SNII_delta_T_min_Z_pivot = parser_get_param_double(
        params, "EAGLEFeedback:SNII_delta_T_min_Z_pivot");
      fp->SNII_delta_T_min_Z_exponent = parser_get_param_double(
        params, "EAGLEFeedback:SNII_delta_T_min_Z_exponent");

      fp->SNII_with_energy_compensation =
          parser_get_param_int(
              params, "EAGLEFeedback:SNII_with_energy_compensation");
      if (fp->SNII_with_energy_compensation) {
        fp->SNII_delta_T_omega_max = parser_get_param_double(
          params, "EAGLEFeedback:SNII_delta_T_omega_max");
        fp->SNII_efficiency_zeta =
            parser_get_param_double(params, "EAGLEFeedback:SNII_efficiency_zeta");
        fp->SNII_efficiency_theta_min =
            parser_get_param_double(
                params, "EAGLEFeedback:SNII_efficiency_theta_min");
      }

      fp->SNII_gamma_star =
          parser_get_param_double(params, "EAGLEFeedback:SNII_gamma") /
              (phys_const->const_year * 1e7 * 4.0 / 3.0 * M_PI *
              phys_const->const_parsec * phys_const->const_parsec *
              phys_const->const_parsec * 1e9);
      fp->SNII_sampling_reduction_within_smoothing_length =
          parser_get_param_int(params,
            "EAGLEFeedback:SNII_sampling_reduction_within_smoothing_length");
      fp->SNII_nu_const_interval_factor =
          exp10(parser_get_param_double(
                params, "EAGLEFeedback:SNII_nu_const_interval_dex"));
      fp->SNII_nu_drop_interval_factor =
          exp10(parser_get_param_double(
                params, "EAGLEFeedback:SNII_nu_drop_interval_dex"));

      fp->SNII_with_nu_below_one =
          parser_get_param_int(params, "EAGLEFeedback:SNII_with_nu_below_one");

      char temp[32];
      parser_get_param_string(
          params, "EAGLEFeedback:SNII_with_oversampling_timescale", temp);

      if (strcmp(temp, "None") == 0)
        fp->SNII_with_oversampling_timescale = eagle_SNII_timescale_none;
      else if (strcmp(temp, "GasConsumption") == 0)
        fp->SNII_with_oversampling_timescale = eagle_SNII_timescale_gasconsum;
      else if (strcmp(temp, "FreeFall") == 0)
        fp->SNII_with_oversampling_timescale = eagle_SNII_timescale_freefall;
      else
        error("Invalid value of "
              "EAGLEFeedback:SNII_with_oversampling_timescale: '%s'",
              temp);
    }

  } else {    /* Constant dT model */
    fp->SNe_deltaT_desired =
        parser_get_param_float(params, "EAGLEFeedback:SNII_delta_T_K") /
        units_cgs_conversion_factor(us, UNIT_CONV_TEMPERATURE);
  }

  /* Check that it makes sense. */
  if (SNII_max_mass_msun < SNII_min_mass_msun) {
    error("Can't have the max SNII mass smaller than the min SNII mass!");
  }

  fp->SNII_min_mass_msun = SNII_min_mass_msun;
  fp->SNII_max_mass_msun = SNII_max_mass_msun;
  fp->log10_SNII_min_mass_msun = log10(SNII_min_mass_msun);
  fp->log10_SNII_max_mass_msun = log10(SNII_max_mass_msun);

  /* Properties of the energy fraction model */
  fp->f_E_min =
      parser_get_param_double(params, "EAGLEFeedback:SNII_energy_fraction_min");
  fp->f_E_max =
      parser_get_param_double(params, "EAGLEFeedback:SNII_energy_fraction_max");
  fp->Z_0 =
      parser_get_param_double(params, "EAGLEFeedback:SNII_energy_fraction_Z_0");
  fp->n_0_cgs = parser_get_param_double(
      params, "EAGLEFeedback:SNII_energy_fraction_n_0_H_p_cm3");
  fp->n_n =
      parser_get_param_double(params, "EAGLEFeedback:SNII_energy_fraction_n_n");
  fp->n_Z =
      parser_get_param_double(params, "EAGLEFeedback:SNII_energy_fraction_n_Z");

  /* Check that it makes sense. */
  if (fp->f_E_max < fp->f_E_min) {
    error("Can't have the maximal energy fraction smaller than the minimal!");
  }

  /* Are we using the stars' birth properties or at feedback time? */
  fp->use_birth_density_for_f_th = parser_get_param_int(
      params, "EAGLEFeedback:SNII_energy_fraction_use_birth_density");
  fp->use_birth_Z_for_f_th = parser_get_param_int(
      params, "EAGLEFeedback:SNII_energy_fraction_use_birth_metallicity");

  fp->with_SNII_divergence_boost =
      parser_get_param_int(params, "EAGLEFeedback:with_SNII_divergence_boost");
  if (fp->with_SNII_divergence_boost) {
    fp->SNII_divergence_norm =
        parser_get_param_double(params, "EAGLEFeedback:SNII_divergence_norm");

        /* Convert from km/s/Mpc to internal equivalent */
        fp->SNII_divergence_norm *= phys_const->const_reduced_hubble / 100.0;

    fp->SNII_divergence_exponent =
        parser_get_param_double(
            params, "EAGLEFeedback:SNII_divergence_exponent");
  }

  /* Properties of the SNII enrichment model -------------------------------- */

  /* Set factors for each element adjusting SNII yield */
  for (int elem = 0; elem < chemistry_element_count; ++elem) {
    char buffer[50];
    sprintf(buffer, "EAGLEFeedback:SNII_yield_factor_%s",
            chemistry_get_element_name((enum chemistry_element)elem));

    fp->SNII_yield_factor[elem] =
        parser_get_opt_param_float(params, buffer, 1.f);
  }

  /* Properties of the SNIa enrichment model -------------------------------- */

  fp->SNIa_DTD_delay_Gyr =
      parser_get_param_double(params, "EAGLEFeedback:SNIa_DTD_delay_Gyr");

  char temp[32] = {0};
  parser_get_param_string(params, "EAGLEFeedback:SNIa_DTD", temp);

  if (strcmp(temp, "Exponential") == 0) {

    fp->SNIa_DTD = eagle_feedback_SNIa_DTD_exponential;

    /* Read SNIa exponential DTD model parameters */
    fp->SNIa_DTD_exp_norm = parser_get_param_float(
        params, "EAGLEFeedback:SNIa_DTD_exp_norm_p_Msun");
    fp->SNIa_DTD_exp_timescale_Gyr = parser_get_param_float(
        params, "EAGLEFeedback:SNIa_DTD_exp_timescale_Gyr");
    fp->SNIa_DTD_exp_timescale_Gyr_inv = 1.f / fp->SNIa_DTD_exp_timescale_Gyr;

  } else if (strcmp(temp, "PowerLaw") == 0) {

    fp->SNIa_DTD = eagle_feedback_SNIa_DTD_power_law;

    /* Read SNIa power-law DTD model parameters */
    fp->SNIa_DTD_power_law_norm = parser_get_param_float(
        params, "EAGLEFeedback:SNIa_DTD_power_law_norm_p_Msun");

    /* Renormalize everything such that the integral converges to
       'SNIa_DTD_power_law_norm' over 13.6 Gyr. */
    fp->SNIa_DTD_power_law_norm /= log(13.6 / fp->SNIa_DTD_delay_Gyr);

  } else {
    error("Invalid SNIa DTD model: '%s'", temp);
  }

  /* Energy released by supernova type Ia */
  fp->E_SNIa_cgs =
      parser_get_param_double(params, "EAGLEFeedback:SNIa_energy_erg");
  fp->E_SNIa =
      fp->E_SNIa_cgs / units_cgs_conversion_factor(us, UNIT_CONV_ENERGY);

  /* Properties of the SNIa enrichment model -------------------------------- */

  /* Read AGB ejecta velocity */
  const float ejecta_velocity_km_p_s = parser_get_param_float(
      params, "EAGLEFeedback:AGB_ejecta_velocity_km_p_s");

  /* Convert to internal units */
  const float ejecta_velocity_cgs = ejecta_velocity_km_p_s * 1e5;
  const float ejecta_velocity =
      ejecta_velocity_cgs / units_cgs_conversion_factor(us, UNIT_CONV_SPEED);

  /* Convert to specific thermal energy */
  fp->AGB_ejecta_specific_kinetic_energy =
      0.5f * ejecta_velocity * ejecta_velocity;

  /* Properties of the enrichment down-sampling ----------------------------- */

  fp->stellar_evolution_age_cut =
      parser_get_param_double(params,
                              "EAGLEFeedback:stellar_evolution_age_cut_Gyr") *
      phys_const->const_year * 1e9;

  fp->stellar_evolution_sampling_rate = parser_get_param_double(
      params, "EAGLEFeedback:stellar_evolution_sampling_rate");

  if (fp->stellar_evolution_sampling_rate < 1 ||
      fp->stellar_evolution_sampling_rate >= (1 << (8 * sizeof(char) - 1)))
    error("Stellar evolution sampling rate too large. Must be >0 and <%d",
          (1 << (8 * sizeof(char) - 1)));

  /* Check that we are not downsampling before reaching the SNII delay */
  if (!fp->SNII_sampled_delay &&
      fp->stellar_evolution_age_cut < fp->SNII_wind_delay)
    error(
        "Time at which the enrichment downsampling starts is lower than the "
        "SNII wind delay!");

  /* Gather common conversion factors --------------------------------------- */

  /* Calculate internal mass to solar mass conversion factor */
  const double Msun_cgs = phys_const->const_solar_mass *
                          units_cgs_conversion_factor(us, UNIT_CONV_MASS);
  const double unit_mass_cgs = units_cgs_conversion_factor(us, UNIT_CONV_MASS);
  fp->mass_to_solar_mass = unit_mass_cgs / Msun_cgs;
  fp->solar_mass_to_mass = 1. / fp->mass_to_solar_mass;

  /* Calculate temperature to internal energy conversion factor (all internal
   * units) */
  const double k_B = phys_const->const_boltzmann_k;
  const double m_p = phys_const->const_proton_mass;
  const double mu = hydro_props->mu_ionised;
  fp->temp_to_u_factor = k_B / (mu * hydro_gamma_minus_one * m_p);

  /* Calculate conversion factor from rho to n_H
   * Note this assumes primoridal abundance */
  const double X_H = hydro_props->hydrogen_mass_fraction;
  fp->rho_to_n_cgs =
      (X_H / m_p) * units_cgs_conversion_factor(us, UNIT_CONV_NUMBER_DENSITY);

  /* Initialise the IMF ------------------------------------------------- */

  init_imf(fp);

  /* Calculate number of type II SN per unit solar mass based on our choice
   * of IMF and integration limits for type II SNe.
   * Note: No weighting by yields here. */
  fp->num_SNII_per_msun =
      integrate_imf(fp->log10_SNII_min_mass_msun, fp->log10_SNII_max_mass_msun,
                    eagle_imf_integration_no_weight,
                    /*(stellar_yields=)*/ NULL, fp);

  /* Initialise the yields ---------------------------------------------- */

  /* Read yield table filepath  */
  parser_get_param_string(params, "EAGLEFeedback:filename",
                          fp->yield_table_path);

  /* Allocate yield tables  */
  allocate_yield_tables(fp);

  /* Read the tables  */
  read_yield_tables(fp);

  /* Set yield_mass_bins array */
  const float imf_log10_mass_bin_size =
      (fp->log10_imf_max_mass_msun - fp->log10_imf_min_mass_msun) /
      (eagle_feedback_N_imf_bins - 1);

  for (int i = 0; i < eagle_feedback_N_imf_bins; i++)
    fp->yield_mass_bins[i] =
        imf_log10_mass_bin_size * i + fp->log10_imf_min_mass_msun;

  /* Resample yields from mass bins used in tables to mass bins used in IMF  */
  compute_yields(fp);

  /* Resample ejecta contribution to enrichment from mass bins used in tables to
   * mass bins used in IMF  */
  compute_ejecta(fp);

  message("initialized stellar feedback");
}

/**
 * @brief Zero pointers in yield_table structs
 *
 * @param table yield_table struct in which pointers to tables
 * set to NULL
 */
void zero_yield_table_pointers(struct yield_table* table) {

  table->mass = NULL;
  table->metallicity = NULL;
  table->yield_IMF_resampled = NULL;
  table->yield = NULL;
  table->ejecta_IMF_resampled = NULL;
  table->ejecta = NULL;
  table->total_metals_IMF_resampled = NULL;
  table->total_metals = NULL;
}

/**
 * @brief Restore feedback tables (if applicable) after
 * restart
 *
 * @param fp the #feedback_props structure
 */
void feedback_restore_tables(struct feedback_props* fp) {

  init_imf(fp);

  /* Allocate yield tables  */
  allocate_yield_tables(fp);

  /* Read the tables  */
  read_yield_tables(fp);

  /* Set yield_mass_bins array */
  const float imf_log10_mass_bin_size =
      (fp->log10_imf_max_mass_msun - fp->log10_imf_min_mass_msun) /
      (eagle_feedback_N_imf_bins - 1);

  for (int i = 0; i < eagle_feedback_N_imf_bins; i++)
    fp->yield_mass_bins[i] =
        imf_log10_mass_bin_size * i + fp->log10_imf_min_mass_msun;

  /* Resample yields from mass bins used in tables to mass bins used in IMF  */
  compute_yields(fp);

  /* Resample ejecta contribution to enrichment from mass bins used in tables to
   * mass bins used in IMF  */
  compute_ejecta(fp);
}

/**
 * @brief Clean-up the memory allocated for the feedback routines
 *
 * We simply free all the arrays.
 *
 * @param fp the feedback data structure.
 */
void feedback_clean(struct feedback_props* fp) {

  swift_free("imf-tables", fp->imf);
  swift_free("imf-tables", fp->imf_mass_bin);
  swift_free("imf-tables", fp->imf_mass_bin_log10);
  swift_free("feedback-tables", fp->yields_SNIa);
  swift_free("feedback-tables", fp->yield_SNIa_IMF_resampled);
  swift_free("feedback-tables", fp->yield_AGB.mass);
  swift_free("feedback-tables", fp->yield_AGB.metallicity);
  swift_free("feedback-tables", fp->yield_AGB.yield);
  swift_free("feedback-tables", fp->yield_AGB.yield_IMF_resampled);
  swift_free("feedback-tables", fp->yield_AGB.ejecta);
  swift_free("feedback-tables", fp->yield_AGB.ejecta_IMF_resampled);
  swift_free("feedback-tables", fp->yield_AGB.total_metals);
  swift_free("feedback-tables", fp->yield_AGB.total_metals_IMF_resampled);
  swift_free("feedback-tables", fp->yield_SNII.mass);
  swift_free("feedback-tables", fp->yield_SNII.metallicity);
  swift_free("feedback-tables", fp->yield_SNII.yield);
  swift_free("feedback-tables", fp->yield_SNII.yield_IMF_resampled);
  swift_free("feedback-tables", fp->yield_SNII.ejecta);
  swift_free("feedback-tables", fp->yield_SNII.ejecta_IMF_resampled);
  swift_free("feedback-tables", fp->yield_SNII.total_metals);
  swift_free("feedback-tables", fp->yield_SNII.total_metals_IMF_resampled);
  swift_free("feedback-tables", fp->lifetimes.mass);
  swift_free("feedback-tables", fp->lifetimes.metallicity);
  swift_free("feedback-tables", fp->yield_mass_bins);
  for (int i = 0; i < eagle_feedback_lifetime_N_metals; i++) {
    free(fp->lifetimes.dyingtime[i]);
  }
  free(fp->lifetimes.dyingtime);
  for (int i = 0; i < eagle_feedback_SNIa_N_elements; i++) {
    free(fp->SNIa_element_names[i]);
  }
  free(fp->SNIa_element_names);
  for (int i = 0; i < eagle_feedback_SNII_N_elements; i++) {
    free(fp->SNII_element_names[i]);
  }
  free(fp->SNII_element_names);
  for (int i = 0; i < eagle_feedback_AGB_N_elements; i++) {
    free(fp->AGB_element_names[i]);
  }
  free(fp->AGB_element_names);
}

/**
 * @brief Write a feedback struct to the given FILE as a stream of bytes.
 *
 * @param feedback the struct
 * @param stream the file stream
 */
void feedback_struct_dump(const struct feedback_props* feedback, FILE* stream) {

  /* To make sure everything is restored correctly, we zero all the pointers to
     tables. If they are not restored correctly, we would crash after restart on
     the first call to the feedback routines. Helps debugging. */
  struct feedback_props feedback_copy = *feedback;

  /* zero AGB and SNII table pointers */
  zero_yield_table_pointers(&feedback_copy.yield_AGB);
  zero_yield_table_pointers(&feedback_copy.yield_SNII);

  /* zero SNIa table pointers */
  feedback_copy.yield_SNIa_IMF_resampled = NULL;
  feedback_copy.yields_SNIa = NULL;
  feedback_copy.yield_SNIa_total_metals_IMF_resampled = 0;

  /* zero element name tables */
  feedback_copy.SNIa_element_names = NULL;
  feedback_copy.SNII_element_names = NULL;
  feedback_copy.AGB_element_names = NULL;

  /* zero mass bins table */
  feedback_copy.yield_mass_bins = NULL;

  /* zero lifetime tracks */
  feedback_copy.lifetimes.mass = NULL;
  feedback_copy.lifetimes.metallicity = NULL;
  feedback_copy.lifetimes.dyingtime = NULL;

  /* zero IMF tables */
  feedback_copy.imf = NULL;
  feedback_copy.imf_mass_bin = NULL;
  feedback_copy.imf_mass_bin_log10 = NULL;

  restart_write_blocks((void*)&feedback_copy, sizeof(struct feedback_props), 1,
                       stream, "feedback", "feedback function");
}

/**
 * @brief Restore a hydro_props struct from the given FILE as a stream of
 * bytes.
 *
 * Read the structure from the stream and restore the feedback tables by
 * re-reading them.
 *
 * @param feedback the struct
 * @param stream the file stream
 */
void feedback_struct_restore(struct feedback_props* feedback, FILE* stream) {
  restart_read_blocks((void*)feedback, sizeof(struct feedback_props), 1, stream,
                      NULL, "feedback function");

  feedback_restore_tables(feedback);
}<|MERGE_RESOLUTION|>--- conflicted
+++ resolved
@@ -710,13 +710,9 @@
     const int ngb_gas_N, const float ngb_gas_mass, const double ngb_nH_cgs,
     const double ngb_Z, const struct feedback_props* feedback_props,
     const double min_dying_mass_Msun, const double max_dying_mass_Msun,
-<<<<<<< HEAD
     const integertime_t ti_begin,
     const double birth_sf_threshold, const double h_pkpc_inv,
     const double G_Newton, const double ngb_SFR, const double ngb_rho_phys) {
-=======
-    const integertime_t ti_begin) {
->>>>>>> 16475a78
 
   /* Are we sampling the delay function or using a fixed delay? */
   const int SNII_sampled_delay = feedback_props->SNII_sampled_delay;
@@ -803,11 +799,7 @@
       /* Normal case */
       delta_u = delta_T * conv_factor;
 
-<<<<<<< HEAD
       for (int i = 0; i < num_gas_ngbs; i++) {
-=======
-      for (int i = 0; i < ngb_gas_N; i++) {
->>>>>>> 16475a78
         const double rand_thermal = random_unit_interval_part_ID_and_ray_idx(
             sp->id, i, ti_begin, random_number_stellar_feedback_3);
         if (rand_thermal < prob) number_of_SN_events++;
@@ -819,13 +811,8 @@
          desired deltaT to ensure we inject all the available energy. */
       delta_u = f_E * E_SNe * N_SNe / ngb_gas_mass;
 
-<<<<<<< HEAD
       /* Number of SNII events is equal to the number of Ngbs */
       number_of_SN_events = num_gas_ngbs;
-=======
-      /* Number of SNIa events is equal to the number of Ngbs */
-      number_of_SN_events = ngb_gas_N;
->>>>>>> 16475a78
     }
 
 #ifdef SWIFT_DEBUG_CHECKS
@@ -855,7 +842,6 @@
     sp->f_E = star_f_E;
     sp->number_of_SNII_events++;
     sp->feedback_data.to_distribute.SNII_delta_u = delta_u;
-<<<<<<< HEAD
     sp->feedback_data.to_distribute.star_birth_density = sp->birth_density;
     sp->feedback_data.to_distribute.SNII_num_of_thermal_energy_inj =
         number_of_SN_events;
@@ -869,10 +855,6 @@
                                            ngb_rho_phys);
     sp->feedback_Z_min = (float) min(sp->feedback_Z_min, ngb_Z);
     sp->feedback_Z_max = (float) max(sp->feedback_Z_max, ngb_Z);
-=======
-    sp->feedback_data.to_distribute.SNII_num_of_thermal_energy_inj =
-        number_of_SN_events;
->>>>>>> 16475a78
   }
 }
 
@@ -1396,11 +1378,7 @@
       chemistry_get_star_metal_mass_fraction_for_feedback(sp);
 
   /* Properties collected in the stellar density loop. */
-<<<<<<< HEAD
   const int num_gas_ngbs = sp->feedback_data.to_collect.num_ngbs;
-=======
-  const int ngb_Number = sp->feedback_data.to_collect.ngb_N;
->>>>>>> 16475a78
   const float ngb_gas_mass = sp->feedback_data.to_collect.ngb_mass;
   const float ngb_gas_Z = sp->feedback_data.to_collect.ngb_Z;
   const float ngb_gas_SFR = sp->feedback_data.to_collect.ngb_SFR;
@@ -1455,7 +1433,6 @@
 
   /* Compute properties of the stochastic SNII feedback model. */
   if (feedback_props->with_SNII_feedback) {
-<<<<<<< HEAD
     const double birth_sf_threshold = star_formation_threshold(
         Z, starform_props, phys_const) / hydro_props->hydrogen_mass_fraction;
     const double h_pkpc_inv = phys_const->const_parsec * 1e3 * cosmo->a_inv /
@@ -1467,11 +1444,6 @@
                           ti_begin,
                           birth_sf_threshold, h_pkpc_inv, G_Newton,
                           ngb_gas_SFR, ngb_gas_rho_phys);
-=======
-    compute_SNII_feedback(sp, age, dt, ngb_Number, ngb_gas_mass,
-                          ngb_gas_phys_nH_cgs, ngb_gas_Z, feedback_props,
-                          min_dying_mass_Msun, max_dying_mass_Msun, ti_begin);
->>>>>>> 16475a78
   }
 
   /* Integration interval is zero - this can happen if minimum and maximum
@@ -1595,7 +1567,6 @@
         "'MinimumDensity' or 'Isotropic', not %s",
         model);
 
-<<<<<<< HEAD
   if (fp->feedback_model == SNII_isotropic_model) {
     char weighting[64];
     parser_get_param_string(params, "EAGLEFeedback:SNII_weighting_model",
@@ -1616,8 +1587,6 @@
           weighting);
   }
 
-=======
->>>>>>> 16475a78
   /* Are we sampling the SNII lifetimes for feedback or using a fixed delay? */
   fp->SNII_sampled_delay =
       parser_get_param_int(params, "EAGLEFeedback:SNII_sampled_delay");
