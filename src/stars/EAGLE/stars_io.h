/*******************************************************************************
 * This file is part of SWIFT.
 * Coypright (c) 2016 Matthieu Schaller (matthieu.schaller@durham.ac.uk)
 *               2018 Folkert Nobels (nobels@strw.leidenuniv.nl)
 *
 * This program is free software: you can redistribute it and/or modify
 * it under the terms of the GNU Lesser General Public License as published
 * by the Free Software Foundation, either version 3 of the License, or
 * (at your option) any later version.
 *
 * This program is distributed in the hope that it will be useful,
 * but WITHOUT ANY WARRANTY; without even the implied warranty of
 * MERCHANTABILITY or FITNESS FOR A PARTICULAR PURPOSE.  See the
 * GNU General Public License for more details.
 *
 * You should have received a copy of the GNU Lesser General Public License
 * along with this program.  If not, see <http://www.gnu.org/licenses/>.
 *
 ******************************************************************************/
#ifndef SWIFT_EAGLE_STARS_IO_H
#define SWIFT_EAGLE_STARS_IO_H

#include "io_properties.h"
#include "stars_part.h"

/**
 * @brief Specifies which s-particle fields to read from a dataset
 *
 * @param sparts The s-particle array.
 * @param list The list of i/o properties to read.
 * @param num_fields The number of i/o fields to read.
 */
INLINE static void stars_read_particles(struct spart *sparts,
                                        struct io_props *list,
                                        int *num_fields) {

  /* Say how much we want to read */
  *num_fields = 9;

  /* List what we want to read */
  list[0] = io_make_input_field("Coordinates", DOUBLE, 3, COMPULSORY,
                                UNIT_CONV_LENGTH, sparts, x);
  list[1] = io_make_input_field("Velocities", FLOAT, 3, COMPULSORY,
                                UNIT_CONV_SPEED, sparts, v);
  list[2] = io_make_input_field("Masses", FLOAT, 1, COMPULSORY, UNIT_CONV_MASS,
                                sparts, mass);
  list[3] = io_make_input_field("ParticleIDs", LONGLONG, 1, COMPULSORY,
                                UNIT_CONV_NO_UNITS, sparts, id);
  list[4] = io_make_input_field("SmoothingLength", FLOAT, 1, OPTIONAL,
                                UNIT_CONV_LENGTH, sparts, h);
  list[5] = io_make_input_field("Masses", FLOAT, 1, COMPULSORY, UNIT_CONV_MASS,
                                sparts, mass_init);
  list[6] = io_make_input_field("StellarFormationTime", FLOAT, 1, OPTIONAL,
                                UNIT_CONV_NO_UNITS, sparts, birth_time);
  list[7] = io_make_input_field("BirthDensities", FLOAT, 1, OPTIONAL,
                                UNIT_CONV_DENSITY, sparts, birth_density);
  list[8] =
      io_make_input_field("BirthTemperatures", FLOAT, 1, OPTIONAL,
                          UNIT_CONV_TEMPERATURE, sparts, birth_temperature);
}

INLINE static void convert_spart_pos(const struct engine *e,
                                     const struct spart *sp, double *ret) {

  const struct space *s = e->s;
  if (s->periodic) {
    ret[0] = box_wrap(sp->x[0] - s->pos_dithering[0], 0.0, s->dim[0]);
    ret[1] = box_wrap(sp->x[1] - s->pos_dithering[1], 0.0, s->dim[1]);
    ret[2] = box_wrap(sp->x[2] - s->pos_dithering[2], 0.0, s->dim[2]);
  } else {
    ret[0] = sp->x[0];
    ret[1] = sp->x[1];
    ret[2] = sp->x[2];
  }
}

INLINE static void convert_spart_vel(const struct engine *e,
                                     const struct spart *sp, float *ret) {

  const int with_cosmology = (e->policy & engine_policy_cosmology);
  const struct cosmology *cosmo = e->cosmology;
  const integertime_t ti_current = e->ti_current;
  const double time_base = e->time_base;

  const integertime_t ti_beg = get_integer_time_begin(ti_current, sp->time_bin);
  const integertime_t ti_end = get_integer_time_end(ti_current, sp->time_bin);

  /* Get time-step since the last kick */
  float dt_kick_grav;
  if (with_cosmology) {
    dt_kick_grav = cosmology_get_grav_kick_factor(cosmo, ti_beg, ti_current);
    dt_kick_grav -=
        cosmology_get_grav_kick_factor(cosmo, ti_beg, (ti_beg + ti_end) / 2);
  } else {
    dt_kick_grav = (ti_current - ((ti_beg + ti_end) / 2)) * time_base;
  }

  /* Extrapolate the velocites to the current time */
  const struct gpart *gp = sp->gpart;
  ret[0] = gp->v_full[0] + gp->a_grav[0] * dt_kick_grav;
  ret[1] = gp->v_full[1] + gp->a_grav[1] * dt_kick_grav;
  ret[2] = gp->v_full[2] + gp->a_grav[2] * dt_kick_grav;

  /* Conversion from internal units to peculiar velocities */
  ret[0] *= cosmo->a_inv;
  ret[1] *= cosmo->a_inv;
  ret[2] *= cosmo->a_inv;
}

/**
 * @brief Specifies which s-particle fields to write to a dataset
 *
 * @param sparts The s-particle array.
 * @param list The list of i/o properties to write.
 * @param num_fields The number of i/o fields to write.
 * @param with_cosmology Are we running a cosmological simulation?
 */
INLINE static void stars_write_particles(const struct spart *sparts,
                                         struct io_props *list, int *num_fields,
                                         const int with_cosmology) {

  /* Say how much we want to write */
<<<<<<< HEAD
  *num_fields = 18;
=======
  *num_fields = 10;
>>>>>>> ce750a62

  /* List what we want to write */
  list[0] = io_make_output_field_convert_spart(
      "Coordinates", DOUBLE, 3, UNIT_CONV_LENGTH, 1.f, sparts,
      convert_spart_pos, "Co-moving position of the particles");

  list[1] = io_make_output_field_convert_spart(
      "Velocities", FLOAT, 3, UNIT_CONV_SPEED, 0.f, sparts, convert_spart_vel,
      "Peculiar velocities of the particles. This is a * dx/dt where x is the "
      "co-moving position of the particles.");

  list[2] = io_make_output_field("Masses", FLOAT, 1, UNIT_CONV_MASS, 0.f,
                                 sparts, mass,
                                 "Masses of the particles at the current point "
                                 "in time (i.e. after stellar losses");

  list[3] =
      io_make_output_field("ParticleIDs", ULONGLONG, 1, UNIT_CONV_NO_UNITS, 0.f,
                           sparts, id, "Unique ID of the particles");

  list[4] = io_make_output_field(
      "SmoothingLengths", FLOAT, 1, UNIT_CONV_LENGTH, 1.f, sparts, h,
      "Co-moving smoothing lengths (FWHM of the kernel) of the particles");

  list[5] = io_make_output_field("InitialMasses", FLOAT, 1, UNIT_CONV_MASS, 0.f,
                                 sparts, mass_init,
                                 "Masses of the star particles at birth time");

  if (with_cosmology) {
    list[6] = io_make_output_field(
        "BirthScaleFactors", FLOAT, 1, UNIT_CONV_NO_UNITS, 0.f, sparts,
        birth_scale_factor, "Scale-factors at which the stars were born");
  } else {
    list[6] = io_make_output_field("BirthTimes", FLOAT, 1, UNIT_CONV_TIME, 0.f,
                                   sparts, birth_time,
                                   "Times at which the stars were born");
  }

  list[7] = io_make_output_field(
      "FeedbackEnergyFractions", FLOAT, 1, UNIT_CONV_NO_UNITS, 0.f, sparts, f_E,
      "Fractions of the canonical feedback energy that was used for the stars' "
      "SNII feedback events");

  list[8] = io_make_output_field(
<<<<<<< HEAD
      "FeedbackMinimumDeltaT", FLOAT, 1, UNIT_CONV_TEMPERATURE, 0.f, sparts,
      delta_T_min,
      "Minimum temperature increase induced by SNII feedback from the stars.");

  list[9] = io_make_output_field(
      "FeedbackMaximumDeltaT", FLOAT, 1, UNIT_CONV_TEMPERATURE, 0.f, sparts,
      delta_T_max,
      "Maximum temperature increase induced by SNII feedback from the stars.");

  list[10] = io_make_output_field(
      "FeedbackMinimumCriticalFractions", FLOAT, 1, UNIT_CONV_NO_UNITS, 0.f,
      sparts, T_critical_fraction_min,
      "Minimum temperature increase induced by SNII feedback from the stars in "
      "units of the critical temperature for numerical efficiency.");

  list[11] = io_make_output_field(
      "FeedbackMaximumCriticalFractions", FLOAT, 1, UNIT_CONV_NO_UNITS, 0.f,
      sparts, T_critical_fraction_max,
      "Maximum temperature increase induced by SNII feedback from the stars in "
      "units of the critical temperature for numerical efficiency.");

  list[12] = io_make_output_field(
      "FeedbackMinimumSamplingFractions", FLOAT, 1, UNIT_CONV_NO_UNITS, 0.f,
      sparts, T_sampling_fraction_min,
      "Minimum number of particles expected to be heated by each star "
      "particle.");

  list[13] = io_make_output_field(
      "FeedbackMaximumSamplingFractions", FLOAT, 1, UNIT_CONV_NO_UNITS, 0.f,
      sparts, T_sampling_fraction_max,
      "Maximum number of particles expected to be heated by each star "
      "particle.");

  list[14] = io_make_output_field(
      "FeedbackEnergyDivergenceBoosts", FLOAT, 1, UNIT_CONV_NO_UNITS, 0.f,
      sparts, f_E_divergence_boost,
      "Boost factor applied to energy feedback fractions because of negative "
      "velocity divergence at birth of the star particles. This is already "
      "incorporated in the value of FeedbackEnergyFractions.");

  list[15] = io_make_output_field(
      "SamplingReductionFactors", FLOAT, 1, UNIT_CONV_NO_UNITS, 0.f,
      sparts, gamma,
      "Reduction factors for the sampling requirement in setting the feedback "
      "temperature increase of star particles.");

  list[16] = io_make_output_field(
      "FeedbackMinimumBoostFactors", FLOAT, 1, UNIT_CONV_NO_UNITS, 0.f,
      sparts, omega_min,
      "Minimum factors by which energy feedback was increased to compensate "
      "for numerical losses at sub-critical heating temperature increase.");

  list[17] = io_make_output_field(
      "FeedbackMaximumBoostFactors", FLOAT, 1, UNIT_CONV_NO_UNITS, 0.f,
      sparts, omega_max,
      "Maximum factors by which energy feedback was increased to compensate "
      "for numerical losses at sub-critical heating temperature increase.");



=======
      "BirthDensities", FLOAT, 1, UNIT_CONV_DENSITY, 0.f, sparts, birth_density,
      "Physical densities at the time of birth of the gas particles that "
      "turned into stars (note that "
      "we store the physical density at the birth redshift, no conversion is "
      "needed)");

  list[9] =
      io_make_output_field("BirthTemperatures", FLOAT, 1, UNIT_CONV_TEMPERATURE,
                           0.f, sparts, birth_temperature,
                           "Temperatures at the time of birth of the gas "
                           "particles that turned into stars");
>>>>>>> ce750a62
}

/**
 * @brief Initialize the global properties of the stars scheme.
 *
 * By default, takes the values provided by the hydro.
 *
 * @param sp The #stars_props.
 * @param phys_const The physical constants in the internal unit system.
 * @param us The internal unit system.
 * @param params The parsed parameters.
 * @param p The already read-in properties of the hydro scheme.
 * @param cosmo The cosmological model.
 */
INLINE static void stars_props_init(struct stars_props *sp,
                                    const struct phys_const *phys_const,
                                    const struct unit_system *us,
                                    struct swift_params *params,
                                    const struct hydro_props *p,
                                    const struct cosmology *cosmo) {

  /* Kernel properties */
  sp->eta_neighbours = parser_get_opt_param_float(
      params, "Stars:resolution_eta", p->eta_neighbours);

  /* Tolerance for the smoothing length Newton-Raphson scheme */
  sp->h_tolerance =
      parser_get_opt_param_float(params, "Stars:h_tolerance", p->h_tolerance);

  /* Get derived properties */
  sp->target_neighbours = pow_dimension(sp->eta_neighbours) * kernel_norm;
  const float delta_eta = sp->eta_neighbours * (1.f + sp->h_tolerance);
  sp->delta_neighbours =
      (pow_dimension(delta_eta) - pow_dimension(sp->eta_neighbours)) *
      kernel_norm;

  /* Number of iterations to converge h */
  sp->max_smoothing_iterations = parser_get_opt_param_int(
      params, "Stars:max_ghost_iterations", p->max_smoothing_iterations);

  /* Time integration properties */
  const float max_volume_change =
      parser_get_opt_param_float(params, "Stars:max_volume_change", -1);
  if (max_volume_change == -1)
    sp->log_max_h_change = p->log_max_h_change;
  else
    sp->log_max_h_change = logf(powf(max_volume_change, hydro_dimension_inv));

  /* Do we want to overwrite the stars' birth properties? */
  sp->overwrite_birth_time =
      parser_get_opt_param_int(params, "Stars:overwrite_birth_time", 0);
  sp->overwrite_birth_density =
      parser_get_opt_param_int(params, "Stars:overwrite_birth_density", 0);
  sp->overwrite_birth_temperature =
      parser_get_opt_param_int(params, "Stars:overwrite_birth_temperature", 0);

  /* Read birth time to set all stars in ICs */
  if (sp->overwrite_birth_time) {
    sp->spart_first_init_birth_time =
        parser_get_param_float(params, "Stars:birth_time");
  }

  /* Read birth density to set all stars in ICs */
  if (sp->overwrite_birth_density) {
    sp->spart_first_init_birth_density =
        parser_get_param_float(params, "Stars:birth_density");
  }

  /* Read birth temperature to set all stars in ICs */
  if (sp->overwrite_birth_temperature) {
    sp->spart_first_init_birth_temperature =
        parser_get_param_float(params, "Stars:birth_temperature");
  }
}

/**
 * @brief Print the global properties of the stars scheme.
 *
 * @param sp The #stars_props.
 */
INLINE static void stars_props_print(const struct stars_props *sp) {

  /* Now stars */
  message("Stars kernel: %s with eta=%f (%.2f neighbours).", kernel_name,
          sp->eta_neighbours, sp->target_neighbours);

  message("Stars relative tolerance in h: %.5f (+/- %.4f neighbours).",
          sp->h_tolerance, sp->delta_neighbours);

  message(
      "Stars integration: Max change of volume: %.2f "
      "(max|dlog(h)/dt|=%f).",
      pow_dimension(expf(sp->log_max_h_change)), sp->log_max_h_change);

  message("Maximal iterations in ghost task set to %d",
          sp->max_smoothing_iterations);

  if (sp->overwrite_birth_time)
    message("Stars' birth time read from the ICs will be overwritten to %f",
            sp->spart_first_init_birth_time);
}

#if defined(HAVE_HDF5)
INLINE static void stars_props_print_snapshot(hid_t h_grpstars,
                                              const struct stars_props *sp) {

  io_write_attribute_s(h_grpstars, "Kernel function", kernel_name);
  io_write_attribute_f(h_grpstars, "Kernel target N_ngb",
                       sp->target_neighbours);
  io_write_attribute_f(h_grpstars, "Kernel delta N_ngb", sp->delta_neighbours);
  io_write_attribute_f(h_grpstars, "Kernel eta", sp->eta_neighbours);
  io_write_attribute_f(h_grpstars, "Smoothing length tolerance",
                       sp->h_tolerance);
  io_write_attribute_f(h_grpstars, "Volume log(max(delta h))",
                       sp->log_max_h_change);
  io_write_attribute_f(h_grpstars, "Volume max change time-step",
                       pow_dimension(expf(sp->log_max_h_change)));
  io_write_attribute_i(h_grpstars, "Max ghost iterations",
                       sp->max_smoothing_iterations);
}
#endif

/**
 * @brief Write a #stars_props struct to the given FILE as a stream of bytes.
 *
 * @param p the struct
 * @param stream the file stream
 */
INLINE static void stars_props_struct_dump(const struct stars_props *p,
                                           FILE *stream) {
  restart_write_blocks((void *)p, sizeof(struct stars_props), 1, stream,
                       "starsprops", "stars props");
}

/**
 * @brief Restore a stars_props struct from the given FILE as a stream of
 * bytes.
 *
 * @param p the struct
 * @param stream the file stream
 */
INLINE static void stars_props_struct_restore(const struct stars_props *p,
                                              FILE *stream) {
  restart_read_blocks((void *)p, sizeof(struct stars_props), 1, stream, NULL,
                      "stars props");
}

#endif /* SWIFT_EAGLE_STAR_IO_H */<|MERGE_RESOLUTION|>--- conflicted
+++ resolved
@@ -120,11 +120,7 @@
                                          const int with_cosmology) {
 
   /* Say how much we want to write */
-<<<<<<< HEAD
-  *num_fields = 18;
-=======
-  *num_fields = 10;
->>>>>>> ce750a62
+  *num_fields = 20;
 
   /* List what we want to write */
   list[0] = io_make_output_field_convert_spart(
@@ -169,60 +165,72 @@
       "SNII feedback events");
 
   list[8] = io_make_output_field(
-<<<<<<< HEAD
+      "BirthDensities", FLOAT, 1, UNIT_CONV_DENSITY, 0.f, sparts, birth_density,
+      "Physical densities at the time of birth of the gas particles that "
+      "turned into stars (note that "
+      "we store the physical density at the birth redshift, no conversion is "
+      "needed)");
+
+  list[9] =
+      io_make_output_field("BirthTemperatures", FLOAT, 1, UNIT_CONV_TEMPERATURE,
+                           0.f, sparts, birth_temperature,
+                           "Temperatures at the time of birth of the gas "
+                           "particles that turned into stars");
+
+  list[10] = io_make_output_field(
       "FeedbackMinimumDeltaT", FLOAT, 1, UNIT_CONV_TEMPERATURE, 0.f, sparts,
       delta_T_min,
       "Minimum temperature increase induced by SNII feedback from the stars.");
 
-  list[9] = io_make_output_field(
+  list[11] = io_make_output_field(
       "FeedbackMaximumDeltaT", FLOAT, 1, UNIT_CONV_TEMPERATURE, 0.f, sparts,
       delta_T_max,
       "Maximum temperature increase induced by SNII feedback from the stars.");
 
-  list[10] = io_make_output_field(
+  list[12] = io_make_output_field(
       "FeedbackMinimumCriticalFractions", FLOAT, 1, UNIT_CONV_NO_UNITS, 0.f,
       sparts, T_critical_fraction_min,
       "Minimum temperature increase induced by SNII feedback from the stars in "
       "units of the critical temperature for numerical efficiency.");
 
-  list[11] = io_make_output_field(
+  list[13] = io_make_output_field(
       "FeedbackMaximumCriticalFractions", FLOAT, 1, UNIT_CONV_NO_UNITS, 0.f,
       sparts, T_critical_fraction_max,
       "Maximum temperature increase induced by SNII feedback from the stars in "
       "units of the critical temperature for numerical efficiency.");
 
-  list[12] = io_make_output_field(
+  list[14] = io_make_8utput_field(
       "FeedbackMinimumSamplingFractions", FLOAT, 1, UNIT_CONV_NO_UNITS, 0.f,
       sparts, T_sampling_fraction_min,
       "Minimum number of particles expected to be heated by each star "
       "particle.");
 
-  list[13] = io_make_output_field(
+  list[15] = io_make_output_field(
       "FeedbackMaximumSamplingFractions", FLOAT, 1, UNIT_CONV_NO_UNITS, 0.f,
       sparts, T_sampling_fraction_max,
       "Maximum number of particles expected to be heated by each star "
       "particle.");
 
-  list[14] = io_make_output_field(
+  list[16] = io_make_output_field(
       "FeedbackEnergyDivergenceBoosts", FLOAT, 1, UNIT_CONV_NO_UNITS, 0.f,
       sparts, f_E_divergence_boost,
       "Boost factor applied to energy feedback fractions because of negative "
       "velocity divergence at birth of the star particles. This is already "
       "incorporated in the value of FeedbackEnergyFractions.");
 
-  list[15] = io_make_output_field(
+  list[17] = io_make_output_field(
       "SamplingReductionFactors", FLOAT, 1, UNIT_CONV_NO_UNITS, 0.f,
       sparts, gamma,
       "Reduction factors for the sampling requirement in setting the feedback "
       "temperature increase of star particles.");
 
-  list[16] = io_make_output_field(
+  list[18] = io_make_output_field(
       "FeedbackMinimumBoostFactors", FLOAT, 1, UNIT_CONV_NO_UNITS, 0.f,
       sparts, omega_min,
       "Minimum factors by which energy feedback was increased to compensate "
       "for numerical losses at sub-critical heating temperature increase.");
 
-  list[17] = io_make_output_field(
+  list[19] = io_make_output_field(
       "FeedbackMaximumBoostFactors", FLOAT, 1, UNIT_CONV_NO_UNITS, 0.f,
       sparts, omega_max,
       "Maximum factors by which energy feedback was increased to compensate "
@@ -230,19 +238,6 @@
 
 
 
-=======
-      "BirthDensities", FLOAT, 1, UNIT_CONV_DENSITY, 0.f, sparts, birth_density,
-      "Physical densities at the time of birth of the gas particles that "
-      "turned into stars (note that "
-      "we store the physical density at the birth redshift, no conversion is "
-      "needed)");
-
-  list[9] =
-      io_make_output_field("BirthTemperatures", FLOAT, 1, UNIT_CONV_TEMPERATURE,
-                           0.f, sparts, birth_temperature,
-                           "Temperatures at the time of birth of the gas "
-                           "particles that turned into stars");
->>>>>>> ce750a62
 }
 
 /**
