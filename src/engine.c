--- conflicted
+++ resolved
@@ -110,14 +110,9 @@
                                      "cooling",
                                      "sourceterms",
                                      "stars",
-<<<<<<< HEAD
-                                     "structure finding",
-                                     "fof search"};
-=======
                                      "fof search",
                                      "structure finding",
                                      "feedback"};
->>>>>>> dda7ab0a
 
 /** The rank of the engine as a global variable (for messages). */
 int engine_rank;
