/*******************************************************************************
 * This file is part of SWIFT.
 * Copyright (c) 2012 Pedro Gonnet (pedro.gonnet@durham.ac.uk)
 *                    Matthieu Schaller (matthieu.schaller@durham.ac.uk)
 *               2015 Peter W. Draper (p.w.draper@durham.ac.uk)
 *                    Angus Lepper (angus.lepper@ed.ac.uk)
 *               2016 John A. Regan (john.a.regan@durham.ac.uk)
 *                    Tom Theuns (tom.theuns@durham.ac.uk)
 *
 * This program is free software: you can redistribute it and/or modify
 * it under the terms of the GNU Lesser General Public License as published
 * by the Free Software Foundation, either version 3 of the License, or
 * (at your option) any later version.
 *
 * This program is distributed in the hope that it will be useful,
 * but WITHOUT ANY WARRANTY; without even the implied warranty of
 * MERCHANTABILITY or FITNESS FOR A PARTICULAR PURPOSE.  See the
 * GNU General Public License for more details.
 *
 * You should have received a copy of the GNU Lesser General Public License
 * along with this program.  If not, see <http://www.gnu.org/licenses/>.
 *
 ******************************************************************************/

/* Config parameters. */
#include "../config.h"

/* Some standard headers. */
#include <float.h>
#include <limits.h>
#include <sched.h>
#include <stdbool.h>
#include <stdio.h>
#include <stdlib.h>
#include <string.h>
#include <unistd.h>

/* MPI headers. */
#ifdef WITH_MPI
#include <mpi.h>
#endif

#ifdef HAVE_LIBNUMA
#include <numa.h>
#endif

/* This object's header. */
#include "engine.h"

/* Local headers. */
#include "active.h"
#include "atomic.h"
#include "cell.h"
#include "chemistry.h"
#include "clocks.h"
#include "cooling.h"
#include "cosmology.h"
#include "cycle.h"
#include "debug.h"
#include "error.h"
#include "gravity.h"
#include "hydro.h"
#include "map.h"
#include "minmax.h"
#include "parallel_io.h"
#include "part.h"
#include "partition.h"
#include "profiler.h"
#include "proxy.h"
#include "restart.h"
#include "runner.h"
#include "serial_io.h"
#include "single_io.h"
#include "sort_part.h"
#include "sourceterms.h"
#include "statistics.h"
#include "timers.h"
#include "tools.h"
#include "units.h"
#include "version.h"
#include "velociraptor_interface.h"

/* Particle cache size. */
#define CACHE_SIZE 512

const char *engine_policy_names[] = {"none",
                                     "rand",
                                     "steal",
                                     "keep",
                                     "block",
                                     "cpu tight",
                                     "mpi",
                                     "numa affinity",
                                     "hydro",
                                     "self gravity",
                                     "external gravity",
                                     "cosmological integration",
                                     "drift everything",
                                     "reconstruct multi-poles",
                                     "cooling",
                                     "sourceterms",
                                     "stars"};

/** The rank of the engine as a global variable (for messages). */
int engine_rank;

/**
 * @brief Data collected from the cells at the end of a time-step
 */
struct end_of_step_data {

  int updates, g_updates, s_updates;
  integertime_t ti_hydro_end_min, ti_hydro_end_max, ti_hydro_beg_max;
  integertime_t ti_gravity_end_min, ti_gravity_end_max, ti_gravity_beg_max;
  struct engine *e;
};

/**
 * @brief Link a density/force task to a cell.
 *
 * @param e The #engine.
 * @param l A pointer to the #link, will be modified atomically.
 * @param t The #task.
 *
 * @return The new #link pointer.
 */
void engine_addlink(struct engine *e, struct link **l, struct task *t) {

  /* Get the next free link. */
  const int ind = atomic_inc(&e->nr_links);
  if (ind >= e->size_links) {
    error("Link table overflow.");
  }
  struct link *res = &e->links[ind];

  /* Set it atomically. */
  res->t = t;
  res->next = atomic_swap(l, res);
}

/**
 * @brief Recursively add non-implicit ghost tasks to a cell hierarchy.
 */
void engine_add_ghosts(struct engine *e, struct cell *c, struct task *ghost_in,
                       struct task *ghost_out) {

  /* If we have reached the leaf OR have to few particles to play with*/
  if (!c->split || c->count < engine_max_parts_per_ghost) {

    /* Add the ghost task and its dependencies */
    struct scheduler *s = &e->sched;
    c->ghost =
        scheduler_addtask(s, task_type_ghost, task_subtype_none, 0, 0, c, NULL);
    scheduler_addunlock(s, ghost_in, c->ghost);
    scheduler_addunlock(s, c->ghost, ghost_out);
  } else {
    /* Keep recursing */
    for (int k = 0; k < 8; k++)
      if (c->progeny[k] != NULL)
        engine_add_ghosts(e, c->progeny[k], ghost_in, ghost_out);
  }
}

/**
 * @brief Generate the hydro hierarchical tasks for a hierarchy of cells -
 * i.e. all the O(Npart) tasks -- timestep version
 *
 * Tasks are only created here. The dependencies will be added later on.
 *
 * Note that there is no need to recurse below the super-cell. Note also
 * that we only add tasks if the relevant particles are present in the cell.
 *
 * @param e The #engine.
 * @param c The #cell.
 */
void engine_make_hierarchical_tasks_common(struct engine *e, struct cell *c) {

  struct scheduler *s = &e->sched;
  const int is_with_cooling = (e->policy & engine_policy_cooling);

  /* Are we in a super-cell ? */
  if (c->super == c) {

    /* Local tasks only... */
    if (c->nodeID == e->nodeID) {

      /* Add the two half kicks */
      c->kick1 = scheduler_addtask(s, task_type_kick1, task_subtype_none, 0, 0,
                                   c, NULL);

      c->kick2 = scheduler_addtask(s, task_type_kick2, task_subtype_none, 0, 0,
                                   c, NULL);

      /* Add the time-step calculation task and its dependency */
      c->timestep = scheduler_addtask(s, task_type_timestep, task_subtype_none,
                                      0, 0, c, NULL);

      /* Add the task finishing the force calculation */
      c->end_force = scheduler_addtask(s, task_type_end_force,
                                       task_subtype_none, 0, 0, c, NULL);

      if (!is_with_cooling) scheduler_addunlock(s, c->end_force, c->kick2);
      scheduler_addunlock(s, c->kick2, c->timestep);
      scheduler_addunlock(s, c->timestep, c->kick1);
    }

  } else { /* We are above the super-cell so need to go deeper */

    /* Recurse. */
    if (c->split)
      for (int k = 0; k < 8; k++)
        if (c->progeny[k] != NULL)
          engine_make_hierarchical_tasks_common(e, c->progeny[k]);
  }
}

/**
 * @brief Generate the hydro hierarchical tasks for a hierarchy of cells -
 * i.e. all the O(Npart) tasks -- hydro version
 *
 * Tasks are only created here. The dependencies will be added later on.
 *
 * Note that there is no need to recurse below the super-cell. Note also
 * that we only add tasks if the relevant particles are present in the cell.
 *
 * @param e The #engine.
 * @param c The #cell.
 */
void engine_make_hierarchical_tasks_hydro(struct engine *e, struct cell *c) {

  struct scheduler *s = &e->sched;
  const int is_with_cooling = (e->policy & engine_policy_cooling);
  const int is_with_sourceterms = (e->policy & engine_policy_sourceterms);

  /* Are we in a super-cell ? */
  if (c->super_hydro == c) {

    /* Add the sort task. */
    c->sorts =
        scheduler_addtask(s, task_type_sort, task_subtype_none, 0, 0, c, NULL);

    /* Local tasks only... */
    if (c->nodeID == e->nodeID) {

      /* Add the drift task. */
      c->drift_part = scheduler_addtask(s, task_type_drift_part,
                                        task_subtype_none, 0, 0, c, NULL);

      /* Generate the ghost tasks. */
      c->ghost_in =
          scheduler_addtask(s, task_type_ghost_in, task_subtype_none, 0,
                            /* implicit = */ 1, c, NULL);
      c->ghost_out =
          scheduler_addtask(s, task_type_ghost_out, task_subtype_none, 0,
                            /* implicit = */ 1, c, NULL);
      engine_add_ghosts(e, c, c->ghost_in, c->ghost_out);

#ifdef EXTRA_HYDRO_LOOP
      /* Generate the extra ghost task. */
      c->extra_ghost = scheduler_addtask(s, task_type_extra_ghost,
                                         task_subtype_none, 0, 0, c, NULL);
#endif

      /* Cooling task */
      if (is_with_cooling) {
        c->cooling = scheduler_addtask(s, task_type_cooling, task_subtype_none,
                                       0, 0, c, NULL);

        scheduler_addunlock(s, c->super->end_force, c->cooling);
        scheduler_addunlock(s, c->cooling, c->super->kick2);
      }

      /* add source terms */
      if (is_with_sourceterms) {
        c->sourceterms = scheduler_addtask(s, task_type_sourceterms,
                                           task_subtype_none, 0, 0, c, NULL);
      }
    }

  } else { /* We are above the super-cell so need to go deeper */

    /* Recurse. */
    if (c->split)
      for (int k = 0; k < 8; k++)
        if (c->progeny[k] != NULL)
          engine_make_hierarchical_tasks_hydro(e, c->progeny[k]);
  }
}

/**
 * @brief Generate the hydro hierarchical tasks for a hierarchy of cells -
 * i.e. all the O(Npart) tasks -- gravity version
 *
 * Tasks are only created here. The dependencies will be added later on.
 *
 * Note that there is no need to recurse below the super-cell. Note also
 * that we only add tasks if the relevant particles are present in the cell.
 *
 * @param e The #engine.
 * @param c The #cell.
 */
void engine_make_hierarchical_tasks_gravity(struct engine *e, struct cell *c) {

  struct scheduler *s = &e->sched;
  const int periodic = e->s->periodic;
  const int is_self_gravity = (e->policy & engine_policy_self_gravity);

  /* Are we in a super-cell ? */
  if (c->super_gravity == c) {

    /* Local tasks only... */
    if (c->nodeID == e->nodeID) {

      c->drift_gpart = scheduler_addtask(s, task_type_drift_gpart,
                                         task_subtype_none, 0, 0, c, NULL);

      if (is_self_gravity) {

        /* Initialisation of the multipoles */
        c->init_grav = scheduler_addtask(s, task_type_init_grav,
                                         task_subtype_none, 0, 0, c, NULL);

        /* Gravity non-neighbouring pm calculations */
        c->grav_long_range = scheduler_addtask(
            s, task_type_grav_long_range, task_subtype_none, 0, 0, c, NULL);

        /* Gravity recursive down-pass */
        c->grav_down = scheduler_addtask(s, task_type_grav_down,
                                         task_subtype_none, 0, 0, c, NULL);

        if (periodic) scheduler_addunlock(s, c->init_grav, c->grav_ghost_in);
        if (periodic) scheduler_addunlock(s, c->grav_ghost_out, c->grav_down);
        scheduler_addunlock(s, c->init_grav, c->grav_long_range);
        scheduler_addunlock(s, c->grav_long_range, c->grav_down);
        scheduler_addunlock(s, c->grav_down, c->super->end_force);
      }
    }

  } else { /* We are above the super-cell so need to go deeper */

    /* Recurse. */
    if (c->split)
      for (int k = 0; k < 8; k++)
        if (c->progeny[k] != NULL)
          engine_make_hierarchical_tasks_gravity(e, c->progeny[k]);
  }
}

void engine_make_hierarchical_tasks_mapper(void *map_data, int num_elements,
                                           void *extra_data) {
  struct engine *e = (struct engine *)extra_data;
  const int is_with_hydro = (e->policy & engine_policy_hydro);
  const int is_with_self_gravity = (e->policy & engine_policy_self_gravity);
  const int is_with_external_gravity =
      (e->policy & engine_policy_external_gravity);

  for (int ind = 0; ind < num_elements; ind++) {
    struct cell *c = &((struct cell *)map_data)[ind];
    /* Make the common tasks (time integration) */
    engine_make_hierarchical_tasks_common(e, c);
    /* Add the hydro stuff */
    if (is_with_hydro) engine_make_hierarchical_tasks_hydro(e, c);
    /* And the gravity stuff */
    if (is_with_self_gravity || is_with_external_gravity)
      engine_make_hierarchical_tasks_gravity(e, c);
  }
}

#ifdef WITH_MPI
/**
 * Do the exchange of one type of particles with all the other nodes.
 *
 * @param counts 2D array with the counts of particles to exchange with
 *               each other node.
 * @param parts the particle data to exchange
 * @param new_nr_parts the number of particles this node will have after all
 *                     exchanges have completed.
 * @param sizeofparts sizeof the particle struct.
 * @param alignsize the memory alignment required for this particle type.
 * @param mpi_type the MPI_Datatype for these particles.
 * @param nr_nodes the number of nodes to exchange with.
 * @param nodeID the id of this node.
 *
 * @result new particle data constructed from all the exchanges with the
 *         given alignment.
 */
static void *engine_do_redistribute(int *counts, char *parts,
                                    size_t new_nr_parts, size_t sizeofparts,
                                    size_t alignsize, MPI_Datatype mpi_type,
                                    int nr_nodes, int nodeID) {

  /* Allocate a new particle array with some extra margin */
  char *parts_new = NULL;
  if (posix_memalign(
          (void **)&parts_new, alignsize,
          sizeofparts * new_nr_parts * engine_redistribute_alloc_margin) != 0)
    error("Failed to allocate new particle data.");

  /* Prepare MPI requests for the asynchronous communications */
  MPI_Request *reqs;
  if ((reqs = (MPI_Request *)malloc(sizeof(MPI_Request) * 2 * nr_nodes)) ==
      NULL)
    error("Failed to allocate MPI request list.");

  /* Only send and receive only "chunk" particles per request. So we need to
   * loop as many times as necessary here. Make 2Gb/sizeofparts so we only
   * send 2Gb packets. */
  const int chunk = INT_MAX / sizeofparts;
  int sent = 0;
  int recvd = 0;

  int activenodes = 1;
  while (activenodes) {

    for (int k = 0; k < 2 * nr_nodes; k++) reqs[k] = MPI_REQUEST_NULL;

    /* Emit the sends and recvs for the data. */
    size_t offset_send = sent;
    size_t offset_recv = recvd;
    activenodes = 0;

    for (int k = 0; k < nr_nodes; k++) {

      /* Indices in the count arrays of the node of interest */
      const int ind_send = nodeID * nr_nodes + k;
      const int ind_recv = k * nr_nodes + nodeID;

      /* Are we sending any data this loop? */
      int sending = counts[ind_send] - sent;
      if (sending > 0) {
        activenodes++;
        if (sending > chunk) sending = chunk;

        /* If the send and receive is local then just copy. */
        if (k == nodeID) {
          int receiving = counts[ind_recv] - recvd;
          if (receiving > chunk) receiving = chunk;
          memcpy(&parts_new[offset_recv * sizeofparts],
                 &parts[offset_send * sizeofparts], sizeofparts * receiving);
        } else {
          /* Otherwise send it. */
          int res =
              MPI_Isend(&parts[offset_send * sizeofparts], sending, mpi_type, k,
                        ind_send, MPI_COMM_WORLD, &reqs[2 * k + 0]);
          if (res != MPI_SUCCESS)
            mpi_error(res, "Failed to isend parts to node %i.", k);
        }
      }

      /* If we're sending to this node, then move past it to next. */
      if (counts[ind_send] > 0) offset_send += counts[ind_send];

      /* Are we receiving any data from this node? Note already done if coming
       * from this node. */
      if (k != nodeID) {
        int receiving = counts[ind_recv] - recvd;
        if (receiving > 0) {
          activenodes++;
          if (receiving > chunk) receiving = chunk;
          int res = MPI_Irecv(&parts_new[offset_recv * sizeofparts], receiving,
                              mpi_type, k, ind_recv, MPI_COMM_WORLD,
                              &reqs[2 * k + 1]);
          if (res != MPI_SUCCESS)
            mpi_error(res, "Failed to emit irecv of parts from node %i.", k);
        }
      }

      /* If we're receiving from this node, then move past it to next. */
      if (counts[ind_recv] > 0) offset_recv += counts[ind_recv];
    }

    /* Wait for all the sends and recvs to tumble in. */
    MPI_Status stats[2 * nr_nodes];
    int res;
    if ((res = MPI_Waitall(2 * nr_nodes, reqs, stats)) != MPI_SUCCESS) {
      for (int k = 0; k < 2 * nr_nodes; k++) {
        char buff[MPI_MAX_ERROR_STRING];
        MPI_Error_string(stats[k].MPI_ERROR, buff, &res);
        message("request from source %i, tag %i has error '%s'.",
                stats[k].MPI_SOURCE, stats[k].MPI_TAG, buff);
      }
      error("Failed during waitall for part data.");
    }

    /* Move to next chunks. */
    sent += chunk;
    recvd += chunk;
  }

  /* Free temps. */
  free(reqs);

  /* And return new memory. */
  return parts_new;
}
#endif

/**
 * @brief Redistribute the particles amongst the nodes according
 *      to their cell's node IDs.
 *
 * The strategy here is as follows:
 * 1) Each node counts the number of particles it has to send to each other
 * node.
 * 2) The number of particles of each type is then exchanged.
 * 3) The particles to send are placed in a temporary buffer in which the
 * part-gpart links are preserved.
 * 4) Each node allocates enough space for the new particles.
 * 5) (Asynchronous) communications are issued to transfer the data.
 *
 *
 * @param e The #engine.
 */
void engine_redistribute(struct engine *e) {

#ifdef WITH_MPI

  const int nr_nodes = e->nr_nodes;
  const int nodeID = e->nodeID;
  struct space *s = e->s;
  struct cell *cells = s->cells_top;
  const int nr_cells = s->nr_cells;
  const int *cdim = s->cdim;
  const double iwidth[3] = {s->iwidth[0], s->iwidth[1], s->iwidth[2]};
  const double dim[3] = {s->dim[0], s->dim[1], s->dim[2]};
  struct part *parts = s->parts;
  struct gpart *gparts = s->gparts;
  struct spart *sparts = s->sparts;
  ticks tic = getticks();

  /* Allocate temporary arrays to store the counts of particles to be sent
   * and the destination of each particle */
  int *counts;
  if ((counts = (int *)malloc(sizeof(int) * nr_nodes * nr_nodes)) == NULL)
    error("Failed to allocate counts temporary buffer.");
  bzero(counts, sizeof(int) * nr_nodes * nr_nodes);

  int *dest;
  if ((dest = (int *)malloc(sizeof(int) * s->nr_parts)) == NULL)
    error("Failed to allocate dest temporary buffer.");

  /* Get destination of each particle */
  for (size_t k = 0; k < s->nr_parts; k++) {

    /* Periodic boundary conditions */
    for (int j = 0; j < 3; j++) {
      if (parts[k].x[j] < 0.0)
        parts[k].x[j] += dim[j];
      else if (parts[k].x[j] >= dim[j])
        parts[k].x[j] -= dim[j];
    }
    const int cid =
        cell_getid(cdim, parts[k].x[0] * iwidth[0], parts[k].x[1] * iwidth[1],
                   parts[k].x[2] * iwidth[2]);
#ifdef SWIFT_DEBUG_CHECKS
    if (cid < 0 || cid >= s->nr_cells)
      error("Bad cell id %i for part %zu at [%.3e,%.3e,%.3e].", cid, k,
            parts[k].x[0], parts[k].x[1], parts[k].x[2]);
#endif

    dest[k] = cells[cid].nodeID;

    /* The counts array is indexed as count[from * nr_nodes + to]. */
    counts[nodeID * nr_nodes + dest[k]] += 1;
  }

  /* Sort the particles according to their cell index. */
  if (s->nr_parts > 0)
    space_parts_sort(s, dest, s->nr_parts, 0, nr_nodes - 1, e->verbose);

#ifdef SWIFT_DEBUG_CHECKS
  /* Verify that the part have been sorted correctly. */
  for (size_t k = 0; k < s->nr_parts; k++) {
    const struct part *p = &s->parts[k];

    /* New cell index */
    const int new_cid =
        cell_getid(s->cdim, p->x[0] * s->iwidth[0], p->x[1] * s->iwidth[1],
                   p->x[2] * s->iwidth[2]);

    /* New cell of this part */
    const struct cell *c = &s->cells_top[new_cid];
    const int new_node = c->nodeID;

    if (dest[k] != new_node)
      error("part's new node index not matching sorted index.");

    if (p->x[0] < c->loc[0] || p->x[0] > c->loc[0] + c->width[0] ||
        p->x[1] < c->loc[1] || p->x[1] > c->loc[1] + c->width[1] ||
        p->x[2] < c->loc[2] || p->x[2] > c->loc[2] + c->width[2])
      error("part not sorted into the right top-level cell!");
  }
#endif

  /* We need to re-link the gpart partners of parts. */
  if (s->nr_parts > 0) {
    int current_dest = dest[0];
    size_t count_this_dest = 0;
    for (size_t k = 0; k < s->nr_parts; ++k) {
      if (s->parts[k].gpart != NULL) {

        /* As the addresses will be invalidated by the communications, we will
         * instead store the absolute index from the start of the sub-array of
         * particles to be sent to a given node.
         * Recall that gparts without partners have a positive id.
         * We will restore the pointers on the receiving node later on. */
        if (dest[k] != current_dest) {
          current_dest = dest[k];
          count_this_dest = 0;
        }

#ifdef SWIFT_DEBUG_CHECKS
        if (s->parts[k].gpart->id_or_neg_offset > 0)
          error("Trying to link a partnerless gpart !");
#endif

        s->parts[k].gpart->id_or_neg_offset = -count_this_dest;
        count_this_dest++;
      }
    }
  }
  free(dest);

  /* Get destination of each s-particle */
  int *s_counts;
  if ((s_counts = (int *)malloc(sizeof(int) * nr_nodes * nr_nodes)) == NULL)
    error("Failed to allocate s_counts temporary buffer.");
  bzero(s_counts, sizeof(int) * nr_nodes * nr_nodes);

  int *s_dest;
  if ((s_dest = (int *)malloc(sizeof(int) * s->nr_sparts)) == NULL)
    error("Failed to allocate s_dest temporary buffer.");

  for (size_t k = 0; k < s->nr_sparts; k++) {

    /* Periodic boundary conditions */
    for (int j = 0; j < 3; j++) {
      if (sparts[k].x[j] < 0.0)
        sparts[k].x[j] += dim[j];
      else if (sparts[k].x[j] >= dim[j])
        sparts[k].x[j] -= dim[j];
    }
    const int cid =
        cell_getid(cdim, sparts[k].x[0] * iwidth[0], sparts[k].x[1] * iwidth[1],
                   sparts[k].x[2] * iwidth[2]);
#ifdef SWIFT_DEBUG_CHECKS
    if (cid < 0 || cid >= s->nr_cells)
      error("Bad cell id %i for spart %zu at [%.3e,%.3e,%.3e].", cid, k,
            sparts[k].x[0], sparts[k].x[1], sparts[k].x[2]);
#endif

    s_dest[k] = cells[cid].nodeID;

    /* The counts array is indexed as count[from * nr_nodes + to]. */
    s_counts[nodeID * nr_nodes + s_dest[k]] += 1;
  }

  /* Sort the particles according to their cell index. */
  if (s->nr_sparts > 0)
    space_sparts_sort(s, s_dest, s->nr_sparts, 0, nr_nodes - 1, e->verbose);

#ifdef SWIFT_DEBUG_CHECKS
  /* Verify that the spart have been sorted correctly. */
  for (size_t k = 0; k < s->nr_sparts; k++) {
    const struct spart *sp = &s->sparts[k];

    /* New cell index */
    const int new_cid =
        cell_getid(s->cdim, sp->x[0] * s->iwidth[0], sp->x[1] * s->iwidth[1],
                   sp->x[2] * s->iwidth[2]);

    /* New cell of this spart */
    const struct cell *c = &s->cells_top[new_cid];
    const int new_node = c->nodeID;

    if (s_dest[k] != new_node)
      error("spart's new node index not matching sorted index.");

    if (sp->x[0] < c->loc[0] || sp->x[0] > c->loc[0] + c->width[0] ||
        sp->x[1] < c->loc[1] || sp->x[1] > c->loc[1] + c->width[1] ||
        sp->x[2] < c->loc[2] || sp->x[2] > c->loc[2] + c->width[2])
      error("spart not sorted into the right top-level cell!");
  }
#endif

  /* We need to re-link the gpart partners of sparts. */
  if (s->nr_sparts > 0) {
    int current_dest = s_dest[0];
    size_t count_this_dest = 0;
    for (size_t k = 0; k < s->nr_sparts; ++k) {
      if (s->sparts[k].gpart != NULL) {

        /* As the addresses will be invalidated by the communications, we will
         * instead store the absolute index from the start of the sub-array of
         * particles to be sent to a given node.
         * Recall that gparts without partners have a positive id.
         * We will restore the pointers on the receiving node later on. */
        if (s_dest[k] != current_dest) {
          current_dest = s_dest[k];
          count_this_dest = 0;
        }

#ifdef SWIFT_DEBUG_CHECKS
        if (s->sparts[k].gpart->id_or_neg_offset > 0)
          error("Trying to link a partnerless gpart !");
#endif

        s->sparts[k].gpart->id_or_neg_offset = -count_this_dest;
        count_this_dest++;
      }
    }
  }

  free(s_dest);

  /* Get destination of each g-particle */
  int *g_counts;
  if ((g_counts = (int *)malloc(sizeof(int) * nr_nodes * nr_nodes)) == NULL)
    error("Failed to allocate g_gcount temporary buffer.");
  bzero(g_counts, sizeof(int) * nr_nodes * nr_nodes);

  int *g_dest;
  if ((g_dest = (int *)malloc(sizeof(int) * s->nr_gparts)) == NULL)
    error("Failed to allocate g_dest temporary buffer.");

  for (size_t k = 0; k < s->nr_gparts; k++) {

    /* Periodic boundary conditions */
    for (int j = 0; j < 3; j++) {
      if (gparts[k].x[j] < 0.0)
        gparts[k].x[j] += dim[j];
      else if (gparts[k].x[j] >= dim[j])
        gparts[k].x[j] -= dim[j];
    }
    const int cid =
        cell_getid(cdim, gparts[k].x[0] * iwidth[0], gparts[k].x[1] * iwidth[1],
                   gparts[k].x[2] * iwidth[2]);
#ifdef SWIFT_DEBUG_CHECKS
    if (cid < 0 || cid >= s->nr_cells)
      error("Bad cell id %i for gpart %zu at [%.3e,%.3e,%.3e].", cid, k,
            gparts[k].x[0], gparts[k].x[1], gparts[k].x[2]);
#endif

    g_dest[k] = cells[cid].nodeID;

    /* The counts array is indexed as count[from * nr_nodes + to]. */
    g_counts[nodeID * nr_nodes + g_dest[k]] += 1;
  }

  /* Sort the gparticles according to their cell index. */
  if (s->nr_gparts > 0)
    space_gparts_sort(s, g_dest, s->nr_gparts, 0, nr_nodes - 1, e->verbose);

#ifdef SWIFT_DEBUG_CHECKS
  /* Verify that the gpart have been sorted correctly. */
  for (size_t k = 0; k < s->nr_gparts; k++) {
    const struct gpart *gp = &s->gparts[k];

    /* New cell index */
    const int new_cid =
        cell_getid(s->cdim, gp->x[0] * s->iwidth[0], gp->x[1] * s->iwidth[1],
                   gp->x[2] * s->iwidth[2]);

    /* New cell of this gpart */
    const struct cell *c = &s->cells_top[new_cid];
    const int new_node = c->nodeID;

    if (g_dest[k] != new_node)
      error("gpart's new node index not matching sorted index (%d != %d).",
            g_dest[k], new_node);

    if (gp->x[0] < c->loc[0] || gp->x[0] > c->loc[0] + c->width[0] ||
        gp->x[1] < c->loc[1] || gp->x[1] > c->loc[1] + c->width[1] ||
        gp->x[2] < c->loc[2] || gp->x[2] > c->loc[2] + c->width[2])
      error("gpart not sorted into the right top-level cell!");
  }
#endif

  free(g_dest);

  /* Get all the counts from all the nodes. */
  if (MPI_Allreduce(MPI_IN_PLACE, counts, nr_nodes * nr_nodes, MPI_INT, MPI_SUM,
                    MPI_COMM_WORLD) != MPI_SUCCESS)
    error("Failed to allreduce particle transfer counts.");

  /* Get all the s_counts from all the nodes. */
  if (MPI_Allreduce(MPI_IN_PLACE, g_counts, nr_nodes * nr_nodes, MPI_INT,
                    MPI_SUM, MPI_COMM_WORLD) != MPI_SUCCESS)
    error("Failed to allreduce gparticle transfer counts.");

  /* Get all the g_counts from all the nodes. */
  if (MPI_Allreduce(MPI_IN_PLACE, s_counts, nr_nodes * nr_nodes, MPI_INT,
                    MPI_SUM, MPI_COMM_WORLD) != MPI_SUCCESS)
    error("Failed to allreduce sparticle transfer counts.");

  /* Report how many particles will be moved. */
  if (e->verbose) {
    if (e->nodeID == 0) {
      size_t total = 0, g_total = 0, s_total = 0;
      size_t unmoved = 0, g_unmoved = 0, s_unmoved = 0;
      for (int p = 0, r = 0; p < nr_nodes; p++) {
        for (int n = 0; n < nr_nodes; n++) {
          total += counts[r];
          g_total += g_counts[r];
          s_total += s_counts[r];
          if (p == n) {
            unmoved += counts[r];
            g_unmoved += g_counts[r];
            s_unmoved += s_counts[r];
          }
          r++;
        }
      }
      if (total > 0)
        message("%ld of %ld (%.2f%%) of particles moved", total - unmoved,
                total, 100.0 * (double)(total - unmoved) / (double)total);
      if (g_total > 0)
        message("%ld of %ld (%.2f%%) of g-particles moved", g_total - g_unmoved,
                g_total,
                100.0 * (double)(g_total - g_unmoved) / (double)g_total);
      if (s_total > 0)
        message("%ld of %ld (%.2f%%) of s-particles moved", s_total - s_unmoved,
                s_total,
                100.0 * (double)(s_total - s_unmoved) / (double)s_total);
    }
  }

  /* Now each node knows how many parts, sparts and gparts will be transferred
   * to every other node.
   * Get the new numbers of particles for this node. */
  size_t nr_parts = 0, nr_gparts = 0, nr_sparts = 0;
  for (int k = 0; k < nr_nodes; k++) nr_parts += counts[k * nr_nodes + nodeID];
  for (int k = 0; k < nr_nodes; k++)
    nr_gparts += g_counts[k * nr_nodes + nodeID];
  for (int k = 0; k < nr_nodes; k++)
    nr_sparts += s_counts[k * nr_nodes + nodeID];

  /* Now exchange the particles, type by type to keep the memory required
   * under control. */

  /* SPH particles. */
  void *new_parts = engine_do_redistribute(counts, (char *)s->parts, nr_parts,
                                           sizeof(struct part), part_align,
                                           part_mpi_type, nr_nodes, nodeID);
  free(s->parts);
  s->parts = (struct part *)new_parts;
  s->nr_parts = nr_parts;
  s->size_parts = engine_redistribute_alloc_margin * nr_parts;

  /* Extra SPH particle properties. */
  new_parts = engine_do_redistribute(counts, (char *)s->xparts, nr_parts,
                                     sizeof(struct xpart), xpart_align,
                                     xpart_mpi_type, nr_nodes, nodeID);
  free(s->xparts);
  s->xparts = (struct xpart *)new_parts;

  /* Gravity particles. */
  new_parts = engine_do_redistribute(g_counts, (char *)s->gparts, nr_gparts,
                                     sizeof(struct gpart), gpart_align,
                                     gpart_mpi_type, nr_nodes, nodeID);
  free(s->gparts);
  s->gparts = (struct gpart *)new_parts;
  s->nr_gparts = nr_gparts;
  s->size_gparts = engine_redistribute_alloc_margin * nr_gparts;

  /* Star particles. */
  new_parts = engine_do_redistribute(s_counts, (char *)s->sparts, nr_sparts,
                                     sizeof(struct spart), spart_align,
                                     spart_mpi_type, nr_nodes, nodeID);
  free(s->sparts);
  s->sparts = (struct spart *)new_parts;
  s->nr_sparts = nr_sparts;
  s->size_sparts = engine_redistribute_alloc_margin * nr_sparts;

  /* All particles have now arrived. Time for some final operations on the
     stuff we just received */

  /* Restore the part<->gpart and spart<->gpart links */
  size_t offset_parts = 0, offset_sparts = 0, offset_gparts = 0;
  for (int node = 0; node < nr_nodes; ++node) {

    const int ind_recv = node * nr_nodes + nodeID;
    const size_t count_parts = counts[ind_recv];
    const size_t count_gparts = g_counts[ind_recv];
    const size_t count_sparts = s_counts[ind_recv];

    /* Loop over the gparts received from that node */
    for (size_t k = offset_gparts; k < offset_gparts + count_gparts; ++k) {

      /* Does this gpart have a gas partner ? */
      if (s->gparts[k].type == swift_type_gas) {

        const ptrdiff_t partner_index =
            offset_parts - s->gparts[k].id_or_neg_offset;

        /* Re-link */
        s->gparts[k].id_or_neg_offset = -partner_index;
        s->parts[partner_index].gpart = &s->gparts[k];
      }

      /* Does this gpart have a star partner ? */
      if (s->gparts[k].type == swift_type_star) {

        const ptrdiff_t partner_index =
            offset_sparts - s->gparts[k].id_or_neg_offset;

        /* Re-link */
        s->gparts[k].id_or_neg_offset = -partner_index;
        s->sparts[partner_index].gpart = &s->gparts[k];
      }
    }

    offset_parts += count_parts;
    offset_gparts += count_gparts;
    offset_sparts += count_sparts;
  }

  /* Clean up the counts now we done. */
  free(counts);
  free(g_counts);
  free(s_counts);

#ifdef SWIFT_DEBUG_CHECKS
  /* Verify that all parts are in the right place. */
  for (size_t k = 0; k < nr_parts; k++) {
    const int cid =
        cell_getid(cdim, s->parts[k].x[0] * iwidth[0],
                   s->parts[k].x[1] * iwidth[1], s->parts[k].x[2] * iwidth[2]);
    if (cells[cid].nodeID != nodeID)
      error("Received particle (%zu) that does not belong here (nodeID=%i).", k,
            cells[cid].nodeID);
  }
  for (size_t k = 0; k < nr_gparts; k++) {
    const int cid = cell_getid(cdim, s->gparts[k].x[0] * iwidth[0],
                               s->gparts[k].x[1] * iwidth[1],
                               s->gparts[k].x[2] * iwidth[2]);
    if (cells[cid].nodeID != nodeID)
      error("Received g-particle (%zu) that does not belong here (nodeID=%i).",
            k, cells[cid].nodeID);
  }
  for (size_t k = 0; k < nr_sparts; k++) {
    const int cid = cell_getid(cdim, s->sparts[k].x[0] * iwidth[0],
                               s->sparts[k].x[1] * iwidth[1],
                               s->sparts[k].x[2] * iwidth[2]);
    if (cells[cid].nodeID != nodeID)
      error("Received s-particle (%zu) that does not belong here (nodeID=%i).",
            k, cells[cid].nodeID);
  }

  /* Verify that the links are correct */
  part_verify_links(s->parts, s->gparts, s->sparts, nr_parts, nr_gparts,
                    nr_sparts, e->verbose);
#endif

  /* Be verbose about what just happened. */
  if (e->verbose) {
    int my_cells = 0;
    for (int k = 0; k < nr_cells; k++)
      if (cells[k].nodeID == nodeID) my_cells += 1;
    message("node %i now has %zu parts, %zu sparts and %zu gparts in %i cells.",
            nodeID, nr_parts, nr_sparts, nr_gparts, my_cells);
  }

  /* Flag that a redistribute has taken place */
  e->step_props |= engine_step_prop_redistribute;

  if (e->verbose)
    message("took %.3f %s.", clocks_from_ticks(getticks() - tic),
            clocks_getunit());
#else
  error("SWIFT was not compiled with MPI support.");
#endif
}

/**
 * @brief Repartition the cells amongst the nodes.
 *
 * @param e The #engine.
 */
void engine_repartition(struct engine *e) {

#if defined(WITH_MPI) && defined(HAVE_METIS)

  ticks tic = getticks();

#ifdef SWIFT_DEBUG_CHECKS
  /* Be verbose about this. */
  if (e->nodeID == 0 || e->verbose) message("repartitioning space");
  fflush(stdout);

  /* Check that all cells have been drifted to the current time */
  space_check_drift_point(e->s, e->ti_old,
                          e->policy & engine_policy_self_gravity);
#endif

  /* Clear the repartition flag. */
  e->forcerepart = 0;

  /* Nothing to do if only using a single node. Also avoids METIS
   * bug that doesn't handle this case well. */
  if (e->nr_nodes == 1) return;

  /* Do the repartitioning. */
  partition_repartition(e->reparttype, e->nodeID, e->nr_nodes, e->s,
                        e->sched.tasks, e->sched.nr_tasks);

  /* Partitioning requires copies of the particles, so we need to reduce the
   * memory in use to the minimum, we can free the sorting indices and the
   * tasks as these will be regenerated at the next rebuild. */

  /* Sorting indices. */
  if (e->s->cells_top != NULL) space_free_cells(e->s);

  /* Task arrays. */
  scheduler_free_tasks(&e->sched);

  /* Now comes the tricky part: Exchange particles between all nodes.
     This is done in two steps, first allreducing a matrix of
     how many particles go from where to where, then re-allocating
     the parts array, and emitting the sends and receives.
     Finally, the space, tasks, and proxies need to be rebuilt. */

  /* Redistribute the particles between the nodes. */
  engine_redistribute(e);

  /* Make the proxies. */
  engine_makeproxies(e);

  /* Tell the engine it should re-build whenever possible */
  e->forcerebuild = 1;

  /* Flag that a repartition has taken place */
  e->step_props |= engine_step_prop_repartition;

  if (e->verbose)
    message("took %.3f %s.", clocks_from_ticks(getticks() - tic),
            clocks_getunit());
#else
  if (e->reparttype->type != REPART_NONE)
    error("SWIFT was not compiled with MPI and METIS support.");

  /* Clear the repartition flag. */
  e->forcerepart = 0;
#endif
}

/**
 * @brief Decide whether trigger a repartition the cells amongst the nodes.
 *
 * @param e The #engine.
 */
void engine_repartition_trigger(struct engine *e) {

#ifdef WITH_MPI

  /* Do nothing if there have not been enough steps since the last
   * repartition, don't want to repeat this too often or immediately after
   * a repartition step. Also nothing to do when requested. */
  if (e->step - e->last_repartition >= 2 &&
      e->reparttype->type != REPART_NONE) {

    /* Old style if trigger is >1 or this is the second step (want an early
     * repartition following the initial repartition). */
    if (e->reparttype->trigger > 1 || e->step == 2) {
      if (e->reparttype->trigger > 1) {
        if ((e->step % (int)e->reparttype->trigger) == 0) e->forcerepart = 1;
      } else {
        e->forcerepart = 1;
      }

    } else {

      /* Use cputimes from ranks to estimate the imbalance. */
      /* First check if we are going to skip this stage anyway, if so do that
       * now. If is only worth checking the CPU loads when we have processed a
       * significant number of all particles. */
      if ((e->updates > 1 &&
           e->updates >= e->total_nr_parts * e->reparttype->minfrac) ||
          (e->g_updates > 1 &&
           e->g_updates >= e->total_nr_gparts * e->reparttype->minfrac)) {

        /* Get CPU time used since the last call to this function. */
        double elapsed_cputime =
            clocks_get_cputime_used() - e->cputime_last_step;

        /* Gather the elapsed CPU times from all ranks for the last step. */
        double elapsed_cputimes[e->nr_nodes];
        MPI_Gather(&elapsed_cputime, 1, MPI_DOUBLE, elapsed_cputimes, 1,
                   MPI_DOUBLE, 0, MPI_COMM_WORLD);
        if (e->nodeID == 0) {

          /* Get the range and mean of cputimes. */
          double mintime = elapsed_cputimes[0];
          double maxtime = elapsed_cputimes[0];
          double sum = elapsed_cputimes[0];
          for (int k = 1; k < e->nr_nodes; k++) {
            if (elapsed_cputimes[k] > maxtime) maxtime = elapsed_cputimes[k];
            if (elapsed_cputimes[k] < mintime) mintime = elapsed_cputimes[k];
            sum += elapsed_cputimes[k];
          }
          double mean = sum / (double)e->nr_nodes;

          /* Are we out of balance? */
          if (((maxtime - mintime) / mean) > e->reparttype->trigger) {
            if (e->verbose)
              message("trigger fraction %.3f exceeds %.3f will repartition",
                      (maxtime - mintime) / mintime, e->reparttype->trigger);
            e->forcerepart = 1;
          }
        }

        /* All nodes do this together. */
        MPI_Bcast(&e->forcerepart, 1, MPI_INT, 0, MPI_COMM_WORLD);
      }
    }

    /* Remember we did this. */
    if (e->forcerepart) e->last_repartition = e->step;
  }

  /* We always reset CPU time for next check, unless it will not be used. */
  if (e->reparttype->type != REPART_NONE)
    e->cputime_last_step = clocks_get_cputime_used();
#endif
}

/**
 * @brief Add send tasks for the hydro pairs to a hierarchy of cells.
 *
 * @param e The #engine.
 * @param ci The sending #cell.
 * @param cj Dummy cell containing the nodeID of the receiving node.
 * @param t_xv The send_xv #task, if it has already been created.
 * @param t_rho The send_rho #task, if it has already been created.
 * @param t_gradient The send_gradient #task, if already created.
 */
void engine_addtasks_send_hydro(struct engine *e, struct cell *ci,
                                struct cell *cj, struct task *t_xv,
                                struct task *t_rho, struct task *t_gradient) {

#ifdef WITH_MPI
  struct link *l = NULL;
  struct scheduler *s = &e->sched;
  const int nodeID = cj->nodeID;

  /* Check if any of the density tasks are for the target node. */
  for (l = ci->density; l != NULL; l = l->next)
    if (l->t->ci->nodeID == nodeID ||
        (l->t->cj != NULL && l->t->cj->nodeID == nodeID))
      break;

  /* If so, attach send tasks. */
  if (l != NULL) {

    /* Create the tasks and their dependencies? */
    if (t_xv == NULL) {

      t_xv = scheduler_addtask(s, task_type_send, task_subtype_xv,
                               6 * ci->tag + 0, 0, ci, cj);
      t_rho = scheduler_addtask(s, task_type_send, task_subtype_rho,
                                6 * ci->tag + 1, 0, ci, cj);
#ifdef EXTRA_HYDRO_LOOP
      t_gradient = scheduler_addtask(s, task_type_send, task_subtype_gradient,
                                     6 * ci->tag + 3, 0, ci, cj);
#endif

#ifdef EXTRA_HYDRO_LOOP

      scheduler_addunlock(s, t_gradient, ci->super->kick2);

      scheduler_addunlock(s, ci->super_hydro->extra_ghost, t_gradient);

      /* The send_rho task should unlock the super_hydro-cell's extra_ghost
       * task. */
      scheduler_addunlock(s, t_rho, ci->super_hydro->extra_ghost);

      /* The send_rho task depends on the cell's ghost task. */
      scheduler_addunlock(s, ci->super_hydro->ghost_out, t_rho);

      /* The send_xv task should unlock the super_hydro-cell's ghost task. */
      scheduler_addunlock(s, t_xv, ci->super_hydro->ghost_in);

#else
      /* The send_rho task should unlock the super_hydro-cell's kick task. */
      scheduler_addunlock(s, t_rho, ci->super->end_force);

      /* The send_rho task depends on the cell's ghost task. */
      scheduler_addunlock(s, ci->super_hydro->ghost_out, t_rho);

      /* The send_xv task should unlock the super_hydro-cell's ghost task. */
      scheduler_addunlock(s, t_xv, ci->super_hydro->ghost_in);

#endif

      /* Drift before you send */
      scheduler_addunlock(s, ci->super_hydro->drift_part, t_xv);
    }

    /* Add them to the local cell. */
    engine_addlink(e, &ci->send_xv, t_xv);
    engine_addlink(e, &ci->send_rho, t_rho);
#ifdef EXTRA_HYDRO_LOOP
    engine_addlink(e, &ci->send_gradient, t_gradient);
#endif
  }

  /* Recurse? */
  if (ci->split)
    for (int k = 0; k < 8; k++)
      if (ci->progeny[k] != NULL)
        engine_addtasks_send_hydro(e, ci->progeny[k], cj, t_xv, t_rho,
                                   t_gradient);

#else
  error("SWIFT was not compiled with MPI support.");
#endif
}

/**
 * @brief Add send tasks for the gravity pairs to a hierarchy of cells.
 *
 * @param e The #engine.
 * @param ci The sending #cell.
 * @param cj Dummy cell containing the nodeID of the receiving node.
 * @param t_grav The send_grav #task, if it has already been created.
 */
void engine_addtasks_send_gravity(struct engine *e, struct cell *ci,
                                  struct cell *cj, struct task *t_grav) {

#ifdef WITH_MPI
  struct link *l = NULL;
  struct scheduler *s = &e->sched;
  const int nodeID = cj->nodeID;

  /* Check if any of the gravity tasks are for the target node. */
  for (l = ci->grav; l != NULL; l = l->next)
    if (l->t->ci->nodeID == nodeID ||
        (l->t->cj != NULL && l->t->cj->nodeID == nodeID))
      break;

  /* If so, attach send tasks. */
  if (l != NULL) {

    /* Create the tasks and their dependencies? */
    if (t_grav == NULL) {

      t_grav = scheduler_addtask(s, task_type_send, task_subtype_gpart,
                                 6 * ci->tag + 4, 0, ci, cj);

      /* The sends should unlock the down pass. */
      scheduler_addunlock(s, t_grav, ci->super_gravity->grav_down);

      /* Drift before you send */
      scheduler_addunlock(s, ci->super_gravity->drift_gpart, t_grav);
    }

    /* Add them to the local cell. */
    engine_addlink(e, &ci->send_grav, t_grav);
  }

  /* Recurse? */
  if (ci->split)
    for (int k = 0; k < 8; k++)
      if (ci->progeny[k] != NULL)
        engine_addtasks_send_gravity(e, ci->progeny[k], cj, t_grav);

#else
  error("SWIFT was not compiled with MPI support.");
#endif
}

/**
 * @brief Add send tasks for the time-step to a hierarchy of cells.
 *
 * @param e The #engine.
 * @param ci The sending #cell.
 * @param cj Dummy cell containing the nodeID of the receiving node.
 * @param t_ti The send_ti #task, if it has already been created.
 */
void engine_addtasks_send_timestep(struct engine *e, struct cell *ci,
                                   struct cell *cj, struct task *t_ti) {

#ifdef WITH_MPI
  struct link *l = NULL;
  struct scheduler *s = &e->sched;
  const int nodeID = cj->nodeID;

  /* Check if any of the gravity tasks are for the target node. */
  for (l = ci->grav; l != NULL; l = l->next)
    if (l->t->ci->nodeID == nodeID ||
        (l->t->cj != NULL && l->t->cj->nodeID == nodeID))
      break;

  /* Check whether instead any of the hydro tasks are for the target node. */
  if (l == NULL)
    for (l = ci->density; l != NULL; l = l->next)
      if (l->t->ci->nodeID == nodeID ||
          (l->t->cj != NULL && l->t->cj->nodeID == nodeID))
        break;

  /* If found anything, attach send tasks. */
  if (l != NULL) {

    /* Create the tasks and their dependencies? */
    if (t_ti == NULL) {

      t_ti = scheduler_addtask(s, task_type_send, task_subtype_tend,
                               6 * ci->tag + 2, 0, ci, cj);

      /* The super-cell's timestep task should unlock the send_ti task. */
      scheduler_addunlock(s, ci->super->timestep, t_ti);
    }

    /* Add them to the local cell. */
    engine_addlink(e, &ci->send_ti, t_ti);
  }

  /* Recurse? */
  if (ci->split)
    for (int k = 0; k < 8; k++)
      if (ci->progeny[k] != NULL)
        engine_addtasks_send_timestep(e, ci->progeny[k], cj, t_ti);

#else
  error("SWIFT was not compiled with MPI support.");
#endif
}

/**
 * @brief Add recv tasks for hydro pairs to a hierarchy of cells.
 *
 * @param e The #engine.
 * @param c The foreign #cell.
 * @param t_xv The recv_xv #task, if it has already been created.
 * @param t_rho The recv_rho #task, if it has already been created.
 * @param t_gradient The recv_gradient #task, if it has already been created.
 */
void engine_addtasks_recv_hydro(struct engine *e, struct cell *c,
                                struct task *t_xv, struct task *t_rho,
                                struct task *t_gradient) {

#ifdef WITH_MPI
  struct scheduler *s = &e->sched;

  /* Have we reached a level where there are any hydro tasks ? */
  if (t_xv == NULL && c->density != NULL) {

    /* Create the tasks. */
    t_xv = scheduler_addtask(s, task_type_recv, task_subtype_xv, 6 * c->tag + 0,
                             0, c, NULL);
    t_rho = scheduler_addtask(s, task_type_recv, task_subtype_rho,
                              6 * c->tag + 1, 0, c, NULL);
#ifdef EXTRA_HYDRO_LOOP
    t_gradient = scheduler_addtask(s, task_type_recv, task_subtype_gradient,
                                   6 * c->tag + 3, 0, c, NULL);
#endif
  }

  c->recv_xv = t_xv;
  c->recv_rho = t_rho;
  c->recv_gradient = t_gradient;

  /* Add dependencies. */
  if (c->sorts != NULL) scheduler_addunlock(s, t_xv, c->sorts);

  for (struct link *l = c->density; l != NULL; l = l->next) {
    scheduler_addunlock(s, t_xv, l->t);
    scheduler_addunlock(s, l->t, t_rho);
  }
#ifdef EXTRA_HYDRO_LOOP
  for (struct link *l = c->gradient; l != NULL; l = l->next) {
    scheduler_addunlock(s, t_rho, l->t);
    scheduler_addunlock(s, l->t, t_gradient);
  }
  for (struct link *l = c->force; l != NULL; l = l->next)
    scheduler_addunlock(s, t_gradient, l->t);
#else
  for (struct link *l = c->force; l != NULL; l = l->next)
    scheduler_addunlock(s, t_rho, l->t);
#endif

  /* Recurse? */
  if (c->split)
    for (int k = 0; k < 8; k++)
      if (c->progeny[k] != NULL)
        engine_addtasks_recv_hydro(e, c->progeny[k], t_xv, t_rho, t_gradient);

#else
  error("SWIFT was not compiled with MPI support.");
#endif
}

/**
 * @brief Add recv tasks for gravity pairs to a hierarchy of cells.
 *
 * @param e The #engine.
 * @param c The foreign #cell.
 * @param t_grav The recv_gpart #task, if it has already been created.
 */
void engine_addtasks_recv_gravity(struct engine *e, struct cell *c,
                                  struct task *t_grav) {

#ifdef WITH_MPI
  struct scheduler *s = &e->sched;

  /* Have we reached a level where there are any gravity tasks ? */
  if (t_grav == NULL && c->grav != NULL) {

    /* Create the tasks. */
    t_grav = scheduler_addtask(s, task_type_recv, task_subtype_gpart,
                               6 * c->tag + 4, 0, c, NULL);
  }

  c->recv_grav = t_grav;

  for (struct link *l = c->grav; l != NULL; l = l->next)
    scheduler_addunlock(s, t_grav, l->t);

  /* Recurse? */
  if (c->split)
    for (int k = 0; k < 8; k++)
      if (c->progeny[k] != NULL)
        engine_addtasks_recv_gravity(e, c->progeny[k], t_grav);

#else
  error("SWIFT was not compiled with MPI support.");
#endif
}

/**
 * @brief Add recv tasks for gravity pairs to a hierarchy of cells.
 *
 * @param e The #engine.
 * @param c The foreign #cell.
 * @param t_ti The recv_ti #task, if already been created.
 */
void engine_addtasks_recv_timestep(struct engine *e, struct cell *c,
                                   struct task *t_ti) {

#ifdef WITH_MPI
  struct scheduler *s = &e->sched;

  /* Have we reached a level where there are any self/pair tasks ? */
  if (t_ti == NULL && (c->grav != NULL || c->density != NULL)) {

    t_ti = scheduler_addtask(s, task_type_recv, task_subtype_tend,
                             6 * c->tag + 2, 0, c, NULL);
  }

  c->recv_ti = t_ti;

  for (struct link *l = c->grav; l != NULL; l = l->next)
    scheduler_addunlock(s, l->t, t_ti);

  for (struct link *l = c->force; l != NULL; l = l->next)
    scheduler_addunlock(s, l->t, t_ti);

  /* Recurse? */
  if (c->split)
    for (int k = 0; k < 8; k++)
      if (c->progeny[k] != NULL)
        engine_addtasks_recv_timestep(e, c->progeny[k], t_ti);

#else
  error("SWIFT was not compiled with MPI support.");
#endif
}

/**
 * @brief Exchange cell structures with other nodes.
 *
 * @param e The #engine.
 */
void engine_exchange_cells(struct engine *e) {

#ifdef WITH_MPI

  struct space *s = e->s;
  struct cell *cells = s->cells_top;
  const int nr_cells = s->nr_cells;
  const int nr_proxies = e->nr_proxies;
  int offset[nr_cells];
  MPI_Request reqs_in[engine_maxproxies];
  MPI_Request reqs_out[engine_maxproxies];
  MPI_Status status;
  const ticks tic = getticks();

  /* Run through the cells and get the size of the ones that will be sent off.
   */
  int count_out = 0;
  for (int k = 0; k < nr_cells; k++) {
    offset[k] = count_out;
    if (cells[k].sendto)
      count_out += (cells[k].pcell_size = cell_getsize(&cells[k]));
  }

  /* Allocate the pcells. */
  struct pcell *pcells = NULL;
  if (posix_memalign((void **)&pcells, SWIFT_CACHE_ALIGNMENT,
                     sizeof(struct pcell) * count_out) != 0)
    error("Failed to allocate pcell buffer.");

  /* Pack the cells. */
  cell_next_tag = 0;
  for (int k = 0; k < nr_cells; k++)
    if (cells[k].sendto) {
      cell_pack(&cells[k], &pcells[offset[k]]);
      cells[k].pcell = &pcells[offset[k]];
    }

  /* Launch the proxies. */
  for (int k = 0; k < nr_proxies; k++) {
    proxy_cells_exch1(&e->proxies[k]);
    reqs_in[k] = e->proxies[k].req_cells_count_in;
    reqs_out[k] = e->proxies[k].req_cells_count_out;
  }

  /* Wait for each count to come in and start the recv. */
  for (int k = 0; k < nr_proxies; k++) {
    int pid = MPI_UNDEFINED;
    if (MPI_Waitany(nr_proxies, reqs_in, &pid, &status) != MPI_SUCCESS ||
        pid == MPI_UNDEFINED)
      error("MPI_Waitany failed.");
    // message( "request from proxy %i has arrived." , pid );
    proxy_cells_exch2(&e->proxies[pid]);
  }

  /* Wait for all the sends to have finished too. */
  if (MPI_Waitall(nr_proxies, reqs_out, MPI_STATUSES_IGNORE) != MPI_SUCCESS)
    error("MPI_Waitall on sends failed.");

  /* Set the requests for the cells. */
  for (int k = 0; k < nr_proxies; k++) {
    reqs_in[k] = e->proxies[k].req_cells_in;
    reqs_out[k] = e->proxies[k].req_cells_out;
  }

  /* Wait for each pcell array to come in from the proxies. */
  for (int k = 0; k < nr_proxies; k++) {
    int pid = MPI_UNDEFINED;
    if (MPI_Waitany(nr_proxies, reqs_in, &pid, &status) != MPI_SUCCESS ||
        pid == MPI_UNDEFINED)
      error("MPI_Waitany failed.");
    // message( "cell data from proxy %i has arrived." , pid );
    for (int count = 0, j = 0; j < e->proxies[pid].nr_cells_in; j++)
      count += cell_unpack(&e->proxies[pid].pcells_in[count],
                           e->proxies[pid].cells_in[j], e->s);
  }

  /* Wait for all the sends to have finished too. */
  if (MPI_Waitall(nr_proxies, reqs_out, MPI_STATUSES_IGNORE) != MPI_SUCCESS)
    error("MPI_Waitall on sends failed.");

  /* Count the number of particles we need to import and re-allocate
     the buffer if needed. */
  size_t count_parts_in = 0, count_gparts_in = 0, count_sparts_in = 0;
  for (int k = 0; k < nr_proxies; k++)
    for (int j = 0; j < e->proxies[k].nr_cells_in; j++) {
      if (e->proxies[k].cells_in_type[j] & proxy_cell_type_hydro)
        count_parts_in += e->proxies[k].cells_in[j]->count;
      if (e->proxies[k].cells_in_type[j] & proxy_cell_type_gravity)
        count_gparts_in += e->proxies[k].cells_in[j]->gcount;
      count_sparts_in += e->proxies[k].cells_in[j]->scount;
    }
  if (count_parts_in > s->size_parts_foreign) {
    if (s->parts_foreign != NULL) free(s->parts_foreign);
    s->size_parts_foreign = 1.1 * count_parts_in;
    if (posix_memalign((void **)&s->parts_foreign, part_align,
                       sizeof(struct part) * s->size_parts_foreign) != 0)
      error("Failed to allocate foreign part data.");
  }
  if (count_gparts_in > s->size_gparts_foreign) {
    if (s->gparts_foreign != NULL) free(s->gparts_foreign);
    s->size_gparts_foreign = 1.1 * count_gparts_in;
    if (posix_memalign((void **)&s->gparts_foreign, gpart_align,
                       sizeof(struct gpart) * s->size_gparts_foreign) != 0)
      error("Failed to allocate foreign gpart data.");
  }
  if (count_sparts_in > s->size_sparts_foreign) {
    if (s->sparts_foreign != NULL) free(s->sparts_foreign);
    s->size_sparts_foreign = 1.1 * count_sparts_in;
    if (posix_memalign((void **)&s->sparts_foreign, spart_align,
                       sizeof(struct spart) * s->size_sparts_foreign) != 0)
      error("Failed to allocate foreign spart data.");
  }

  /* Unpack the cells and link to the particle data. */
  struct part *parts = s->parts_foreign;
  struct gpart *gparts = s->gparts_foreign;
  struct spart *sparts = s->sparts_foreign;
  for (int k = 0; k < nr_proxies; k++) {
    for (int j = 0; j < e->proxies[k].nr_cells_in; j++) {

      if (e->proxies[k].cells_in_type[j] & proxy_cell_type_hydro) {
        cell_link_parts(e->proxies[k].cells_in[j], parts);
        parts = &parts[e->proxies[k].cells_in[j]->count];
      }

      if (e->proxies[k].cells_in_type[j] & proxy_cell_type_gravity) {
        cell_link_gparts(e->proxies[k].cells_in[j], gparts);
        gparts = &gparts[e->proxies[k].cells_in[j]->gcount];
      }

      cell_link_sparts(e->proxies[k].cells_in[j], sparts);
      sparts = &sparts[e->proxies[k].cells_in[j]->scount];
    }
  }
  s->nr_parts_foreign = parts - s->parts_foreign;
  s->nr_gparts_foreign = gparts - s->gparts_foreign;
  s->nr_sparts_foreign = sparts - s->sparts_foreign;

  /* Free the pcell buffer. */
  free(pcells);

  if (e->verbose)
    message("took %.3f %s.", clocks_from_ticks(getticks() - tic),
            clocks_getunit());

#else
  error("SWIFT was not compiled with MPI support.");
#endif
}

/**
 * @brief Exchange straying particles with other nodes.
 *
 * @param e The #engine.
 * @param offset_parts The index in the parts array as of which the foreign
 *        parts reside.
 * @param ind_part The foreign #cell ID of each part.
 * @param Npart The number of stray parts, contains the number of parts received
 *        on return.
 * @param offset_gparts The index in the gparts array as of which the foreign
 *        parts reside.
 * @param ind_gpart The foreign #cell ID of each gpart.
 * @param Ngpart The number of stray gparts, contains the number of gparts
 *        received on return.
 * @param offset_sparts The index in the sparts array as of which the foreign
 *        parts reside.
 * @param ind_spart The foreign #cell ID of each spart.
 * @param Nspart The number of stray sparts, contains the number of sparts
 *        received on return.
 *
 * Note that this function does not mess-up the linkage between parts and
 * gparts, i.e. the received particles have correct linkeage.
 */
void engine_exchange_strays(struct engine *e, size_t offset_parts,
                            int *ind_part, size_t *Npart, size_t offset_gparts,
                            int *ind_gpart, size_t *Ngpart,
                            size_t offset_sparts, int *ind_spart,
                            size_t *Nspart) {

#ifdef WITH_MPI

  struct space *s = e->s;
  ticks tic = getticks();

  /* Re-set the proxies. */
  for (int k = 0; k < e->nr_proxies; k++) {
    e->proxies[k].nr_parts_out = 0;
    e->proxies[k].nr_gparts_out = 0;
    e->proxies[k].nr_sparts_out = 0;
  }

  /* Put the parts into the corresponding proxies. */
  for (size_t k = 0; k < *Npart; k++) {
    /* Get the target node and proxy ID. */
    const int node_id = e->s->cells_top[ind_part[k]].nodeID;
    if (node_id < 0 || node_id >= e->nr_nodes)
      error("Bad node ID %i.", node_id);
    const int pid = e->proxy_ind[node_id];
    if (pid < 0) {
      error(
          "Do not have a proxy for the requested nodeID %i for part with "
          "id=%lld, x=[%e,%e,%e].",
          node_id, s->parts[offset_parts + k].id,
          s->parts[offset_parts + k].x[0], s->parts[offset_parts + k].x[1],
          s->parts[offset_parts + k].x[2]);
    }

    /* Re-link the associated gpart with the buffer offset of the part. */
    if (s->parts[offset_parts + k].gpart != NULL) {
      s->parts[offset_parts + k].gpart->id_or_neg_offset =
          -e->proxies[pid].nr_parts_out;
    }

    /* Load the part and xpart into the proxy. */
    proxy_parts_load(&e->proxies[pid], &s->parts[offset_parts + k],
                     &s->xparts[offset_parts + k], 1);
  }

  /* Put the sparts into the corresponding proxies. */
  for (size_t k = 0; k < *Nspart; k++) {
    const int node_id = e->s->cells_top[ind_spart[k]].nodeID;
    if (node_id < 0 || node_id >= e->nr_nodes)
      error("Bad node ID %i.", node_id);
    const int pid = e->proxy_ind[node_id];
    if (pid < 0)
      error(
          "Do not have a proxy for the requested nodeID %i for part with "
          "id=%lld, x=[%e,%e,%e].",
          node_id, s->sparts[offset_sparts + k].id,
          s->sparts[offset_sparts + k].x[0], s->sparts[offset_sparts + k].x[1],
          s->sparts[offset_sparts + k].x[2]);

    /* Re-link the associated gpart with the buffer offset of the spart. */
    if (s->sparts[offset_sparts + k].gpart != NULL) {
      s->sparts[offset_sparts + k].gpart->id_or_neg_offset =
          -e->proxies[pid].nr_sparts_out;
    }

    /* Load the spart into the proxy */
    proxy_sparts_load(&e->proxies[pid], &s->sparts[offset_sparts + k], 1);
  }

  /* Put the gparts into the corresponding proxies. */
  for (size_t k = 0; k < *Ngpart; k++) {
    const int node_id = e->s->cells_top[ind_gpart[k]].nodeID;
    if (node_id < 0 || node_id >= e->nr_nodes)
      error("Bad node ID %i.", node_id);
    const int pid = e->proxy_ind[node_id];
    if (pid < 0)
      error(
          "Do not have a proxy for the requested nodeID %i for part with "
          "id=%lli, x=[%e,%e,%e].",
          node_id, s->gparts[offset_gparts + k].id_or_neg_offset,
          s->gparts[offset_gparts + k].x[0], s->gparts[offset_gparts + k].x[1],
          s->gparts[offset_gparts + k].x[2]);

    /* Load the gpart into the proxy */
    proxy_gparts_load(&e->proxies[pid], &s->gparts[offset_gparts + k], 1);
  }

  /* Launch the proxies. */
  MPI_Request reqs_in[4 * engine_maxproxies];
  MPI_Request reqs_out[4 * engine_maxproxies];
  for (int k = 0; k < e->nr_proxies; k++) {
    proxy_parts_exch1(&e->proxies[k]);
    reqs_in[k] = e->proxies[k].req_parts_count_in;
    reqs_out[k] = e->proxies[k].req_parts_count_out;
  }

  /* Wait for each count to come in and start the recv. */
  for (int k = 0; k < e->nr_proxies; k++) {
    int pid = MPI_UNDEFINED;
    if (MPI_Waitany(e->nr_proxies, reqs_in, &pid, MPI_STATUS_IGNORE) !=
            MPI_SUCCESS ||
        pid == MPI_UNDEFINED)
      error("MPI_Waitany failed.");
    // message( "request from proxy %i has arrived." , pid );
    proxy_parts_exch2(&e->proxies[pid]);
  }

  /* Wait for all the sends to have finished too. */
  if (MPI_Waitall(e->nr_proxies, reqs_out, MPI_STATUSES_IGNORE) != MPI_SUCCESS)
    error("MPI_Waitall on sends failed.");

  /* Count the total number of incoming particles and make sure we have
     enough space to accommodate them. */
  int count_parts_in = 0;
  int count_gparts_in = 0;
  int count_sparts_in = 0;
  for (int k = 0; k < e->nr_proxies; k++) {
    count_parts_in += e->proxies[k].nr_parts_in;
    count_gparts_in += e->proxies[k].nr_gparts_in;
    count_sparts_in += e->proxies[k].nr_sparts_in;
  }
  if (e->verbose) {
    message("sent out %zu/%zu/%zu parts/gparts/sparts, got %i/%i/%i back.",
            *Npart, *Ngpart, *Nspart, count_parts_in, count_gparts_in,
            count_sparts_in);
  }

  /* Reallocate the particle arrays if necessary */
  if (offset_parts + count_parts_in > s->size_parts) {
    message("re-allocating parts array.");
    s->size_parts = (offset_parts + count_parts_in) * engine_parts_size_grow;
    struct part *parts_new = NULL;
    struct xpart *xparts_new = NULL;
    if (posix_memalign((void **)&parts_new, part_align,
                       sizeof(struct part) * s->size_parts) != 0 ||
        posix_memalign((void **)&xparts_new, xpart_align,
                       sizeof(struct xpart) * s->size_parts) != 0)
      error("Failed to allocate new part data.");
    memcpy(parts_new, s->parts, sizeof(struct part) * offset_parts);
    memcpy(xparts_new, s->xparts, sizeof(struct xpart) * offset_parts);
    free(s->parts);
    free(s->xparts);
    s->parts = parts_new;
    s->xparts = xparts_new;
    for (size_t k = 0; k < offset_parts; k++) {
      if (s->parts[k].gpart != NULL) {
        s->parts[k].gpart->id_or_neg_offset = -k;
      }
    }
  }
  if (offset_sparts + count_sparts_in > s->size_sparts) {
    message("re-allocating sparts array.");
    s->size_sparts = (offset_sparts + count_sparts_in) * engine_parts_size_grow;
    struct spart *sparts_new = NULL;
    if (posix_memalign((void **)&sparts_new, spart_align,
                       sizeof(struct spart) * s->size_sparts) != 0)
      error("Failed to allocate new spart data.");
    memcpy(sparts_new, s->sparts, sizeof(struct spart) * offset_sparts);
    free(s->sparts);
    s->sparts = sparts_new;
    for (size_t k = 0; k < offset_sparts; k++) {
      if (s->sparts[k].gpart != NULL) {
        s->sparts[k].gpart->id_or_neg_offset = -k;
      }
    }
  }
  if (offset_gparts + count_gparts_in > s->size_gparts) {
    message("re-allocating gparts array.");
    s->size_gparts = (offset_gparts + count_gparts_in) * engine_parts_size_grow;
    struct gpart *gparts_new = NULL;
    if (posix_memalign((void **)&gparts_new, gpart_align,
                       sizeof(struct gpart) * s->size_gparts) != 0)
      error("Failed to allocate new gpart data.");
    memcpy(gparts_new, s->gparts, sizeof(struct gpart) * offset_gparts);
    free(s->gparts);
    s->gparts = gparts_new;

    for (size_t k = 0; k < offset_gparts; k++) {
      if (s->gparts[k].type == swift_type_gas) {
        s->parts[-s->gparts[k].id_or_neg_offset].gpart = &s->gparts[k];
      } else if (s->gparts[k].type == swift_type_star) {
        s->sparts[-s->gparts[k].id_or_neg_offset].gpart = &s->gparts[k];
      }
    }
  }

  /* Collect the requests for the particle data from the proxies. */
  int nr_in = 0, nr_out = 0;
  for (int k = 0; k < e->nr_proxies; k++) {
    if (e->proxies[k].nr_parts_in > 0) {
      reqs_in[4 * k] = e->proxies[k].req_parts_in;
      reqs_in[4 * k + 1] = e->proxies[k].req_xparts_in;
      nr_in += 2;
    } else {
      reqs_in[4 * k] = reqs_in[4 * k + 1] = MPI_REQUEST_NULL;
    }
    if (e->proxies[k].nr_gparts_in > 0) {
      reqs_in[4 * k + 2] = e->proxies[k].req_gparts_in;
      nr_in += 1;
    } else {
      reqs_in[4 * k + 2] = MPI_REQUEST_NULL;
    }
    if (e->proxies[k].nr_sparts_in > 0) {
      reqs_in[4 * k + 3] = e->proxies[k].req_sparts_in;
      nr_in += 1;
    } else {
      reqs_in[4 * k + 3] = MPI_REQUEST_NULL;
    }

    if (e->proxies[k].nr_parts_out > 0) {
      reqs_out[4 * k] = e->proxies[k].req_parts_out;
      reqs_out[4 * k + 1] = e->proxies[k].req_xparts_out;
      nr_out += 2;
    } else {
      reqs_out[4 * k] = reqs_out[4 * k + 1] = MPI_REQUEST_NULL;
    }
    if (e->proxies[k].nr_gparts_out > 0) {
      reqs_out[4 * k + 2] = e->proxies[k].req_gparts_out;
      nr_out += 1;
    } else {
      reqs_out[4 * k + 2] = MPI_REQUEST_NULL;
    }
    if (e->proxies[k].nr_sparts_out > 0) {
      reqs_out[4 * k + 3] = e->proxies[k].req_sparts_out;
      nr_out += 1;
    } else {
      reqs_out[4 * k + 3] = MPI_REQUEST_NULL;
    }
  }

  /* Wait for each part array to come in and collect the new
     parts from the proxies. */
  int count_parts = 0, count_gparts = 0, count_sparts = 0;
  for (int k = 0; k < nr_in; k++) {
    int err, pid;
    if ((err = MPI_Waitany(4 * e->nr_proxies, reqs_in, &pid,
                           MPI_STATUS_IGNORE)) != MPI_SUCCESS) {
      char buff[MPI_MAX_ERROR_STRING];
      int res;
      MPI_Error_string(err, buff, &res);
      error("MPI_Waitany failed (%s).", buff);
    }
    if (pid == MPI_UNDEFINED) break;
    // message( "request from proxy %i has arrived." , pid / 4 );
    pid = 4 * (pid / 4);

    /* If all the requests for a given proxy have arrived... */
    if (reqs_in[pid + 0] == MPI_REQUEST_NULL &&
        reqs_in[pid + 1] == MPI_REQUEST_NULL &&
        reqs_in[pid + 2] == MPI_REQUEST_NULL &&
        reqs_in[pid + 3] == MPI_REQUEST_NULL) {
      /* Copy the particle data to the part/xpart/gpart arrays. */
      struct proxy *prox = &e->proxies[pid / 4];
      memcpy(&s->parts[offset_parts + count_parts], prox->parts_in,
             sizeof(struct part) * prox->nr_parts_in);
      memcpy(&s->xparts[offset_parts + count_parts], prox->xparts_in,
             sizeof(struct xpart) * prox->nr_parts_in);
      memcpy(&s->gparts[offset_gparts + count_gparts], prox->gparts_in,
             sizeof(struct gpart) * prox->nr_gparts_in);
      memcpy(&s->sparts[offset_sparts + count_sparts], prox->sparts_in,
             sizeof(struct spart) * prox->nr_sparts_in);
      /* for (int k = offset; k < offset + count; k++)
         message(
            "received particle %lli, x=[%.3e %.3e %.3e], h=%.3e, from node %i.",
            s->parts[k].id, s->parts[k].x[0], s->parts[k].x[1],
            s->parts[k].x[2], s->parts[k].h, p->nodeID); */

      /* Re-link the gparts. */
      for (int kk = 0; kk < prox->nr_gparts_in; kk++) {
        struct gpart *gp = &s->gparts[offset_gparts + count_gparts + kk];

        if (gp->type == swift_type_gas) {
          struct part *p =
              &s->parts[offset_parts + count_parts - gp->id_or_neg_offset];
          gp->id_or_neg_offset = s->parts - p;
          p->gpart = gp;
        } else if (gp->type == swift_type_star) {
          struct spart *sp =
              &s->sparts[offset_sparts + count_sparts - gp->id_or_neg_offset];
          gp->id_or_neg_offset = s->sparts - sp;
          sp->gpart = gp;
        }
      }

      /* Advance the counters. */
      count_parts += prox->nr_parts_in;
      count_gparts += prox->nr_gparts_in;
      count_sparts += prox->nr_sparts_in;
    }
  }

  /* Wait for all the sends to have finished too. */
  if (nr_out > 0)
    if (MPI_Waitall(4 * e->nr_proxies, reqs_out, MPI_STATUSES_IGNORE) !=
        MPI_SUCCESS)
      error("MPI_Waitall on sends failed.");

  if (e->verbose)
    message("took %.3f %s.", clocks_from_ticks(getticks() - tic),
            clocks_getunit());

  /* Return the number of harvested parts. */
  *Npart = count_parts;
  *Ngpart = count_gparts;
  *Nspart = count_sparts;

#else
  error("SWIFT was not compiled with MPI support.");
#endif
}

/**
 * @brief Exchanges the top-level multipoles between all the nodes
 * such that every node has a multipole for each top-level cell.
 *
 * @param e The #engine.
 */
void engine_exchange_top_multipoles(struct engine *e) {

#ifdef WITH_MPI

#ifdef SWIFT_DEBUG_CHECKS
  for (int i = 0; i < e->s->nr_cells; ++i) {
    const struct gravity_tensors *m = &e->s->multipoles_top[i];
    if (e->s->cells_top[i].nodeID == engine_rank) {
      if (m->m_pole.M_000 > 0.) {
        if (m->CoM[0] < 0. || m->CoM[0] > e->s->dim[0])
          error("Invalid multipole position in X");
        if (m->CoM[1] < 0. || m->CoM[1] > e->s->dim[1])
          error("Invalid multipole position in Y");
        if (m->CoM[2] < 0. || m->CoM[2] > e->s->dim[2])
          error("Invalid multipole position in Z");
      }
    } else {
      if (m->m_pole.M_000 != 0.) error("Non-zero mass for foreign m-pole");
      if (m->CoM[0] != 0.) error("Non-zero position in X for foreign m-pole");
      if (m->CoM[1] != 0.) error("Non-zero position in Y for foreign m-pole");
      if (m->CoM[2] != 0.) error("Non-zero position in Z for foreign m-pole");
      if (m->m_pole.num_gpart != 0)
        error("Non-zero gpart count in foreign m-pole");
    }
  }
#endif

  /* Each node (space) has constructed its own top-level multipoles.
   * We now need to make sure every other node has a copy of everything.
   *
   * WARNING: Adult stuff ahead: don't do this at home!
   *
   * Since all nodes have their top-level multi-poles computed
   * and all foreign ones set to 0 (all bytes), we can gather all the m-poles
   * by doing a bit-wise OR reduction across all the nodes directly in
   * place inside the multi-poles_top array.
   * This only works if the foreign m-poles on every nodes are zeroed and no
   * multi-pole is present on more than one node (two things guaranteed by the
   * domain decomposition).
   */
  MPI_Allreduce(MPI_IN_PLACE, e->s->multipoles_top,
                e->s->nr_cells * sizeof(struct gravity_tensors), MPI_BYTE,
                MPI_BOR, MPI_COMM_WORLD);

#ifdef SWIFT_DEBUG_CHECKS
  long long counter = 0;

  /* Let's check that what we received makes sense */
  for (int i = 0; i < e->s->nr_cells; ++i) {
    const struct gravity_tensors *m = &e->s->multipoles_top[i];
    counter += m->m_pole.num_gpart;
    if (m->m_pole.M_000 > 0.) {
      if (m->CoM[0] < 0. || m->CoM[0] > e->s->dim[0])
        error("Invalid multipole position in X");
      if (m->CoM[1] < 0. || m->CoM[1] > e->s->dim[1])
        error("Invalid multipole position in Y");
      if (m->CoM[2] < 0. || m->CoM[2] > e->s->dim[2])
        error("Invalid multipole position in Z");
    }
  }
  if (counter != e->total_nr_gparts)
    error("Total particles in multipoles inconsistent with engine");
#endif

#else
  error("SWIFT was not compiled with MPI support.");
#endif
}

void engine_exchange_proxy_multipoles(struct engine *e) {

#ifdef WITH_MPI

  const ticks tic = getticks();

  /* Start by counting the number of cells to send and receive */
  int count_send = 0;
  int count_recv = 0;
  int count_send_requests = 0;
  int count_recv_requests = 0;

  /* Loop over the proxies. */
  for (int pid = 0; pid < e->nr_proxies; pid++) {

    /* Get a handle on the proxy. */
    const struct proxy *p = &e->proxies[pid];

    /* Now collect the number of requests associated */
    count_recv_requests += p->nr_cells_in;
    count_send_requests += p->nr_cells_out;

    /* And the actual number of things we are going to ship */
    for (int k = 0; k < p->nr_cells_in; k++)
      count_recv += p->cells_in[k]->pcell_size;

    for (int k = 0; k < p->nr_cells_out; k++)
      count_send += p->cells_out[k]->pcell_size;
  }

  /* Allocate the buffers for the packed data */
  struct gravity_tensors *buffer_send = NULL;
  if (posix_memalign((void **)&buffer_send, SWIFT_CACHE_ALIGNMENT,
                     count_send * sizeof(struct gravity_tensors)) != 0)
    error("Unable to allocate memory for multipole transactions");

  struct gravity_tensors *buffer_recv = NULL;
  if (posix_memalign((void **)&buffer_recv, SWIFT_CACHE_ALIGNMENT,
                     count_recv * sizeof(struct gravity_tensors)) != 0)
    error("Unable to allocate memory for multipole transactions");

  /* Also allocate the MPI requests */
  const int count_requests = count_send_requests + count_recv_requests;
  MPI_Request *requests =
      (MPI_Request *)malloc(sizeof(MPI_Request) * count_requests);
  if (requests == NULL) error("Unable to allocate memory for MPI requests");

  int this_request = 0;
  int this_recv = 0;
  int this_send = 0;

  /* Loop over the proxies to issue the receives. */
  for (int pid = 0; pid < e->nr_proxies; pid++) {

    /* Get a handle on the proxy. */
    const struct proxy *p = &e->proxies[pid];

    for (int k = 0; k < p->nr_cells_in; k++) {

      const int num_elements = p->cells_in[k]->pcell_size;

      /* Receive everything */
      MPI_Irecv(&buffer_recv[this_recv],
                num_elements * sizeof(struct gravity_tensors), MPI_BYTE,
                p->cells_in[k]->nodeID, p->cells_in[k]->tag, MPI_COMM_WORLD,
                &requests[this_request]);

      /* Move to the next slot in the buffers */
      this_recv += num_elements;
      this_request++;
    }

    /* Loop over the proxies to issue the sends. */
    for (int k = 0; k < p->nr_cells_out; k++) {

      /* Number of multipoles in this cell hierarchy */
      const int num_elements = p->cells_out[k]->pcell_size;

      /* Let's pack everything recursively */
      cell_pack_multipoles(p->cells_out[k], &buffer_send[this_send]);

      /* Send everything (note the use of cells_in[0] to get the correct node
       * ID. */
      MPI_Isend(&buffer_send[this_send],
                num_elements * sizeof(struct gravity_tensors), MPI_BYTE,
                p->cells_in[0]->nodeID, p->cells_out[k]->tag, MPI_COMM_WORLD,
                &requests[this_request]);

      /* Move to the next slot in the buffers */
      this_send += num_elements;
      this_request++;
    }
  }

  /* Wait for all the requests to arrive home */
  MPI_Status *stats = (MPI_Status *)malloc(count_requests * sizeof(MPI_Status));
  int res;
  if ((res = MPI_Waitall(count_requests, requests, stats)) != MPI_SUCCESS) {
    for (int k = 0; k < count_requests; ++k) {
      char buff[MPI_MAX_ERROR_STRING];
      MPI_Error_string(stats[k].MPI_ERROR, buff, &res);
      message("request from source %i, tag %i has error '%s'.",
              stats[k].MPI_SOURCE, stats[k].MPI_TAG, buff);
    }
    error("Failed during waitall for multipole data.");
  }

  /* Let's now unpack the multipoles at the right place */
  this_recv = 0;
  for (int pid = 0; pid < e->nr_proxies; pid++) {

    /* Get a handle on the proxy. */
    const struct proxy *p = &e->proxies[pid];

    for (int k = 0; k < p->nr_cells_in; k++) {

      const int num_elements = p->cells_in[k]->pcell_size;

#ifdef SWIFT_DEBUG_CHECKS

      /* Check that the first element (top-level cell's multipole) matches what
       * we received */
      if (p->cells_in[k]->multipole->m_pole.num_gpart !=
          buffer_recv[this_recv].m_pole.num_gpart)
        error("Current: M_000=%e num_gpart=%lld\n New: M_000=%e num_gpart=%lld",
              p->cells_in[k]->multipole->m_pole.M_000,
              p->cells_in[k]->multipole->m_pole.num_gpart,
              buffer_recv[this_recv].m_pole.M_000,
              buffer_recv[this_recv].m_pole.num_gpart);
#endif

      /* Unpack recursively */
      cell_unpack_multipoles(p->cells_in[k], &buffer_recv[this_recv]);

      /* Move to the next slot in the buffers */
      this_recv += num_elements;
    }
  }

  /* Free everything */
  free(stats);
  free(buffer_send);
  free(buffer_recv);
  free(requests);

  /* How much time did this take? */
  if (e->verbose)
    message("took %.3f %s.", clocks_from_ticks(getticks() - tic),
            clocks_getunit());
#else
  error("SWIFT was not compiled with MPI support.");
#endif
}

/**
 * @brief Constructs the top-level tasks for the short-range gravity
 * and long-range gravity interactions.
 *
 * - All top-cells get a self task.
 * - All pairs within range according to the multipole acceptance
 *   criterion get a pair task.
 */
void engine_make_self_gravity_tasks_mapper(void *map_data, int num_elements,
                                           void *extra_data) {

  struct engine *e = ((struct engine **)extra_data)[0];
  struct task **ghosts = ((struct task ***)extra_data)[1];

  struct space *s = e->s;
  struct scheduler *sched = &e->sched;
  const int nodeID = e->nodeID;
  const int periodic = s->periodic;
  const double dim[3] = {s->dim[0], s->dim[1], s->dim[2]};
  const int cdim[3] = {s->cdim[0], s->cdim[1], s->cdim[2]};
  const int cdim_ghost[3] = {s->cdim[0] / 4 + 1, s->cdim[1] / 4 + 1,
                             s->cdim[2] / 4 + 1};
  const double theta_crit2 = e->gravity_properties->theta_crit2;
  struct cell *cells = s->cells_top;
  const int n_ghosts = cdim_ghost[0] * cdim_ghost[1] * cdim_ghost[2] * 2;

  /* Loop through the elements, which are just byte offsets from NULL. */
  for (int ind = 0; ind < num_elements; ind++) {

    /* Get the cell index. */
    const int cid = (size_t)(map_data) + ind;
    const int i = cid / (cdim[1] * cdim[2]);
    const int j = (cid / cdim[2]) % cdim[1];
    const int k = cid % cdim[2];

    /* Get the cell */
    struct cell *ci = &cells[cid];

    /* Skip cells without gravity particles */
    if (ci->gcount == 0) continue;

    /* Is that cell local ? */
    if (ci->nodeID != nodeID) continue;

    /* If the cells is local build a self-interaction */
    scheduler_addtask(sched, task_type_self, task_subtype_grav, 0, 0, ci, NULL);

    /* Deal with periodicity FFT task dependencies */
    const int ghost_id = cell_getid(cdim_ghost, i / 4, j / 4, k / 4);
    if (ghost_id > n_ghosts) error("Invalid ghost_id");
    if (periodic) {
      ci->grav_ghost_in = ghosts[2 * ghost_id + 0];
      ci->grav_ghost_out = ghosts[2 * ghost_id + 1];
    }

    /* Recover the multipole information */
    struct gravity_tensors *const multi_i = ci->multipole;
    const double CoM_i[3] = {multi_i->CoM[0], multi_i->CoM[1], multi_i->CoM[2]};

    /* Loop over every other cell */
    for (int ii = 0; ii < cdim[0]; ii++) {
      for (int jj = 0; jj < cdim[1]; jj++) {
        for (int kk = 0; kk < cdim[2]; kk++) {

          /* Get the cell */
          const int cjd = cell_getid(cdim, ii, jj, kk);
          struct cell *cj = &cells[cjd];

          /* Avoid duplicates of local pairs*/
          if (cid <= cjd && cj->nodeID == nodeID) continue;

          /* Skip cells without gravity particles */
          if (cj->gcount == 0) continue;

          /* Recover the multipole information */
          const struct gravity_tensors *const multi_j = cj->multipole;

          /* Get the distance between the CoMs */
          double dx = CoM_i[0] - multi_j->CoM[0];
          double dy = CoM_i[1] - multi_j->CoM[1];
          double dz = CoM_i[2] - multi_j->CoM[2];

          /* Apply BC */
          if (periodic) {
            dx = nearest(dx, dim[0]);
            dy = nearest(dy, dim[1]);
            dz = nearest(dz, dim[2]);
          }
          const double r2 = dx * dx + dy * dy + dz * dz;

          /* Are the cells too close for a MM interaction ? */
          if (!gravity_M2L_accept(multi_i->r_max_rebuild,
                                  multi_j->r_max_rebuild, theta_crit2, r2)) {

            /* Ok, we need to add a direct pair calculation */
            scheduler_addtask(sched, task_type_pair, task_subtype_grav, 0, 0,
                              ci, cj);
          }
        }
      }
    }
  }
}

/**
 * @brief Constructs the top-level tasks for the short-range gravity
 * interactions (master function).
 *
 * - Create the FFT task and the array of gravity ghosts.
 * - Call the mapper function to create the other tasks.
 *
 * @param e The #engine.
 */
void engine_make_self_gravity_tasks(struct engine *e) {

  struct space *s = e->s;
  struct scheduler *sched = &e->sched;
  const int periodic = s->periodic;
  const int cdim_ghost[3] = {s->cdim[0] / 4 + 1, s->cdim[1] / 4 + 1,
                             s->cdim[2] / 4 + 1};
  struct task **ghosts = NULL;
  const int n_ghosts = cdim_ghost[0] * cdim_ghost[1] * cdim_ghost[2] * 2;

  /* Create the top-level task if periodic */
  if (periodic) {

    /* Create the FFT task for this MPI rank */
    s->grav_top_level = scheduler_addtask(sched, task_type_grav_top_level,
                                          task_subtype_none, 0, 0, NULL, NULL);

    /* Create a grid of ghosts to deal with the dependencies */
    if ((ghosts = (struct task **)malloc(n_ghosts * sizeof(struct task *))) ==
        0)
      error("Error allocating memory for gravity fft ghosts");

    /* Make the ghosts implicit and add the dependencies */
    for (int n = 0; n < n_ghosts / 2; ++n) {
      ghosts[2 * n + 0] = scheduler_addtask(
          sched, task_type_grav_ghost_in, task_subtype_none, 0, 1, NULL, NULL);
      ghosts[2 * n + 1] = scheduler_addtask(
          sched, task_type_grav_ghost_out, task_subtype_none, 0, 1, NULL, NULL);
      scheduler_addunlock(sched, ghosts[2 * n + 0], s->grav_top_level);
      scheduler_addunlock(sched, s->grav_top_level, ghosts[2 * n + 1]);
    }
  }

  /* Cretae the multipole self and pair tasks. */
  void *extra_data[2] = {e, ghosts};
  threadpool_map(&e->threadpool, engine_make_self_gravity_tasks_mapper, NULL,
                 s->nr_cells, 1, 0, extra_data);

#ifdef SWIFT_DEBUG_CHECKS
  if (periodic)
    for (int i = 0; i < s->nr_cells; ++i) {
      const struct cell *c = &s->cells_top[i];
      /* Skip empty cells */
      if (c->gcount == 0) continue;

      /* Did we correctly attach the FFT task ghosts? */
      if (c->nodeID == engine_rank &&
          (c->grav_ghost_in == NULL || c->grav_ghost_out == NULL))
        error("Invalid gravity_ghost for local cell");
      if (c->nodeID != engine_rank &&
          (c->grav_ghost_in != NULL || c->grav_ghost_out != NULL))
        error("Invalid gravity_ghost for foreign cell");
    }
#endif

  /* Clean up. */
  if (periodic) free(ghosts);
}

/**
 * @brief Constructs the top-level tasks for the external gravity.
 *
 * @param e The #engine.
 */
void engine_make_external_gravity_tasks(struct engine *e) {

  struct space *s = e->s;
  struct scheduler *sched = &e->sched;
  const int nodeID = e->nodeID;
  struct cell *cells = s->cells_top;
  const int nr_cells = s->nr_cells;

  for (int cid = 0; cid < nr_cells; ++cid) {

    struct cell *ci = &cells[cid];

    /* Skip cells without gravity particles */
    if (ci->gcount == 0) continue;

    /* Is that neighbour local ? */
    if (ci->nodeID != nodeID) continue;

    /* If the cell is local, build a self-interaction */
    scheduler_addtask(sched, task_type_self, task_subtype_external_grav, 0, 0,
                      ci, NULL);
  }
}

/**
 * @brief Constructs the top-level pair tasks for the first hydro loop over
 * neighbours
 *
 * Here we construct all the tasks for all possible neighbouring non-empty
 * local cells in the hierarchy. No dependencies are being added thus far.
 * Additional loop over neighbours can later be added by simply duplicating
 * all the tasks created by this function.
 *
 * @param map_data Offset of first two indices disguised as a pointer.
 * @param num_elements Number of cells to traverse.
 * @param extra_data The #engine.
 */
void engine_make_hydroloop_tasks_mapper(void *map_data, int num_elements,
                                        void *extra_data) {

  /* Extract the engine pointer. */
  struct engine *e = (struct engine *)extra_data;

  struct space *s = e->s;
  struct scheduler *sched = &e->sched;
  const int nodeID = e->nodeID;
  const int *cdim = s->cdim;
  struct cell *cells = s->cells_top;

  /* Loop through the elements, which are just byte offsets from NULL. */
  for (int ind = 0; ind < num_elements; ind++) {

    /* Get the cell index. */
    const int cid = (size_t)(map_data) + ind;
    const int i = cid / (cdim[1] * cdim[2]);
    const int j = (cid / cdim[2]) % cdim[1];
    const int k = cid % cdim[2];

    /* Get the cell */
    struct cell *ci = &cells[cid];

    /* Skip cells without hydro particles */
    if (ci->count == 0) continue;

    /* If the cells is local build a self-interaction */
    if (ci->nodeID == nodeID)
      scheduler_addtask(sched, task_type_self, task_subtype_density, 0, 0, ci,
                        NULL);

    /* Now loop over all the neighbours of this cell */
    for (int ii = -1; ii < 2; ii++) {
      int iii = i + ii;
      if (!s->periodic && (iii < 0 || iii >= cdim[0])) continue;
      iii = (iii + cdim[0]) % cdim[0];
      for (int jj = -1; jj < 2; jj++) {
        int jjj = j + jj;
        if (!s->periodic && (jjj < 0 || jjj >= cdim[1])) continue;
        jjj = (jjj + cdim[1]) % cdim[1];
        for (int kk = -1; kk < 2; kk++) {
          int kkk = k + kk;
          if (!s->periodic && (kkk < 0 || kkk >= cdim[2])) continue;
          kkk = (kkk + cdim[2]) % cdim[2];

          /* Get the neighbouring cell */
          const int cjd = cell_getid(cdim, iii, jjj, kkk);
          struct cell *cj = &cells[cjd];

          /* Is that neighbour local and does it have particles ? */
          if (cid >= cjd || cj->count == 0 ||
              (ci->nodeID != nodeID && cj->nodeID != nodeID))
            continue;

          /* Construct the pair task */
          const int sid = sortlistID[(kk + 1) + 3 * ((jj + 1) + 3 * (ii + 1))];
          scheduler_addtask(sched, task_type_pair, task_subtype_density, sid, 0,
                            ci, cj);
        }
      }
    }
  }
}

/**
 * @brief Counts the tasks associated with one cell and constructs the links
 *
 * For each hydrodynamic and gravity task, construct the links with
 * the corresponding cell.  Similarly, construct the dependencies for
 * all the sorting tasks.
 */
void engine_count_and_link_tasks_mapper(void *map_data, int num_elements,
                                        void *extra_data) {

  struct engine *e = (struct engine *)extra_data;
  struct scheduler *const sched = &e->sched;

  for (int ind = 0; ind < num_elements; ind++) {
    struct task *const t = &((struct task *)map_data)[ind];

    struct cell *const ci = t->ci;
    struct cell *const cj = t->cj;

    /* Link sort tasks to all the higher sort task. */
    if (t->type == task_type_sort) {
      for (struct cell *finger = t->ci->parent; finger != NULL;
           finger = finger->parent)
        if (finger->sorts != NULL) scheduler_addunlock(sched, t, finger->sorts);
    }

    /* Link self tasks to cells. */
    else if (t->type == task_type_self) {
      atomic_inc(&ci->nr_tasks);
      if (t->subtype == task_subtype_density) {
        engine_addlink(e, &ci->density, t);
      }
      if (t->subtype == task_subtype_grav) {
        engine_addlink(e, &ci->grav, t);
      }
      if (t->subtype == task_subtype_external_grav) {
        engine_addlink(e, &ci->grav, t);
      }

      /* Link pair tasks to cells. */
    } else if (t->type == task_type_pair) {
      atomic_inc(&ci->nr_tasks);
      atomic_inc(&cj->nr_tasks);
      if (t->subtype == task_subtype_density) {
        engine_addlink(e, &ci->density, t);
        engine_addlink(e, &cj->density, t);
      }
      if (t->subtype == task_subtype_grav) {
        engine_addlink(e, &ci->grav, t);
        engine_addlink(e, &cj->grav, t);
      }
      if (t->subtype == task_subtype_external_grav) {
        error("Found a pair/external-gravity task...");
      }

      /* Link sub-self tasks to cells. */
    } else if (t->type == task_type_sub_self) {
      atomic_inc(&ci->nr_tasks);
      if (t->subtype == task_subtype_density) {
        engine_addlink(e, &ci->density, t);
      }
      if (t->subtype == task_subtype_grav) {
        engine_addlink(e, &ci->grav, t);
      }
      if (t->subtype == task_subtype_external_grav) {
        engine_addlink(e, &ci->grav, t);
      }

      /* Link sub-pair tasks to cells. */
    } else if (t->type == task_type_sub_pair) {
      atomic_inc(&ci->nr_tasks);
      atomic_inc(&cj->nr_tasks);
      if (t->subtype == task_subtype_density) {
        engine_addlink(e, &ci->density, t);
        engine_addlink(e, &cj->density, t);
      }
      if (t->subtype == task_subtype_grav) {
        engine_addlink(e, &ci->grav, t);
        engine_addlink(e, &cj->grav, t);
      }
      if (t->subtype == task_subtype_external_grav) {
        error("Found a sub-pair/external-gravity task...");
      }
    }
  }
}

/**
 * @brief Creates the dependency network for the gravity tasks of a given cell.
 *
 * @param sched The #scheduler.
 * @param gravity The gravity task to link.
 * @param c The cell.
 */
static inline void engine_make_self_gravity_dependencies(
    struct scheduler *sched, struct task *gravity, struct cell *c) {

  /* init --> gravity --> grav_down --> kick */
  scheduler_addunlock(sched, c->super_gravity->drift_gpart, gravity);
  scheduler_addunlock(sched, c->super_gravity->init_grav, gravity);
  scheduler_addunlock(sched, gravity, c->super_gravity->grav_down);
}

/**
 * @brief Creates the dependency network for the external gravity tasks of a
 * given cell.
 *
 * @param sched The #scheduler.
 * @param gravity The gravity task to link.
 * @param c The cell.
 */
static inline void engine_make_external_gravity_dependencies(
    struct scheduler *sched, struct task *gravity, struct cell *c) {

  /* init --> external gravity --> kick */
  scheduler_addunlock(sched, c->super_gravity->drift_gpart, gravity);
  scheduler_addunlock(sched, gravity, c->super->end_force);
}

/**
 * @brief Creates all the task dependencies for the gravity
 *
 * @param e The #engine
 */
void engine_link_gravity_tasks(struct engine *e) {

  struct scheduler *sched = &e->sched;
  const int nodeID = e->nodeID;
  const int nr_tasks = sched->nr_tasks;

  for (int k = 0; k < nr_tasks; k++) {

    /* Get a pointer to the task. */
    struct task *t = &sched->tasks[k];

    /* Self-interaction for self-gravity? */
    if (t->type == task_type_self && t->subtype == task_subtype_grav) {

      engine_make_self_gravity_dependencies(sched, t, t->ci);
    }

    /* Self-interaction for external gravity ? */
    if (t->type == task_type_self && t->subtype == task_subtype_external_grav) {

      engine_make_external_gravity_dependencies(sched, t, t->ci);

    }

    /* Otherwise, pair interaction? */
    else if (t->type == task_type_pair && t->subtype == task_subtype_grav) {

      if (t->ci->nodeID == nodeID) {

        engine_make_self_gravity_dependencies(sched, t, t->ci);
      }

      if (t->cj->nodeID == nodeID &&
          t->ci->super_gravity != t->cj->super_gravity) {

        engine_make_self_gravity_dependencies(sched, t, t->cj);
      }

    }

    /* Otherwise, sub-self interaction? */
    else if (t->type == task_type_sub_self && t->subtype == task_subtype_grav) {

      if (t->ci->nodeID == nodeID) {
        engine_make_self_gravity_dependencies(sched, t, t->ci);
      }
    }

    /* Sub-self-interaction for external gravity ? */
    else if (t->type == task_type_sub_self &&
             t->subtype == task_subtype_external_grav) {

      if (t->ci->nodeID == nodeID) {
        engine_make_external_gravity_dependencies(sched, t, t->ci);
      }
    }

    /* Otherwise, sub-pair interaction? */
    else if (t->type == task_type_sub_pair && t->subtype == task_subtype_grav) {

      if (t->ci->nodeID == nodeID) {

        engine_make_self_gravity_dependencies(sched, t, t->ci);
      }
      if (t->cj->nodeID == nodeID &&
          t->ci->super_gravity != t->cj->super_gravity) {

        engine_make_self_gravity_dependencies(sched, t, t->cj);
      }
    }
  }
}

#ifdef EXTRA_HYDRO_LOOP

/**
 * @brief Creates the dependency network for the hydro tasks of a given cell.
 *
 * @param sched The #scheduler.
 * @param density The density task to link.
 * @param gradient The gradient task to link.
 * @param force The force task to link.
 * @param c The cell.
 * @param with_cooling Do we have a cooling task ?
 */
static inline void engine_make_hydro_loops_dependencies(
    struct scheduler *sched, struct task *density, struct task *gradient,
    struct task *force, struct cell *c, int with_cooling) {

  /* density loop --> ghost --> gradient loop --> extra_ghost */
  /* extra_ghost --> force loop  */
  scheduler_addunlock(sched, density, c->super_hydro->ghost_in);
  scheduler_addunlock(sched, c->super_hydro->ghost_out, gradient);
  scheduler_addunlock(sched, gradient, c->super_hydro->extra_ghost);
  scheduler_addunlock(sched, c->super_hydro->extra_ghost, force);
}

#else

/**
 * @brief Creates the dependency network for the hydro tasks of a given cell.
 *
 * @param sched The #scheduler.
 * @param density The density task to link.
 * @param force The force task to link.
 * @param c The cell.
 * @param with_cooling Are we running with cooling switched on ?
 */
static inline void engine_make_hydro_loops_dependencies(struct scheduler *sched,
                                                        struct task *density,
                                                        struct task *force,
                                                        struct cell *c,
                                                        int with_cooling) {
  /* density loop --> ghost --> force loop */
  scheduler_addunlock(sched, density, c->super_hydro->ghost_in);
  scheduler_addunlock(sched, c->super_hydro->ghost_out, force);
}

#endif
/**
 * @brief Duplicates the first hydro loop and construct all the
 * dependencies for the hydro part
 *
 * This is done by looping over all the previously constructed tasks
 * and adding another task involving the same cells but this time
 * corresponding to the second hydro loop over neighbours.
 * With all the relevant tasks for a given cell available, we construct
 * all the dependencies for that cell.
 */
void engine_make_extra_hydroloop_tasks_mapper(void *map_data, int num_elements,
                                              void *extra_data) {

  struct engine *e = (struct engine *)extra_data;
  struct scheduler *sched = &e->sched;
  const int nodeID = e->nodeID;
  const int with_cooling = (e->policy & engine_policy_cooling);

  for (int ind = 0; ind < num_elements; ind++) {
    struct task *t = &((struct task *)map_data)[ind];

    /* Sort tasks depend on the drift of the cell. */
    if (t->type == task_type_sort && t->ci->nodeID == engine_rank) {
      scheduler_addunlock(sched, t->ci->super_hydro->drift_part, t);
    }

    /* Self-interaction? */
    else if (t->type == task_type_self && t->subtype == task_subtype_density) {

      /* Make the self-density tasks depend on the drift only. */
      scheduler_addunlock(sched, t->ci->super_hydro->drift_part, t);

#ifdef EXTRA_HYDRO_LOOP
      /* Start by constructing the task for the second  and third hydro loop. */
      struct task *t2 = scheduler_addtask(
          sched, task_type_self, task_subtype_gradient, 0, 0, t->ci, NULL);
      struct task *t3 = scheduler_addtask(
          sched, task_type_self, task_subtype_force, 0, 0, t->ci, NULL);

      /* Add the link between the new loops and the cell */
      engine_addlink(e, &t->ci->gradient, t2);
      engine_addlink(e, &t->ci->force, t3);

      /* Now, build all the dependencies for the hydro */
      engine_make_hydro_loops_dependencies(sched, t, t2, t3, t->ci,
                                           with_cooling);
      scheduler_addunlock(sched, t3, t->ci->super->end_force);
#else

      /* Start by constructing the task for the second hydro loop */
      struct task *t2 = scheduler_addtask(
          sched, task_type_self, task_subtype_force, 0, 0, t->ci, NULL);

      /* Add the link between the new loop and the cell */
      engine_addlink(e, &t->ci->force, t2);

      /* Now, build all the dependencies for the hydro */
      engine_make_hydro_loops_dependencies(sched, t, t2, t->ci, with_cooling);
      scheduler_addunlock(sched, t2, t->ci->super->end_force);
#endif
    }

    /* Otherwise, pair interaction? */
    else if (t->type == task_type_pair && t->subtype == task_subtype_density) {

      /* Make all density tasks depend on the drift and the sorts. */
      if (t->ci->nodeID == engine_rank)
        scheduler_addunlock(sched, t->ci->super_hydro->drift_part, t);
      scheduler_addunlock(sched, t->ci->super_hydro->sorts, t);
      if (t->ci->super_hydro != t->cj->super_hydro) {
        if (t->cj->nodeID == engine_rank)
          scheduler_addunlock(sched, t->cj->super_hydro->drift_part, t);
        scheduler_addunlock(sched, t->cj->super_hydro->sorts, t);
      }

#ifdef EXTRA_HYDRO_LOOP
      /* Start by constructing the task for the second and third hydro loop */
      struct task *t2 = scheduler_addtask(
          sched, task_type_pair, task_subtype_gradient, 0, 0, t->ci, t->cj);
      struct task *t3 = scheduler_addtask(
          sched, task_type_pair, task_subtype_force, 0, 0, t->ci, t->cj);

      /* Add the link between the new loop and both cells */
      engine_addlink(e, &t->ci->gradient, t2);
      engine_addlink(e, &t->cj->gradient, t2);
      engine_addlink(e, &t->ci->force, t3);
      engine_addlink(e, &t->cj->force, t3);

      /* Now, build all the dependencies for the hydro for the cells */
      /* that are local and are not descendant of the same super_hydro-cells */
      if (t->ci->nodeID == nodeID) {
        engine_make_hydro_loops_dependencies(sched, t, t2, t3, t->ci,
                                             with_cooling);
        scheduler_addunlock(sched, t3, t->ci->super->end_force);
      }
      if (t->cj->nodeID == nodeID) {
        if (t->ci->super_hydro != t->cj->super_hydro)
          engine_make_hydro_loops_dependencies(sched, t, t2, t3, t->cj,
                                               with_cooling);
        if (t->ci->super != t->cj->super)
          scheduler_addunlock(sched, t3, t->cj->super->end_force);
      }

#else

      /* Start by constructing the task for the second hydro loop */
      struct task *t2 = scheduler_addtask(
          sched, task_type_pair, task_subtype_force, 0, 0, t->ci, t->cj);

      /* Add the link between the new loop and both cells */
      engine_addlink(e, &t->ci->force, t2);
      engine_addlink(e, &t->cj->force, t2);

      /* Now, build all the dependencies for the hydro for the cells */
      /* that are local and are not descendant of the same super_hydro-cells */
      if (t->ci->nodeID == nodeID) {
        engine_make_hydro_loops_dependencies(sched, t, t2, t->ci, with_cooling);
        scheduler_addunlock(sched, t2, t->ci->super->end_force);
      }
      if (t->cj->nodeID == nodeID) {
        if (t->ci->super_hydro != t->cj->super_hydro)
          engine_make_hydro_loops_dependencies(sched, t, t2, t->cj,
                                               with_cooling);
        if (t->ci->super != t->cj->super)
          scheduler_addunlock(sched, t2, t->cj->super->end_force);
      }

#endif

    }

    /* Otherwise, sub-self interaction? */
    else if (t->type == task_type_sub_self &&
             t->subtype == task_subtype_density) {

      /* Make all density tasks depend on the drift and sorts. */
      scheduler_addunlock(sched, t->ci->super_hydro->drift_part, t);
      scheduler_addunlock(sched, t->ci->super_hydro->sorts, t);

#ifdef EXTRA_HYDRO_LOOP

      /* Start by constructing the task for the second and third hydro loop */
      struct task *t2 =
          scheduler_addtask(sched, task_type_sub_self, task_subtype_gradient,
                            t->flags, 0, t->ci, t->cj);
      struct task *t3 =
          scheduler_addtask(sched, task_type_sub_self, task_subtype_force,
                            t->flags, 0, t->ci, t->cj);

      /* Add the link between the new loop and the cell */
      engine_addlink(e, &t->ci->gradient, t2);
      engine_addlink(e, &t->ci->force, t3);

      /* Now, build all the dependencies for the hydro for the cells */
      /* that are local and are not descendant of the same super_hydro-cells */
      if (t->ci->nodeID == nodeID) {
        engine_make_hydro_loops_dependencies(sched, t, t2, t3, t->ci,
                                             with_cooling);
        scheduler_addunlock(sched, t3, t->ci->super->end_force);
      }

#else
      /* Start by constructing the task for the second hydro loop */
      struct task *t2 =
          scheduler_addtask(sched, task_type_sub_self, task_subtype_force,
                            t->flags, 0, t->ci, t->cj);

      /* Add the link between the new loop and the cell */
      engine_addlink(e, &t->ci->force, t2);

      /* Now, build all the dependencies for the hydro for the cells */
      /* that are local and are not descendant of the same super_hydro-cells */
      if (t->ci->nodeID == nodeID) {
        engine_make_hydro_loops_dependencies(sched, t, t2, t->ci, with_cooling);
        scheduler_addunlock(sched, t2, t->ci->super->end_force);
      } else
        error("oo");
#endif
    }

    /* Otherwise, sub-pair interaction? */
    else if (t->type == task_type_sub_pair &&
             t->subtype == task_subtype_density) {

      /* Make all density tasks depend on the drift. */
      if (t->ci->nodeID == engine_rank)
        scheduler_addunlock(sched, t->ci->super_hydro->drift_part, t);
      scheduler_addunlock(sched, t->ci->super_hydro->sorts, t);
      if (t->ci->super_hydro != t->cj->super_hydro) {
        if (t->cj->nodeID == engine_rank)
          scheduler_addunlock(sched, t->cj->super_hydro->drift_part, t);
        scheduler_addunlock(sched, t->cj->super_hydro->sorts, t);
      }

#ifdef EXTRA_HYDRO_LOOP

      /* Start by constructing the task for the second and third hydro loop */
      struct task *t2 =
          scheduler_addtask(sched, task_type_sub_pair, task_subtype_gradient,
                            t->flags, 0, t->ci, t->cj);
      struct task *t3 =
          scheduler_addtask(sched, task_type_sub_pair, task_subtype_force,
                            t->flags, 0, t->ci, t->cj);

      /* Add the link between the new loop and both cells */
      engine_addlink(e, &t->ci->gradient, t2);
      engine_addlink(e, &t->cj->gradient, t2);
      engine_addlink(e, &t->ci->force, t3);
      engine_addlink(e, &t->cj->force, t3);

      /* Now, build all the dependencies for the hydro for the cells */
      /* that are local and are not descendant of the same super_hydro-cells */
      if (t->ci->nodeID == nodeID) {
        engine_make_hydro_loops_dependencies(sched, t, t2, t3, t->ci,
                                             with_cooling);
        scheduler_addunlock(sched, t3, t->ci->super->end_force);
      }
      if (t->cj->nodeID == nodeID) {
        if (t->ci->super_hydro != t->cj->super_hydro)
          engine_make_hydro_loops_dependencies(sched, t, t2, t3, t->cj,
                                               with_cooling);
        if (t->ci->super != t->cj->super)
          scheduler_addunlock(sched, t3, t->cj->super->end_force);
      }

#else
      /* Start by constructing the task for the second hydro loop */
      struct task *t2 =
          scheduler_addtask(sched, task_type_sub_pair, task_subtype_force,
                            t->flags, 0, t->ci, t->cj);

      /* Add the link between the new loop and both cells */
      engine_addlink(e, &t->ci->force, t2);
      engine_addlink(e, &t->cj->force, t2);

      /* Now, build all the dependencies for the hydro for the cells */
      /* that are local and are not descendant of the same super_hydro-cells */
      if (t->ci->nodeID == nodeID) {
        engine_make_hydro_loops_dependencies(sched, t, t2, t->ci, with_cooling);
        scheduler_addunlock(sched, t2, t->ci->super->end_force);
      }
      if (t->cj->nodeID == nodeID) {
        if (t->ci->super_hydro != t->cj->super_hydro)
          engine_make_hydro_loops_dependencies(sched, t, t2, t->cj,
                                               with_cooling);
        if (t->ci->super != t->cj->super)
          scheduler_addunlock(sched, t2, t->cj->super->end_force);
      }
#endif
    }
  }
}

/**
 * @brief Fill the #space's task list.
 *
 * @param e The #engine we are working with.
 */
void engine_maketasks(struct engine *e) {

  struct space *s = e->s;
  struct scheduler *sched = &e->sched;
  struct cell *cells = s->cells_top;
  const int nr_cells = s->nr_cells;
  const ticks tic = getticks();

  /* Re-set the scheduler. */
  scheduler_reset(sched, engine_estimate_nr_tasks(e));

  /* Construct the firt hydro loop over neighbours */
  if (e->policy & engine_policy_hydro) {
    threadpool_map(&e->threadpool, engine_make_hydroloop_tasks_mapper, NULL,
                   s->nr_cells, 1, 0, e);
  }

  /* Add the self gravity tasks. */
  if (e->policy & engine_policy_self_gravity) engine_make_self_gravity_tasks(e);

  /* Add the external gravity tasks. */
  if (e->policy & engine_policy_external_gravity)
    engine_make_external_gravity_tasks(e);

  if (e->sched.nr_tasks == 0 && (s->nr_gparts > 0 || s->nr_parts > 0))
    error("We have particles but no hydro or gravity tasks were created.");

  /* Split the tasks. */
  scheduler_splittasks(sched);

#ifdef SWIFT_DEBUG_CHECKS
  /* Verify that we are not left with invalid tasks */
  for (int i = 0; i < e->sched.nr_tasks; ++i) {
    const struct task *t = &e->sched.tasks[i];
    if (t->ci == NULL && t->cj != NULL && !t->skip) error("Invalid task");
  }
#endif

  /* Free the old list of cell-task links. */
  if (e->links != NULL) free(e->links);
  e->size_links = 0;

/* The maximum number of links is the
 * number of cells (s->tot_cells) times the number of neighbours (26) times
 * the number of interaction types, so 26 * 2 (density, force) pairs
 * and 2 (density, force) self.
 */
#ifdef EXTRA_HYDRO_LOOP
  const int hydro_tasks_per_cell = 27 * 3;
#else
  const int hydro_tasks_per_cell = 27 * 2;
#endif
  const int self_grav_tasks_per_cell = 27 * 2;
  const int ext_grav_tasks_per_cell = 1;

  if (e->policy & engine_policy_hydro)
    e->size_links += s->tot_cells * hydro_tasks_per_cell;
  if (e->policy & engine_policy_external_gravity)
    e->size_links += s->tot_cells * ext_grav_tasks_per_cell;
  if (e->policy & engine_policy_self_gravity)
    e->size_links += s->tot_cells * self_grav_tasks_per_cell;

  /* Allocate the new list */
  if ((e->links = (struct link *)malloc(sizeof(struct link) * e->size_links)) ==
      NULL)
    error("Failed to allocate cell-task links.");
  e->nr_links = 0;

  /* Count the number of tasks associated with each cell and
     store the density tasks in each cell, and make each sort
     depend on the sorts of its progeny. */
  threadpool_map(&e->threadpool, engine_count_and_link_tasks_mapper,
                 sched->tasks, sched->nr_tasks, sizeof(struct task), 0, e);

  /* Now that the self/pair tasks are at the right level, set the super
   * pointers. */
  threadpool_map(&e->threadpool, cell_set_super_mapper, cells, nr_cells,
                 sizeof(struct cell), 0, e);

  /* Append hierarchical tasks to each cell. */
  threadpool_map(&e->threadpool, engine_make_hierarchical_tasks_mapper, cells,
                 nr_cells, sizeof(struct cell), 0, e);

  /* Run through the tasks and make force tasks for each density task.
     Each force task depends on the cell ghosts and unlocks the kick task
     of its super-cell. */
  threadpool_map(&e->threadpool, engine_make_extra_hydroloop_tasks_mapper,
                 sched->tasks, sched->nr_tasks, sizeof(struct task), 0, e);

  /* Add the dependencies for the gravity stuff */
  if (e->policy & (engine_policy_self_gravity | engine_policy_external_gravity))
    engine_link_gravity_tasks(e);

#ifdef WITH_MPI

  /* Add the communication tasks if MPI is being used. */
  if (e->policy & engine_policy_mpi) {

    /* Loop over the proxies. */
    for (int pid = 0; pid < e->nr_proxies; pid++) {

      /* Get a handle on the proxy. */
      struct proxy *p = &e->proxies[pid];

      for (int k = 0; k < p->nr_cells_in; k++)
        engine_addtasks_recv_timestep(e, p->cells_in[k], NULL);

      for (int k = 0; k < p->nr_cells_out; k++)
        engine_addtasks_send_timestep(e, p->cells_out[k], p->cells_in[0], NULL);

      /* Loop through the proxy's incoming cells and add the
         recv tasks for the cells in the proxy that have a hydro connection. */
      if (e->policy & engine_policy_hydro)
        for (int k = 0; k < p->nr_cells_in; k++)
          if (p->cells_in_type[k] & proxy_cell_type_hydro)
            engine_addtasks_recv_hydro(e, p->cells_in[k], NULL, NULL, NULL);

      /* Loop through the proxy's incoming cells and add the
         recv tasks for the cells in the proxy that have a gravity connection.
         */
      if (e->policy & engine_policy_self_gravity)
        for (int k = 0; k < p->nr_cells_in; k++)
          if (p->cells_in_type[k] & proxy_cell_type_gravity)
            engine_addtasks_recv_gravity(e, p->cells_in[k], NULL);

      /* Loop through the proxy's outgoing cells and add the
         send tasks for the cells in the proxy that have a hydro connection. */
      if (e->policy & engine_policy_hydro)
        for (int k = 0; k < p->nr_cells_out; k++)
          if (p->cells_out_type[k] & proxy_cell_type_hydro)
            engine_addtasks_send_hydro(e, p->cells_out[k], p->cells_in[0], NULL,
                                       NULL, NULL);

      /* Loop through the proxy's outgoing cells and add the
         send tasks for the cells in the proxy that have a gravity connection.
         */
      if (e->policy & engine_policy_self_gravity)
        for (int k = 0; k < p->nr_cells_out; k++)
          if (p->cells_out_type[k] & proxy_cell_type_gravity)
            engine_addtasks_send_gravity(e, p->cells_out[k], p->cells_in[0],
                                         NULL);
    }
  }
#endif

  /* Set the unlocks per task. */
  scheduler_set_unlocks(sched);

  /* Rank the tasks. */
  scheduler_ranktasks(sched);

  /* Weight the tasks. */
  scheduler_reweight(sched, e->verbose);

  /* Set the tasks age. */
  e->tasks_age = 0;

  if (e->verbose)
    message("took %.3f %s (including reweight).",
            clocks_from_ticks(getticks() - tic), clocks_getunit());
}

/**
 * @brief Mark tasks to be un-skipped and set the sort flags accordingly.
 *        Threadpool mapper function.
 *
 * @param map_data pointer to the tasks
 * @param num_elements number of tasks
 * @param extra_data pointer to int that will define if a rebuild is needed.
 */
void engine_marktasks_mapper(void *map_data, int num_elements,
                             void *extra_data) {
  /* Unpack the arguments. */
  struct task *tasks = (struct task *)map_data;
  size_t *rebuild_space = &((size_t *)extra_data)[1];
  struct scheduler *s = (struct scheduler *)(((size_t *)extra_data)[2]);
  struct engine *e = (struct engine *)((size_t *)extra_data)[0];

  for (int ind = 0; ind < num_elements; ind++) {
    struct task *t = &tasks[ind];

    /* Single-cell task? */
    if (t->type == task_type_self || t->type == task_type_sub_self) {

      /* Local pointer. */
      struct cell *ci = t->ci;

      if (ci->nodeID != engine_rank) error("Non-local self task found");

      /* Activate the hydro drift */
      if (t->type == task_type_self && t->subtype == task_subtype_density) {
        if (cell_is_active_hydro(ci, e)) {
          scheduler_activate(s, t);
          cell_activate_drift_part(ci, s);
        }
      }

      /* Store current values of dx_max and h_max. */
      else if (t->type == task_type_sub_self &&
               t->subtype == task_subtype_density) {
        if (cell_is_active_hydro(ci, e)) {
          scheduler_activate(s, t);
          cell_activate_subcell_hydro_tasks(ci, NULL, s);
        }
      }

      else if (t->type == task_type_self && t->subtype == task_subtype_force) {
        if (cell_is_active_hydro(ci, e)) scheduler_activate(s, t);
      }

      else if (t->type == task_type_sub_self &&
               t->subtype == task_subtype_force) {
        if (cell_is_active_hydro(ci, e)) scheduler_activate(s, t);
      }

#ifdef EXTRA_HYDRO_LOOP
      else if (t->type == task_type_self &&
               t->subtype == task_subtype_gradient) {
        if (cell_is_active_hydro(ci, e)) scheduler_activate(s, t);
      }

      else if (t->type == task_type_sub_self &&
               t->subtype == task_subtype_gradient) {
        if (cell_is_active_hydro(ci, e)) scheduler_activate(s, t);
      }
#endif

      /* Activate the gravity drift */
      else if (t->type == task_type_self && t->subtype == task_subtype_grav) {
        if (cell_is_active_gravity(ci, e)) {
          scheduler_activate(s, t);
          cell_activate_subcell_grav_tasks(t->ci, NULL, s);
        }
      }

      /* Activate the gravity drift */
      else if (t->type == task_type_self &&
               t->subtype == task_subtype_external_grav) {
        if (cell_is_active_gravity(ci, e)) {
          scheduler_activate(s, t);
          cell_activate_drift_gpart(t->ci, s);
        }
      }

#ifdef SWIFT_DEBUG_CHECKS
      else {
        error("Invalid task type / sub-type encountered");
      }
#endif
    }

    /* Pair? */
    else if (t->type == task_type_pair || t->type == task_type_sub_pair) {

      /* Local pointers. */
      struct cell *ci = t->ci;
      struct cell *cj = t->cj;
      const int ci_active_hydro = cell_is_active_hydro(ci, e);
      const int cj_active_hydro = cell_is_active_hydro(cj, e);
      const int ci_active_gravity = cell_is_active_gravity(ci, e);
      const int cj_active_gravity = cell_is_active_gravity(cj, e);

      /* Only activate tasks that involve a local active cell. */
      if ((t->subtype == task_subtype_density ||
           t->subtype == task_subtype_gradient ||
           t->subtype == task_subtype_force) &&
          ((ci_active_hydro && ci->nodeID == engine_rank) ||
           (cj_active_hydro && cj->nodeID == engine_rank))) {

        scheduler_activate(s, t);

        /* Set the correct sorting flags */
        if (t->type == task_type_pair && t->subtype == task_subtype_density) {

          /* Store some values. */
          atomic_or(&ci->requires_sorts, 1 << t->flags);
          atomic_or(&cj->requires_sorts, 1 << t->flags);
          ci->dx_max_sort_old = ci->dx_max_sort;
          cj->dx_max_sort_old = cj->dx_max_sort;

          /* Activate the hydro drift tasks. */
          if (ci->nodeID == engine_rank) cell_activate_drift_part(ci, s);
          if (cj->nodeID == engine_rank) cell_activate_drift_part(cj, s);

          /* Check the sorts and activate them if needed. */
          cell_activate_sorts(ci, t->flags, s);
          cell_activate_sorts(cj, t->flags, s);

        }

        /* Store current values of dx_max and h_max. */
        else if (t->type == task_type_sub_pair &&
                 t->subtype == task_subtype_density) {
          cell_activate_subcell_hydro_tasks(t->ci, t->cj, s);
        }
      }

      if ((t->subtype == task_subtype_grav) &&
          ((ci_active_gravity && ci->nodeID == engine_rank) ||
           (cj_active_gravity && cj->nodeID == engine_rank))) {

        scheduler_activate(s, t);

        if (t->type == task_type_pair && t->subtype == task_subtype_grav) {
          /* Activate the gravity drift */
          cell_activate_subcell_grav_tasks(t->ci, t->cj, s);
        }

        else if (t->type == task_type_sub_pair &&
                 t->subtype == task_subtype_grav) {
          error("Invalid task sub-type encountered");
        }
      }

      /* Only interested in density tasks as of here. */
      if (t->subtype == task_subtype_density) {

        /* Too much particle movement? */
        if (cell_need_rebuild_for_pair(ci, cj)) *rebuild_space = 1;

#ifdef WITH_MPI
        /* Activate the send/recv tasks. */
        if (ci->nodeID != engine_rank) {

          /* If the local cell is active, receive data from the foreign cell. */
          if (cj_active_hydro) {
            scheduler_activate(s, ci->recv_xv);
            if (ci_active_hydro) {
              scheduler_activate(s, ci->recv_rho);
#ifdef EXTRA_HYDRO_LOOP
              scheduler_activate(s, ci->recv_gradient);
#endif
            }
          }

          /* If the foreign cell is active, we want its ti_end values. */
          if (ci_active_hydro) scheduler_activate(s, ci->recv_ti);

          /* Is the foreign cell active and will need stuff from us? */
          if (ci_active_hydro) {

            struct link *l =
                scheduler_activate_send(s, cj->send_xv, ci->nodeID);

            /* Drift the cell which will be sent at the level at which it is
               sent, i.e. drift the cell specified in the send task (l->t)
               itself. */
            cell_activate_drift_part(l->t->ci, s);

            /* If the local cell is also active, more stuff will be needed. */
            if (cj_active_hydro) {
              scheduler_activate_send(s, cj->send_rho, ci->nodeID);

#ifdef EXTRA_HYDRO_LOOP
              scheduler_activate_send(s, cj->send_gradient, ci->nodeID);
#endif
            }
          }

          /* If the local cell is active, send its ti_end values. */
          if (cj_active_hydro)
            scheduler_activate_send(s, cj->send_ti, ci->nodeID);

        } else if (cj->nodeID != engine_rank) {

          /* If the local cell is active, receive data from the foreign cell. */
          if (ci_active_hydro) {
            scheduler_activate(s, cj->recv_xv);
            if (cj_active_hydro) {
              scheduler_activate(s, cj->recv_rho);
#ifdef EXTRA_HYDRO_LOOP
              scheduler_activate(s, cj->recv_gradient);
#endif
            }
          }

          /* If the foreign cell is active, we want its ti_end values. */
          if (cj_active_hydro) scheduler_activate(s, cj->recv_ti);

          /* Is the foreign cell active and will need stuff from us? */
          if (cj_active_hydro) {

            struct link *l =
                scheduler_activate_send(s, ci->send_xv, cj->nodeID);

            /* Drift the cell which will be sent at the level at which it is
               sent, i.e. drift the cell specified in the send task (l->t)
               itself. */
            cell_activate_drift_part(l->t->ci, s);

            /* If the local cell is also active, more stuff will be needed. */
            if (ci_active_hydro) {

              scheduler_activate_send(s, ci->send_rho, cj->nodeID);

#ifdef EXTRA_HYDRO_LOOP
              scheduler_activate_send(s, ci->send_gradient, cj->nodeID);
#endif
            }
          }

          /* If the local cell is active, send its ti_end values. */
          if (ci_active_hydro)
            scheduler_activate_send(s, ci->send_ti, cj->nodeID);
        }
#endif
      }

      /* Only interested in gravity tasks as of here. */
      if (t->subtype == task_subtype_grav) {

#ifdef WITH_MPI
        /* Activate the send/recv tasks. */
        if (ci->nodeID != engine_rank) {

          /* If the local cell is active, receive data from the foreign cell. */
          if (cj_active_gravity) {
            scheduler_activate(s, ci->recv_grav);
          }

          /* If the foreign cell is active, we want its ti_end values. */
          if (ci_active_gravity) scheduler_activate(s, ci->recv_ti);

          /* Is the foreign cell active and will need stuff from us? */
          if (ci_active_gravity) {

            struct link *l =
                scheduler_activate_send(s, cj->send_grav, ci->nodeID);

            /* Drift the cell which will be sent at the level at which it is
               sent, i.e. drift the cell specified in the send task (l->t)
               itself. */
            cell_activate_drift_gpart(l->t->ci, s);
          }

          /* If the local cell is active, send its ti_end values. */
          if (cj_active_gravity)
            scheduler_activate_send(s, cj->send_ti, ci->nodeID);

        } else if (cj->nodeID != engine_rank) {

          /* If the local cell is active, receive data from the foreign cell. */
          if (ci_active_gravity) {
            scheduler_activate(s, cj->recv_grav);
          }

          /* If the foreign cell is active, we want its ti_end values. */
          if (cj_active_gravity) scheduler_activate(s, cj->recv_ti);

          /* Is the foreign cell active and will need stuff from us? */
          if (cj_active_gravity) {

            struct link *l =
                scheduler_activate_send(s, ci->send_grav, cj->nodeID);

            /* Drift the cell which will be sent at the level at which it is
               sent, i.e. drift the cell specified in the send task (l->t)
               itself. */
            cell_activate_drift_gpart(l->t->ci, s);
          }

          /* If the local cell is active, send its ti_end values. */
          if (ci_active_gravity)
            scheduler_activate_send(s, ci->send_ti, cj->nodeID);
        }
#endif
      }
    }

    /* End force ? */
    else if (t->type == task_type_end_force) {

      if (cell_is_active_hydro(t->ci, e) || cell_is_active_gravity(t->ci, e))
        scheduler_activate(s, t);
    }

    /* Kick ? */
    else if (t->type == task_type_kick1 || t->type == task_type_kick2) {

      if (cell_is_active_hydro(t->ci, e) || cell_is_active_gravity(t->ci, e))
        scheduler_activate(s, t);
    }

    /* Hydro ghost tasks ? */
    else if (t->type == task_type_ghost || t->type == task_type_extra_ghost ||
             t->type == task_type_ghost_in || t->type == task_type_ghost_out) {
      if (cell_is_active_hydro(t->ci, e)) scheduler_activate(s, t);
    }

    /* Gravity stuff ? */
    else if (t->type == task_type_grav_down ||
             t->type == task_type_grav_long_range ||
             t->type == task_type_init_grav) {
      if (cell_is_active_gravity(t->ci, e)) scheduler_activate(s, t);
    }

    /* Periodic gravity stuff (Note this is not linked to a cell) ? */
    else if (t->type == task_type_grav_top_level ||
             t->type == task_type_grav_ghost_in ||
             t->type == task_type_grav_ghost_out) {
      scheduler_activate(s, t);
    }

    /* Time-step? */
    else if (t->type == task_type_timestep) {
      t->ci->updated = 0;
      t->ci->g_updated = 0;
      t->ci->s_updated = 0;
      if (cell_is_active_hydro(t->ci, e) || cell_is_active_gravity(t->ci, e))
        scheduler_activate(s, t);
    }

    /* Subgrid tasks */
    else if (t->type == task_type_cooling || t->type == task_type_sourceterms) {
      if (cell_is_active_hydro(t->ci, e)) scheduler_activate(s, t);
    }
  }
}

/**
 * @brief Mark tasks to be un-skipped and set the sort flags accordingly.
 *
 * @return 1 if the space has to be rebuilt, 0 otherwise.
 */
int engine_marktasks(struct engine *e) {

  struct scheduler *s = &e->sched;
  const ticks tic = getticks();
  int rebuild_space = 0;

  /* Run through the tasks and mark as skip or not. */
  size_t extra_data[3] = {(size_t)e, (size_t)rebuild_space, (size_t)&e->sched};
  threadpool_map(&e->threadpool, engine_marktasks_mapper, s->tasks, s->nr_tasks,
                 sizeof(struct task), 0, extra_data);
  rebuild_space = extra_data[1];

  if (e->verbose)
    message("took %.3f %s.", clocks_from_ticks(getticks() - tic),
            clocks_getunit());

  /* All is well... */
  return rebuild_space;
}

/**
 * @brief Prints the number of tasks in the engine
 *
 * @param e The #engine.
 */
void engine_print_task_counts(struct engine *e) {

  const ticks tic = getticks();
  struct scheduler *const sched = &e->sched;
  const int nr_tasks = sched->nr_tasks;
  const struct task *const tasks = sched->tasks;

  /* Count and print the number of each task type. */
  int counts[task_type_count + 1];
  for (int k = 0; k <= task_type_count; k++) counts[k] = 0;
  for (int k = 0; k < nr_tasks; k++) {
    if (tasks[k].skip)
      counts[task_type_count] += 1;
    else
      counts[(int)tasks[k].type] += 1;
  }
  message("Total = %d  (per cell = %d)", nr_tasks,
          (int)ceil((double)nr_tasks / e->s->tot_cells));
#ifdef WITH_MPI
  printf("[%04i] %s engine_print_task_counts: task counts are [ %s=%i",
         e->nodeID, clocks_get_timesincestart(), taskID_names[0], counts[0]);
#else
  printf("%s engine_print_task_counts: task counts are [ %s=%i",
         clocks_get_timesincestart(), taskID_names[0], counts[0]);
#endif
  for (int k = 1; k < task_type_count; k++)
    printf(" %s=%i", taskID_names[k], counts[k]);
  printf(" skipped=%i ]\n", counts[task_type_count]);
  fflush(stdout);
  message("nr_parts = %zu.", e->s->nr_parts);
  message("nr_gparts = %zu.", e->s->nr_gparts);
  message("nr_sparts = %zu.", e->s->nr_sparts);

  if (e->verbose)
    message("took %.3f %s.", clocks_from_ticks(getticks() - tic),
            clocks_getunit());
}

/**
 * @brief if necessary, estimate the number of tasks required given
 *        the current tasks in use and the numbers of cells.
 *
 * If e->tasks_per_cell is set greater than 0 then that value is used
 * as the estimate of the average number of tasks per cell,
 * otherwise we attempt an estimate.
 *
 * @param e the #engine
 *
 * @return the estimated total number of tasks
 */
int engine_estimate_nr_tasks(struct engine *e) {

  int tasks_per_cell = e->tasks_per_cell;
  if (tasks_per_cell > 0) return e->s->tot_cells * tasks_per_cell;

  /* Our guess differs depending on the types of tasks we are using, but we
   * basically use a formula <n1>*ntopcells + <n2>*(totcells - ntopcells).
   * Where <n1> is the expected maximum tasks per top-level/super cell, and
   * <n2> the expected maximum tasks for all other cells. These should give
   * a safe upper limit.
   */
  int n1 = 0;
  int n2 = 0;
  if (e->policy & engine_policy_hydro) {
    n1 += 37;
    n2 += 2;
#ifdef WITH_MPI
    n1 += 6;
#endif

#ifdef EXTRA_HYDRO_LOOP
    n1 += 15;
#ifdef WITH_MPI
    n1 += 2;
#endif
#endif
  }
  if (e->policy & engine_policy_self_gravity) {
    n1 += 32;
    n2 += 1;
#ifdef WITH_MPI
    n2 += 2;
#endif
  }
  if (e->policy & engine_policy_external_gravity) {
    n1 += 2;
  }
  if (e->policy & engine_policy_cosmology) {
    n1 += 2;
  }
  if (e->policy & engine_policy_cooling) {
    n1 += 2;
  }
  if (e->policy & engine_policy_sourceterms) {
    n1 += 2;
  }
  if (e->policy & engine_policy_stars) {
    n1 += 2;
  }

#ifdef WITH_MPI

  /* We need fewer tasks per rank when using MPI, but we could have
   * imbalances, so we need to work using the locally active cells, not just
   * some equipartition amongst the nodes. Don't want to recurse the whole
   * cell tree, so just make a guess of the maximum possible total cells. */
  int ntop = 0;
  int ncells = 0;
  for (int k = 0; k < e->s->nr_cells; k++) {
    struct cell *c = &e->s->cells_top[k];

    /* Any cells with particles will have tasks (local & foreign). */
    int nparts = c->count + c->gcount + c->scount;
    if (nparts > 0) {
      ntop++;
      ncells++;

      /* Count cell depth until we get below the parts per cell threshold. */
      int depth = 0;
      while (nparts > space_splitsize) {
        depth++;
        nparts /= 8;
        ncells += (1 << (depth * 3));
      }
    }
  }

  /* If no local cells, we are probably still initialising, so just keep
   * room for the top-level. */
  if (ncells == 0) {
    ntop = e->s->nr_cells;
    ncells = ntop;
  }
#else
  int ntop = e->s->nr_cells;
  int ncells = e->s->tot_cells;
#endif

  double ntasks = n1 * ntop + n2 * (ncells - ntop);
  tasks_per_cell = ceil(ntasks / ncells);

  if (tasks_per_cell < 1.0) tasks_per_cell = 1.0;
  if (e->verbose)
    message("tasks per cell estimated as: %d, maximum tasks: %d",
            tasks_per_cell, ncells * tasks_per_cell);

  return ncells * tasks_per_cell;
}

/**
 * @brief Rebuild the space and tasks.
 *
 * @param e The #engine.
 * @param clean_h_values Are we cleaning up the values of h before building
 * the tasks ?
 */
void engine_rebuild(struct engine *e, int clean_h_values) {

  const ticks tic = getticks();

  /* Clear the forcerebuild flag, whatever it was. */
  e->forcerebuild = 0;

  /* Re-build the space. */
  space_rebuild(e->s, e->verbose);

  /* Initial cleaning up session ? */
  if (clean_h_values) space_sanitize(e->s);

/* If in parallel, exchange the cell structure, top-level and neighbouring
 * multipoles. */
#ifdef WITH_MPI
  engine_exchange_cells(e);

  if (e->policy & engine_policy_self_gravity) engine_exchange_top_multipoles(e);

  if (e->policy & engine_policy_self_gravity)
    engine_exchange_proxy_multipoles(e);
#endif

  /* Re-build the tasks. */
  engine_maketasks(e);

  /* Make the list of top-level cells that have tasks */
  space_list_cells_with_tasks(e->s);

#ifdef SWIFT_DEBUG_CHECKS
  /* Check that all cells have been drifted to the current time.
   * That can include cells that have not
   * previously been active on this rank. */
  space_check_drift_point(e->s, e->ti_old,
                          e->policy & engine_policy_self_gravity);
#endif

  /* Run through the tasks and mark as skip or not. */
  if (engine_marktasks(e))
    error("engine_marktasks failed after space_rebuild.");

  /* Print the status of the system */
  if (e->verbose) engine_print_task_counts(e);

  /* Flag that a rebuild has taken place */
  e->step_props |= engine_step_prop_rebuild;

  if (e->verbose)
    message("took %.3f %s.", clocks_from_ticks(getticks() - tic),
            clocks_getunit());
}

/**
 * @brief Prepare the #engine by re-building the cells and tasks.
 *
 * @param e The #engine to prepare.
 */
void engine_prepare(struct engine *e) {

  TIMER_TIC2;
  const ticks tic = getticks();

#ifdef SWIFT_DEBUG_CHECKS
  if (e->forcerepart || e->forcerebuild) {
    /* Check that all cells have been drifted to the current time.
     * That can include cells that have not previously been active on this
     * rank. Skip if haven't got any cells (yet). */
    if (e->s->cells_top != NULL)
      space_check_drift_point(e->s, e->ti_old,
                              e->policy & engine_policy_self_gravity);
  }
#endif

  /* Do we need repartitioning ? */
  if (e->forcerepart) engine_repartition(e);

  /* Do we need rebuilding ? */
  if (e->forcerebuild) engine_rebuild(e, 0);

  /* Unskip active tasks and check for rebuild */
  engine_unskip(e);

  /* Re-rank the tasks every now and then. XXX this never executes. */
  if (e->tasks_age % engine_tasksreweight == 1) {
    scheduler_reweight(&e->sched, e->verbose);
  }
  e->tasks_age += 1;

  TIMER_TOC2(timer_prepare);

  if (e->verbose)
    message("took %.3f %s (including unskip and reweight).",
            clocks_from_ticks(getticks() - tic), clocks_getunit());
}

/**
 * @brief Implements a barrier for the #runner threads.
 *
 * @param e The #engine.
 */
void engine_barrier(struct engine *e) {

  /* Wait at the wait barrier. */
  swift_barrier_wait(&e->wait_barrier);

  /* Wait at the run barrier. */
  swift_barrier_wait(&e->run_barrier);
}

/**
 * @brief Mapping function to collect the data from the kick.
 *
 * @param c A super-cell.
 */
void engine_collect_end_of_step_recurse(struct cell *c) {

/* Skip super-cells (Their values are already set) */
#ifdef WITH_MPI
  if (c->timestep != NULL || c->recv_ti != NULL) return;
#else
  if (c->timestep != NULL) return;
#endif /* WITH_MPI */

  /* Counters for the different quantities. */
  int updated = 0, g_updated = 0, s_updated = 0;
  integertime_t ti_hydro_end_min = max_nr_timesteps, ti_hydro_end_max = 0,
                ti_hydro_beg_max = 0;
  integertime_t ti_gravity_end_min = max_nr_timesteps, ti_gravity_end_max = 0,
                ti_gravity_beg_max = 0;

  /* Collect the values from the progeny. */
  for (int k = 0; k < 8; k++) {
    struct cell *cp = c->progeny[k];
    if (cp != NULL && (cp->count > 0 || cp->gcount > 0 || cp->scount > 0)) {

      /* Recurse */
      engine_collect_end_of_step_recurse(cp);

      /* And update */
      ti_hydro_end_min = min(ti_hydro_end_min, cp->ti_hydro_end_min);
      ti_hydro_end_max = max(ti_hydro_end_max, cp->ti_hydro_end_max);
      ti_hydro_beg_max = max(ti_hydro_beg_max, cp->ti_hydro_beg_max);
      ti_gravity_end_min = min(ti_gravity_end_min, cp->ti_gravity_end_min);
      ti_gravity_end_max = max(ti_gravity_end_max, cp->ti_gravity_end_max);
      ti_gravity_beg_max = max(ti_gravity_beg_max, cp->ti_gravity_beg_max);
      updated += cp->updated;
      g_updated += cp->g_updated;
      s_updated += cp->s_updated;

      /* Collected, so clear for next time. */
      cp->updated = 0;
      cp->g_updated = 0;
      cp->s_updated = 0;
    }
  }

  /* Store the collected values in the cell. */
  c->ti_hydro_end_min = ti_hydro_end_min;
  c->ti_hydro_end_max = ti_hydro_end_max;
  c->ti_hydro_beg_max = ti_hydro_beg_max;
  c->ti_gravity_end_min = ti_gravity_end_min;
  c->ti_gravity_end_max = ti_gravity_end_max;
  c->ti_gravity_beg_max = ti_gravity_beg_max;
  c->updated = updated;
  c->g_updated = g_updated;
  c->s_updated = s_updated;
}

void engine_collect_end_of_step_mapper(void *map_data, int num_elements,
                                       void *extra_data) {

  struct end_of_step_data *data = (struct end_of_step_data *)extra_data;
  struct engine *e = data->e;
  struct space *s = e->s;
  int *local_cells = (int *)map_data;

  /* Local collectible */
  int updates = 0, g_updates = 0, s_updates = 0;
  integertime_t ti_hydro_end_min = max_nr_timesteps, ti_hydro_end_max = 0,
                ti_hydro_beg_max = 0;
  integertime_t ti_gravity_end_min = max_nr_timesteps, ti_gravity_end_max = 0,
                ti_gravity_beg_max = 0;

  for (int ind = 0; ind < num_elements; ind++) {
    struct cell *c = &s->cells_top[local_cells[ind]];

    if (c->count > 0 || c->gcount > 0 || c->scount > 0) {

      /* Make the top-cells recurse */
      engine_collect_end_of_step_recurse(c);

      /* And aggregate */
      ti_hydro_end_min = min(ti_hydro_end_min, c->ti_hydro_end_min);
      ti_hydro_end_max = max(ti_hydro_end_max, c->ti_hydro_end_max);
      ti_hydro_beg_max = max(ti_hydro_beg_max, c->ti_hydro_beg_max);
      ti_gravity_end_min = min(ti_gravity_end_min, c->ti_gravity_end_min);
      ti_gravity_end_max = max(ti_gravity_end_max, c->ti_gravity_end_max);
      ti_gravity_beg_max = max(ti_gravity_beg_max, c->ti_gravity_beg_max);
      updates += c->updated;
      g_updates += c->g_updated;
      s_updates += c->s_updated;

      /* Collected, so clear for next time. */
      c->updated = 0;
      c->g_updated = 0;
      c->s_updated = 0;
    }
  }

  /* Let's write back to the global data.
   * We use the space lock to garanty single access*/
  if (lock_lock(&s->lock) == 0) {
    data->updates += updates;
    data->g_updates += g_updates;
    data->s_updates += s_updates;
    data->ti_hydro_end_min = min(ti_hydro_end_min, data->ti_hydro_end_min);
    data->ti_hydro_end_max = max(ti_hydro_end_max, data->ti_hydro_end_max);
    data->ti_hydro_beg_max = max(ti_hydro_beg_max, data->ti_hydro_beg_max);
    data->ti_gravity_end_min =
        min(ti_gravity_end_min, data->ti_gravity_end_min);
    data->ti_gravity_end_max =
        max(ti_gravity_end_max, data->ti_gravity_end_max);
    data->ti_gravity_beg_max =
        max(ti_gravity_beg_max, data->ti_gravity_beg_max);
  }
  if (lock_unlock(&s->lock) != 0) error("Failed to unlock the space");
}

/**
 * @brief Collects the next time-step and rebuild flag.
 *
 * The next time-step is determined by making each super-cell recurse to
 * collect the minimal of ti_end and the number of updated particles.  When in
 * MPI mode this routines reduces these across all nodes and also collects the
 * forcerebuild flag -- this is so that we only use a single collective MPI
 * call per step for all these values.
 *
 * Note that the results are stored in e->collect_group1 struct not in the
 * engine fields, unless apply is true. These can be applied field-by-field
 * or all at once using collectgroup1_copy();
 *
 * @param e The #engine.
 * @param apply whether to apply the results to the engine or just keep in the
 *              group1 struct.
 */
void engine_collect_end_of_step(struct engine *e, int apply) {

  const ticks tic = getticks();
  const struct space *s = e->s;
  struct end_of_step_data data;
  data.updates = 0, data.g_updates = 0, data.s_updates = 0;
  data.ti_hydro_end_min = max_nr_timesteps, data.ti_hydro_end_max = 0,
  data.ti_hydro_beg_max = 0;
  data.ti_gravity_end_min = max_nr_timesteps, data.ti_gravity_end_max = 0,
  data.ti_gravity_beg_max = 0;
  data.e = e;

  /* Collect information from the local top-level cells */
  threadpool_map(&e->threadpool, engine_collect_end_of_step_mapper,
                 s->local_cells_top, s->nr_local_cells, sizeof(int), 0, &data);

  /* Store these in the temporary collection group. */
  collectgroup1_init(&e->collect_group1, data.updates, data.g_updates,
                     data.s_updates, data.ti_hydro_end_min,
                     data.ti_hydro_end_max, data.ti_hydro_beg_max,
                     data.ti_gravity_end_min, data.ti_gravity_end_max,
                     data.ti_gravity_beg_max, e->forcerebuild);

/* Aggregate collective data from the different nodes for this step. */
#ifdef WITH_MPI
  collectgroup1_reduce(&e->collect_group1);

#ifdef SWIFT_DEBUG_CHECKS
  {
    /* Check the above using the original MPI calls. */
    integertime_t in_i[2], out_i[2];
    in_i[0] = 0;
    in_i[1] = 0;
    out_i[0] = data.ti_hydro_end_min;
    out_i[1] = data.ti_gravity_end_min;
    if (MPI_Allreduce(out_i, in_i, 2, MPI_LONG_LONG_INT, MPI_MIN,
                      MPI_COMM_WORLD) != MPI_SUCCESS)
      error("Failed to aggregate ti_end_min.");
    if (in_i[0] != (long long)e->collect_group1.ti_hydro_end_min)
      error("Failed to get same ti_hydro_end_min, is %lld, should be %lld",
            in_i[0], e->collect_group1.ti_hydro_end_min);
    if (in_i[1] != (long long)e->collect_group1.ti_gravity_end_min)
      error("Failed to get same ti_gravity_end_min, is %lld, should be %lld",
            in_i[1], e->collect_group1.ti_gravity_end_min);

    long long in_ll[3], out_ll[3];
    out_ll[0] = data.updates;
    out_ll[1] = data.g_updates;
    out_ll[2] = data.s_updates;
    if (MPI_Allreduce(out_ll, in_ll, 3, MPI_LONG_LONG_INT, MPI_SUM,
                      MPI_COMM_WORLD) != MPI_SUCCESS)
      error("Failed to aggregate particle counts.");
    if (in_ll[0] != (long long)e->collect_group1.updates)
      error("Failed to get same updates, is %lld, should be %ld", in_ll[0],
            e->collect_group1.updates);
    if (in_ll[1] != (long long)e->collect_group1.g_updates)
      error("Failed to get same g_updates, is %lld, should be %ld", in_ll[1],
            e->collect_group1.g_updates);
    if (in_ll[2] != (long long)e->collect_group1.s_updates)
      error("Failed to get same s_updates, is %lld, should be %ld", in_ll[2],
            e->collect_group1.s_updates);

    int buff = 0;
    if (MPI_Allreduce(&e->forcerebuild, &buff, 1, MPI_INT, MPI_MAX,
                      MPI_COMM_WORLD) != MPI_SUCCESS)
      error("Failed to aggregate the rebuild flag across nodes.");
    if (!!buff != !!e->collect_group1.forcerebuild)
      error(
          "Failed to get same rebuild flag from all nodes, is %d,"
          "should be %d",
          buff, e->collect_group1.forcerebuild);
  }
#endif
#endif

  /* Apply to the engine, if requested. */
  if (apply) collectgroup1_apply(&e->collect_group1, e);

  if (e->verbose)
    message("took %.3f %s.", clocks_from_ticks(getticks() - tic),
            clocks_getunit());
}

/**
 * @brief Print the conserved quantities statistics to a log file
 *
 * @param e The #engine.
 */
void engine_print_stats(struct engine *e) {

  const ticks tic = getticks();

#ifdef SWIFT_DEBUG_CHECKS
  /* Check that all cells have been drifted to the current time.
   * That can include cells that have not
   * previously been active on this rank. */
  space_check_drift_point(e->s, e->ti_current,
                          e->policy & engine_policy_self_gravity);

  /* Be verbose about this */
  if (e->nodeID == 0) message("Saving statistics at t=%e.", e->time);
#else
  if (e->verbose) message("Saving statistics at t=%e.", e->time);
#endif

  e->save_stats = 0;

  struct statistics stats;
  stats_init(&stats);

  /* Collect the stats on this node */
  stats_collect(e->s, &stats);

/* Aggregate the data from the different nodes. */
#ifdef WITH_MPI
  struct statistics global_stats;
  stats_init(&global_stats);

  if (MPI_Reduce(&stats, &global_stats, 1, statistics_mpi_type,
                 statistics_mpi_reduce_op, 0, MPI_COMM_WORLD) != MPI_SUCCESS)
    error("Failed to aggregate stats.");
#else
  struct statistics global_stats = stats;
#endif

  /* Finalize operations */
  stats_finalize(&stats);

  /* Print info */
  if (e->nodeID == 0)
    stats_print_to_file(e->file_stats, &global_stats, e->time);

  if (e->verbose)
    message("took %.3f %s.", clocks_from_ticks(getticks() - tic),
            clocks_getunit());
}

/**
 * @brief Sets all the force, drift and kick tasks to be skipped.
 *
 * @param e The #engine to act on.
 */
void engine_skip_force_and_kick(struct engine *e) {

  struct task *tasks = e->sched.tasks;
  const int nr_tasks = e->sched.nr_tasks;

  for (int i = 0; i < nr_tasks; ++i) {

    struct task *t = &tasks[i];

    /* Skip everything that updates the particles */
    if (t->type == task_type_drift_part || t->type == task_type_drift_gpart ||
        t->type == task_type_kick1 || t->type == task_type_kick2 ||
        t->type == task_type_timestep || t->subtype == task_subtype_force ||
        t->subtype == task_subtype_grav || t->type == task_type_end_force ||
        t->type == task_type_grav_long_range ||
        t->type == task_type_grav_ghost_in ||
        t->type == task_type_grav_ghost_out ||
        t->type == task_type_grav_top_level || t->type == task_type_grav_down ||
        t->type == task_type_cooling || t->type == task_type_sourceterms)
      t->skip = 1;
  }

  /* Run through the cells and clear some flags. */
  space_map_cells_pre(e->s, 1, cell_clear_drift_flags, NULL);
}

/**
 * @brief Sets all the drift and first kick tasks to be skipped.
 *
 * @param e The #engine to act on.
 */
void engine_skip_drift(struct engine *e) {

  struct task *tasks = e->sched.tasks;
  const int nr_tasks = e->sched.nr_tasks;

  for (int i = 0; i < nr_tasks; ++i) {

    struct task *t = &tasks[i];

    /* Skip everything that moves the particles */
    if (t->type == task_type_drift_part || t->type == task_type_drift_gpart)
      t->skip = 1;
  }

  /* Run through the cells and clear some flags. */
  space_map_cells_pre(e->s, 1, cell_clear_drift_flags, NULL);
}

/**
 * @brief Launch the runners.
 *
 * @param e The #engine.
 */
void engine_launch(struct engine *e) {

  const ticks tic = getticks();

#ifdef SWIFT_DEBUG_CHECKS
  /* Re-set all the cell task counters to 0 */
  space_reset_task_counters(e->s);
#endif

  /* Prepare the scheduler. */
  atomic_inc(&e->sched.waiting);

  /* Cry havoc and let loose the dogs of war. */
  swift_barrier_wait(&e->run_barrier);

  /* Load the tasks. */
  scheduler_start(&e->sched);

  /* Remove the safeguard. */
  pthread_mutex_lock(&e->sched.sleep_mutex);
  atomic_dec(&e->sched.waiting);
  pthread_cond_broadcast(&e->sched.sleep_cond);
  pthread_mutex_unlock(&e->sched.sleep_mutex);

  /* Sit back and wait for the runners to come home. */
  swift_barrier_wait(&e->wait_barrier);

  if (e->verbose)
    message("took %.3f %s.", clocks_from_ticks(getticks() - tic),
            clocks_getunit());
}

/**
 * @brief Calls the 'first init' function on the particles of all types.
 *
 * @param e The #engine.
 */
void engine_first_init_particles(struct engine *e) {

  const ticks tic = getticks();

  /* Set the particles in a state where they are ready for a run */
  space_first_init_parts(e->s, e->chemistry, e->cooling_func);
  space_first_init_gparts(e->s, e->gravity_properties);
  space_first_init_sparts(e->s);

  if (e->verbose)
    message("took %.3f %s.", clocks_from_ticks(getticks() - tic),
            clocks_getunit());
}

/**
 * @brief Initialises the particles and set them in a state ready to move
 *forward in time.
 *
 * @param e The #engine
 * @param flag_entropy_ICs Did the 'Internal Energy' of the particles actually
 * contain entropy ?
 * @param clean_h_values Are we cleaning up the values of h before building
 * the tasks ?
 */
void engine_init_particles(struct engine *e, int flag_entropy_ICs,
                           int clean_h_values) {

  struct space *s = e->s;

  struct clocks_time time1, time2;
  clocks_gettime(&time1);

  /* Start by setting the particles in a good state */
  if (e->nodeID == 0) message("Setting particles to a valid state...");
  engine_first_init_particles(e);

  if (e->nodeID == 0) message("Computing initial gas densities.");

  /* Construct all cells and tasks to start everything */
  engine_rebuild(e, clean_h_values);

  /* No time integration. We just want the density and ghosts */
  engine_skip_force_and_kick(e);

  /* Print the number of active tasks ? */
  if (e->verbose) engine_print_task_counts(e);

  /* Init the particle data (by hand). */
  space_init_parts(s, e->verbose);
  space_init_gparts(s, e->verbose);

  /* Now, launch the calculation */
  TIMER_TIC;
  engine_launch(e);
  TIMER_TOC(timer_runners);

  /* Apply some conversions (e.g. internal energy -> entropy) */
  if (!flag_entropy_ICs) {

    if (e->nodeID == 0) message("Converting internal energy variable.");

    space_convert_quantities(e->s, e->verbose);

    /* Correct what we did (e.g. in PE-SPH, need to recompute rho_bar) */
    if (hydro_need_extra_init_loop) {
      engine_marktasks(e);
      engine_skip_force_and_kick(e);
      engine_launch(e);
    }
  }

#ifdef SWIFT_DEBUG_CHECKS
  /* Check that we have the correct total mass in the top-level multipoles */
  long long num_gpart_mpole = 0;
  if (e->policy & engine_policy_self_gravity) {
    for (int i = 0; i < e->s->nr_cells; ++i)
      num_gpart_mpole += e->s->cells_top[i].multipole->m_pole.num_gpart;
    if (num_gpart_mpole != e->total_nr_gparts)
      error(
          "Top-level multipoles don't contain the total number of gpart "
          "s->nr_gpart=%lld, "
          "m_poles=%lld",
          e->total_nr_gparts, num_gpart_mpole);
  }
#endif

  /* Now time to get ready for the first time-step */
  if (e->nodeID == 0) message("Running initial fake time-step.");

  /* Prepare all the tasks again for a new round */
  engine_marktasks(e);

  /* No drift this time */
  engine_skip_drift(e);

  /* Init the particle data (by hand). */
  space_init_parts(e->s, e->verbose);
  space_init_gparts(e->s, e->verbose);

  /* Print the number of active tasks ? */
  if (e->verbose) engine_print_task_counts(e);

#ifdef SWIFT_GRAVITY_FORCE_CHECKS
  /* Run the brute-force gravity calculation for some gparts */
  if (e->policy & engine_policy_self_gravity)
    gravity_exact_force_compute(e->s, e);
#endif

  if (e->nodeID == 0) scheduler_write_dependencies(&e->sched, e->verbose);

  /* Run the 0th time-step */
  TIMER_TIC2;
  engine_launch(e);
  TIMER_TOC2(timer_runners);

#ifdef SWIFT_GRAVITY_FORCE_CHECKS
  /* Check the accuracy of the gravity calculation */
  if (e->policy & engine_policy_self_gravity)
    gravity_exact_force_check(e->s, e, 1e-1);
#endif

  /* Recover the (integer) end of the next time-step */
  engine_collect_end_of_step(e, 1);

  /* Check if any particles have the same position. This is not
   * allowed (/0) so we abort.*/
  if (s->nr_parts > 0) {

    /* Sorting should put the same positions next to each other... */
    int failed = 0;
    double *prev_x = s->parts[0].x;
    long long *prev_id = &s->parts[0].id;
    for (size_t k = 1; k < s->nr_parts; k++) {
      if (prev_x[0] == s->parts[k].x[0] && prev_x[1] == s->parts[k].x[1] &&
          prev_x[2] == s->parts[k].x[2]) {
        if (e->verbose)
          message("Two particles occupy location: %f %f %f id=%lld id=%lld",
                  prev_x[0], prev_x[1], prev_x[2], *prev_id, s->parts[k].id);
        failed++;
      }
      prev_x = s->parts[k].x;
      prev_id = &s->parts[k].id;
    }
    if (failed > 0)
      error(
          "Have %d particle pairs with the same locations.\n"
          "Cannot continue",
          failed);
  }

  /* Also check any gparts. This is not supposed to be fatal so only warn. */
  if (s->nr_gparts > 0) {
    int failed = 0;
    double *prev_x = s->gparts[0].x;
    for (size_t k = 1; k < s->nr_gparts; k++) {
      if (prev_x[0] == s->gparts[k].x[0] && prev_x[1] == s->gparts[k].x[1] &&
          prev_x[2] == s->gparts[k].x[2]) {
        if (e->verbose)
          message("Two gparts occupy location: %f %f %f / %f %f %f", prev_x[0],
                  prev_x[1], prev_x[2], s->gparts[k].x[0], s->gparts[k].x[1],
                  s->gparts[k].x[2]);
        failed++;
      }
      prev_x = s->gparts[k].x;
    }
    if (failed > 0)
      message(
          "WARNING: found %d gpart pairs at the same location. "
          "That is not optimal",
          failed);
  }

  /* Check the top-level cell h_max matches the particles as these can be
   * updated in the the ghost tasks (only a problem if the ICs estimates for h
   * are too small). Note this must be followed by a rebuild as sub-cells will
   * not be updated until that is done. */
  if (s->cells_top != NULL && s->nr_parts > 0) {
    for (int i = 0; i < s->nr_cells; i++) {
      struct cell *c = &s->cells_top[i];
      if (c->nodeID == engine_rank && c->count > 0) {
        float part_h_max = c->parts[0].h;
        for (int k = 1; k < c->count; k++) {
          if (c->parts[k].h > part_h_max) part_h_max = c->parts[k].h;
        }
        c->h_max = max(part_h_max, c->h_max);
      }
    }
  }

  clocks_gettime(&time2);

#ifdef SWIFT_DEBUG_CHECKS
  space_check_timesteps(e->s);
  part_verify_links(e->s->parts, e->s->gparts, e->s->sparts, e->s->nr_parts,
                    e->s->nr_gparts, e->s->nr_sparts, e->verbose);
#endif

  /* Ready to go */
  e->step = 0;
  e->forcerebuild = 1;
  e->wallclock_time = (float)clocks_diff(&time1, &time2);

  if (e->verbose) message("took %.3f %s.", e->wallclock_time, clocks_getunit());
}

/**
 * @brief Let the #engine loose to compute the forces.
 *
 * @param e The #engine.
 */
void engine_step(struct engine *e) {

  TIMER_TIC2;

  struct clocks_time time1, time2;
  clocks_gettime(&time1);

#ifdef SWIFT_DEBUG_TASKS
  e->tic_step = getticks();
#endif

  if (e->nodeID == 0) {

    /* Print some information to the screen */
    printf("  %6d %14e %14e %14e %4d %4d %12zu %12zu %12zu %21.3f %6d\n",
           e->step, e->time, e->cosmology->a, e->time_step, e->min_active_bin,
           e->max_active_bin, e->updates, e->g_updates, e->s_updates,
           e->wallclock_time, e->step_props);
    fflush(stdout);

    fprintf(e->file_timesteps,
            "  %6d %14e %14e %14e %4d %4d %12zu %12zu %12zu %21.3f %6d\n",
            e->step, e->time, e->cosmology->a, e->time_step, e->min_active_bin,
            e->max_active_bin, e->updates, e->g_updates, e->s_updates,
            e->wallclock_time, e->step_props);
    fflush(e->file_timesteps);
  }

  /* Move forward in time */
  e->ti_old = e->ti_current;
  e->ti_current = e->ti_end_min;
  e->max_active_bin = get_max_active_bin(e->ti_end_min);
  e->min_active_bin = get_min_active_bin(e->ti_current, e->ti_old);
  e->step += 1;
  e->step_props = engine_step_prop_none;

  if (e->policy & engine_policy_cosmology) {
    e->time_old = e->time;
    cosmology_update(e->cosmology, e->ti_current);
    e->time = e->cosmology->time;
    e->time_step = e->time - e->time_old;
  } else {
    e->time = e->ti_current * e->time_base + e->time_begin;
    e->time_old = e->ti_old * e->time_base + e->time_begin;
    e->time_step = (e->ti_current - e->ti_old) * e->time_base;
  }

  /* Prepare the tasks to be launched, rebuild or repartition if needed. */
  engine_prepare(e);

#ifdef WITH_MPI
  /* Repartition the space amongst the nodes? */
  engine_repartition_trigger(e);
#endif

  /* Are we drifting everything (a la Gadget/GIZMO) ? */
  if (e->policy & engine_policy_drift_all) engine_drift_all(e);

  /* Are we reconstructing the multipoles or drifting them ?*/
  if (e->policy & engine_policy_self_gravity) {

    if (e->policy & engine_policy_reconstruct_mpoles)
      engine_reconstruct_multipoles(e);
    else
      engine_drift_top_multipoles(e);
  }

  /* Print the number of active tasks ? */
  if (e->verbose) engine_print_task_counts(e);

/* Dump local cells and active particle counts. */
/* dumpCells("cells", 0, 0, 1, e->s, e->nodeID, e->step); */

#ifdef SWIFT_DEBUG_CHECKS
  /* Check that we have the correct total mass in the top-level multipoles */
  long long num_gpart_mpole = 0;
  if (e->policy & engine_policy_self_gravity) {
    for (int i = 0; i < e->s->nr_cells; ++i)
      num_gpart_mpole += e->s->cells_top[i].multipole->m_pole.num_gpart;
    if (num_gpart_mpole != e->total_nr_gparts)
      error(
          "Multipoles don't contain the total number of gpart mpoles=%lld "
          "ngparts=%lld",
          num_gpart_mpole, e->total_nr_gparts);
  }
#endif

#ifdef SWIFT_GRAVITY_FORCE_CHECKS
  /* Run the brute-force gravity calculation for some gparts */
  if (e->policy & engine_policy_self_gravity)
    gravity_exact_force_compute(e->s, e);
#endif

  /* Start all the tasks. */
  TIMER_TIC;
  engine_launch(e);
  TIMER_TOC(timer_runners);

#ifdef SWIFT_GRAVITY_FORCE_CHECKS
  /* Check the accuracy of the gravity calculation */
  if (e->policy & engine_policy_self_gravity)
    gravity_exact_force_check(e->s, e, 1e-1);
#endif

  /* Let's trigger a non-SPH rebuild every-so-often for good measure */
  if (!(e->policy & engine_policy_hydro) &&  // MATTHIEU improve this
      (e->policy & engine_policy_self_gravity) && e->step % 20 == 0)
    e->forcerebuild = 1;

  /* Collect the values of rebuild from all nodes and recover the (integer)
   * end of the next time-step. Do these together to reduce the collective MPI
   * calls per step, but some of the gathered information is not applied just
   * yet (in case we save a snapshot or drift). */
  engine_collect_end_of_step(e, 0);
  e->forcerebuild = e->collect_group1.forcerebuild;

  /* Save some statistics ? */
  if (e->time - e->timeLastStatistics >= e->deltaTimeStatistics)
    e->save_stats = 1;

  /* Do we want a snapshot? */
  if (e->ti_end_min >= e->ti_nextSnapshot && e->ti_nextSnapshot > 0)
    e->dump_snapshot = 1;

  /* Drift everybody (i.e. what has not yet been drifted) */
  /* to the current time */
  int drifted_all =
      (e->dump_snapshot || e->forcerebuild || e->forcerepart || e->save_stats);
  if (drifted_all) engine_drift_all(e);

  /* Write a snapshot ? */
  if (e->dump_snapshot) {

    /* Dump... */
    engine_dump_snapshot(e);

    /* ... and find the next output time */
    engine_compute_next_snapshot_time(e);

    /* Flag that we dumped a snapshot */
    e->step_props |= engine_step_prop_snapshot;
  }

  /* Save some  statistics */
  if (e->save_stats) {

    /* Dump */
    engine_print_stats(e);

    /* and move on */
    e->timeLastStatistics += e->deltaTimeStatistics;

    /* Flag that we dumped some statistics */
    e->step_props |= engine_step_prop_statistics;
  }

  /* Invoke VELOCIraptor every 250 timesteps. */
  if (e->step%250 == 0) {
    invoke_velociraptor(e);
  }

  /* Now apply all the collected time step updates and particle counts. */
  collectgroup1_apply(&e->collect_group1, e);

  TIMER_TOC2(timer_step);

  clocks_gettime(&time2);
  e->wallclock_time = (float)clocks_diff(&time1, &time2);

#ifdef SWIFT_DEBUG_TASKS
  /* Time in ticks at the end of this step. */
  e->toc_step = getticks();
#endif

  /* Final job is to create a restart file if needed. */
  engine_dump_restarts(e, drifted_all, e->restart_onexit && engine_is_done(e));
}

/**
 * @brief dump restart files if it is time to do so and dumps are enabled.
 *
 * @param e the engine.
 * @param drifted_all true if a drift_all has just been performed.
 * @param force force a dump, if dumping is enabled.
 */
void engine_dump_restarts(struct engine *e, int drifted_all, int force) {

  if (e->restart_dump) {
    ticks tic = getticks();

    /* Dump when the time has arrived, or we are told to. */
    int dump = ((tic > e->restart_next) || force);

#ifdef WITH_MPI
    /* Synchronize this action from rank 0 (ticks may differ between
     * machines). */
    MPI_Bcast(&dump, 1, MPI_INT, 0, MPI_COMM_WORLD);
#endif
    if (dump) {
      /* Clean out the previous saved files, if found. Do this now as we are
       * MPI synchronized. */
      restart_remove_previous(e->restart_file);

      /* Drift all particles first (may have just been done). */
      if (!drifted_all) engine_drift_all(e);
      restart_write(e, e->restart_file);

      if (e->verbose)
        message("Dumping restart files took %.3f %s",
                clocks_from_ticks(getticks() - tic), clocks_getunit());

      /* Time after which next dump will occur. */
      e->restart_next += e->restart_dt;

      /* Flag that we dumped the restarts */
      e->step_props |= engine_step_prop_restarts;
    }
  }
}

/**
 * @brief Returns 1 if the simulation has reached its end point, 0 otherwise
 */
int engine_is_done(struct engine *e) {
  return !(e->ti_current < max_nr_timesteps);
}

/**
 * @brief Unskip all the tasks that act on active cells at this time.
 *
 * @param e The #engine.
 */
void engine_unskip(struct engine *e) {

  const ticks tic = getticks();

  /* Activate all the regular tasks */
  threadpool_map(&e->threadpool, runner_do_unskip_mapper, e->s->local_cells_top,
                 e->s->nr_local_cells, sizeof(int), 1, e);

  /* And the top level gravity FFT one when periodicity is on.*/
  if (e->s->periodic && (e->policy & engine_policy_self_gravity)) {

    /* Only if there are other tasks (i.e. something happens on this node) */
    if (e->sched.active_count > 0)
      scheduler_activate(&e->sched, e->s->grav_top_level);
  }

  if (e->verbose)
    message("took %.3f %s.", clocks_from_ticks(getticks() - tic),
            clocks_getunit());
}

/**
 * @brief Mapper function to drift *all* particle types and multipoles forward
 * in time.
 *
 * @param map_data An array of #cell%s.
 * @param num_elements Chunk size.
 * @param extra_data Pointer to an #engine.
 */
void engine_do_drift_all_mapper(void *map_data, int num_elements,
                                void *extra_data) {

  struct engine *e = (struct engine *)extra_data;
  struct cell *cells = (struct cell *)map_data;

  for (int ind = 0; ind < num_elements; ind++) {
    struct cell *c = &cells[ind];
    if (c != NULL && c->nodeID == e->nodeID) {
      /* Drift all the particles */
      cell_drift_part(c, e, 1);

      /* Drift all the g-particles */
      cell_drift_gpart(c, e, 1);
    }

    /* Drift the multipoles */
    if (e->policy & engine_policy_self_gravity) {
      cell_drift_all_multipoles(c, e);
    }
  }
}

/**
 * @brief Drift *all* particles and multipoles at all levels
 * forward to the current time.
 *
 * @param e The #engine.
 */
void engine_drift_all(struct engine *e) {

  const ticks tic = getticks();

#ifdef SWIFT_DEBUG_CHECKS
  if (e->nodeID == 0) message("Drifting all");
#endif

  threadpool_map(&e->threadpool, engine_do_drift_all_mapper, e->s->cells_top,
                 e->s->nr_cells, sizeof(struct cell), 0, e);

  /* Synchronize particle positions */
  space_synchronize_particle_positions(e->s);

#ifdef SWIFT_DEBUG_CHECKS
  /* Check that all cells have been drifted to the current time. */
  space_check_drift_point(e->s, e->ti_current,
                          e->policy & engine_policy_self_gravity);
  part_verify_links(e->s->parts, e->s->gparts, e->s->sparts, e->s->nr_parts,
                    e->s->nr_gparts, e->s->nr_sparts, e->verbose);
#endif

  if (e->verbose)
    message("took %.3f %s.", clocks_from_ticks(getticks() - tic),
            clocks_getunit());
}

/**
 * @brief Mapper function to drift *all* top-level multipoles forward in
 * time.
 *
 * @param map_data An array of #cell%s.
 * @param num_elements Chunk size.
 * @param extra_data Pointer to an #engine.
 */
void engine_do_drift_top_multipoles_mapper(void *map_data, int num_elements,
                                           void *extra_data) {

  struct engine *e = (struct engine *)extra_data;
  struct cell *cells = (struct cell *)map_data;

  for (int ind = 0; ind < num_elements; ind++) {
    struct cell *c = &cells[ind];
    if (c != NULL) {

      /* Drift the multipole at this level only */
      if (c->ti_old_multipole != e->ti_current) cell_drift_multipole(c, e);
    }
  }
}

/**
 * @brief Drift *all* top-level multipoles forward to the current time.
 *
 * @param e The #engine.
 */
void engine_drift_top_multipoles(struct engine *e) {

  const ticks tic = getticks();

  threadpool_map(&e->threadpool, engine_do_drift_top_multipoles_mapper,
                 e->s->cells_top, e->s->nr_cells, sizeof(struct cell), 0, e);

#ifdef SWIFT_DEBUG_CHECKS
  /* Check that all cells have been drifted to the current time. */
  space_check_top_multipoles_drift_point(e->s, e->ti_current);
#endif

  if (e->verbose)
    message("took %.3f %s.", clocks_from_ticks(getticks() - tic),
            clocks_getunit());
}

void engine_do_reconstruct_multipoles_mapper(void *map_data, int num_elements,
                                             void *extra_data) {

  struct engine *e = (struct engine *)extra_data;
  struct cell *cells = (struct cell *)map_data;

  for (int ind = 0; ind < num_elements; ind++) {
    struct cell *c = &cells[ind];
    if (c != NULL && c->nodeID == e->nodeID) {

      /* Construct the multipoles in this cell hierarchy */
      cell_make_multipoles(c, e->ti_current);
    }
  }
}

/**
 * @brief Reconstruct all the multipoles at all the levels in the tree.
 *
 * @param e The #engine.
 */
void engine_reconstruct_multipoles(struct engine *e) {

  const ticks tic = getticks();

  threadpool_map(&e->threadpool, engine_do_reconstruct_multipoles_mapper,
                 e->s->cells_top, e->s->nr_cells, sizeof(struct cell), 0, e);

  if (e->verbose)
    message("took %.3f %s.", clocks_from_ticks(getticks() - tic),
            clocks_getunit());
}

/**
 * @brief Create and fill the proxies.
 *
 * @param e The #engine.
 */
void engine_makeproxies(struct engine *e) {

#ifdef WITH_MPI
  const int nodeID = e->nodeID;
  const struct space *s = e->s;
  const int *cdim = s->cdim;
  const int periodic = s->periodic;

  /* Get some info about the physics */
  const double *dim = s->dim;
  const struct gravity_props *props = e->gravity_properties;
  const double theta_crit2 = props->theta_crit2;
  const int with_hydro = (e->policy & engine_policy_hydro);
  const int with_gravity = (e->policy & engine_policy_self_gravity);

  /* Handle on the cells and proxies */
  struct cell *cells = s->cells_top;
  struct proxy *proxies = e->proxies;

  /* Let's time this */
  const ticks tic = getticks();

  /* Prepare the proxies and the proxy index. */
  if (e->proxy_ind == NULL)
    if ((e->proxy_ind = (int *)malloc(sizeof(int) * e->nr_nodes)) == NULL)
      error("Failed to allocate proxy index.");
  for (int k = 0; k < e->nr_nodes; k++) e->proxy_ind[k] = -1;
  e->nr_proxies = 0;

  /* Compute how many cells away we need to walk */
  int delta = 1; /*hydro case */
  if (with_gravity) {
    const double distance = 2.5 * cells[0].width[0] / props->theta_crit;
    delta = (int)(distance / cells[0].width[0]) + 1;
  }

  /* Let's be verbose about this choice */
  if (e->verbose)
    message("Looking for proxies up to %d top-level cells away", delta);

  /* Loop over each cell in the space. */
  int ind[3];
  for (ind[0] = 0; ind[0] < cdim[0]; ind[0]++) {
    for (ind[1] = 0; ind[1] < cdim[1]; ind[1]++) {
      for (ind[2] = 0; ind[2] < cdim[2]; ind[2]++) {

        /* Get the cell ID. */
        const int cid = cell_getid(cdim, ind[0], ind[1], ind[2]);

        double CoM_i[3] = {0., 0., 0.};
        double r_max_i = 0.;

        if (with_gravity) {

          /* Get ci's multipole */
          const struct gravity_tensors *multi_i = cells[cid].multipole;
          CoM_i[0] = multi_i->CoM[0];
          CoM_i[1] = multi_i->CoM[1];
          CoM_i[2] = multi_i->CoM[2];
          r_max_i = multi_i->r_max;
        }

        /* Loop over all its neighbours (periodic). */
        for (int i = -delta; i <= delta; i++) {
          int ii = ind[0] + i;
          if (ii >= cdim[0])
            ii -= cdim[0];
          else if (ii < 0)
            ii += cdim[0];
          for (int j = -delta; j <= delta; j++) {
            int jj = ind[1] + j;
            if (jj >= cdim[1])
              jj -= cdim[1];
            else if (jj < 0)
              jj += cdim[1];
            for (int k = -delta; k <= delta; k++) {
              int kk = ind[2] + k;
              if (kk >= cdim[2])
                kk -= cdim[2];
              else if (kk < 0)
                kk += cdim[2];

              /* Get the cell ID. */
              const int cjd = cell_getid(cdim, ii, jj, kk);

              /* Early abort (same cell) */
              if (cid == cjd) continue;

              /* Early abort (both same node) */
              if (cells[cid].nodeID == nodeID && cells[cjd].nodeID == nodeID)
                continue;

              /* Early abort (both foreign node) */
              if (cells[cid].nodeID != nodeID && cells[cjd].nodeID != nodeID)
                continue;

              int proxy_type = 0;

              /* In the hydro case, only care about neighbours */
              if (with_hydro) {

                /* This is super-ugly but checks for direct neighbours */
                /* with periodic BC */
                if (((abs(ind[0] - ii) <= 1 ||
                      abs(ind[0] - ii - cdim[0]) <= 1 ||
                      abs(ind[0] - ii + cdim[0]) <= 1) &&
                     (abs(ind[1] - jj) <= 1 ||
                      abs(ind[1] - jj - cdim[1]) <= 1 ||
                      abs(ind[1] - jj + cdim[1]) <= 1) &&
                     (abs(ind[2] - kk) <= 1 ||
                      abs(ind[2] - kk - cdim[2]) <= 1 ||
                      abs(ind[2] - kk + cdim[2]) <= 1)))
                  proxy_type |= (int)proxy_cell_type_hydro;
              }

              /* In the gravity case, check distances using the MAC. */
              if (with_gravity) {

                /* Get cj's multipole */
                const struct gravity_tensors *multi_j = cells[cjd].multipole;
                const double CoM_j[3] = {multi_j->CoM[0], multi_j->CoM[1],
                                         multi_j->CoM[2]};
                const double r_max_j = multi_j->r_max;

                /* Let's compute the current distance between the cell pair*/
                double dx = CoM_i[0] - CoM_j[0];
                double dy = CoM_i[1] - CoM_j[1];
                double dz = CoM_i[2] - CoM_j[2];

                /* Apply BC */
                if (periodic) {
                  dx = nearest(dx, dim[0]);
                  dy = nearest(dy, dim[1]);
                  dz = nearest(dz, dim[2]);
                }
                const double r2 = dx * dx + dy * dy + dz * dz;

                /* Are we too close for M2L? */
                if (!gravity_M2L_accept(r_max_i, r_max_j, theta_crit2, r2))
                  proxy_type |= (int)proxy_cell_type_gravity;
              }

              /* Abort if not in range at all */
              if (proxy_type == proxy_cell_type_none) continue;

              /* Add to proxies? */
              if (cells[cid].nodeID == nodeID && cells[cjd].nodeID != nodeID) {

                /* Do we already have a relationship with this node? */
                int pid = e->proxy_ind[cells[cjd].nodeID];
                if (pid < 0) {
                  if (e->nr_proxies == engine_maxproxies)
                    error("Maximum number of proxies exceeded.");

                  /* Ok, start a new proxy for this pair of nodes */
                  proxy_init(&proxies[e->nr_proxies], e->nodeID,
                             cells[cjd].nodeID);

                  /* Store the information */
                  e->proxy_ind[cells[cjd].nodeID] = e->nr_proxies;
                  pid = e->nr_proxies;
                  e->nr_proxies += 1;
                }

                /* Add the cell to the proxy */
                proxy_addcell_in(&proxies[pid], &cells[cjd], proxy_type);
                proxy_addcell_out(&proxies[pid], &cells[cid], proxy_type);

                /* Store info about where to send the cell */
                cells[cid].sendto |= (1ULL << pid);
              }

              /* Same for the symmetric case? */
              if (cells[cjd].nodeID == nodeID && cells[cid].nodeID != nodeID) {

                /* Do we already have a relationship with this node? */
                int pid = e->proxy_ind[cells[cid].nodeID];
                if (pid < 0) {
                  if (e->nr_proxies == engine_maxproxies)
                    error("Maximum number of proxies exceeded.");

                  /* Ok, start a new proxy for this pair of nodes */
                  proxy_init(&proxies[e->nr_proxies], e->nodeID,
                             cells[cid].nodeID);

                  /* Store the information */
                  e->proxy_ind[cells[cid].nodeID] = e->nr_proxies;
                  pid = e->nr_proxies;
                  e->nr_proxies += 1;
                }

                /* Add the cell to the proxy */
                proxy_addcell_in(&proxies[pid], &cells[cid], proxy_type);
                proxy_addcell_out(&proxies[pid], &cells[cjd], proxy_type);

                /* Store info about where to send the cell */
                cells[cjd].sendto |= (1ULL << pid);
              }
            }
          }
        }
      }
    }
  }

  /* Be clear about the time */
  if (e->verbose)
    message("took %.3f %s.", clocks_from_ticks(getticks() - tic),
            clocks_getunit());
#else
  error("SWIFT was not compiled with MPI support.");
#endif
}

/**
 * @brief Split the underlying space into regions and assign to separate nodes.
 *
 * @param e The #engine.
 * @param initial_partition structure defining the cell partition technique
 */
void engine_split(struct engine *e, struct partition *initial_partition) {

#ifdef WITH_MPI
  struct space *s = e->s;

  /* Do the initial partition of the cells. */
  partition_initial_partition(initial_partition, e->nodeID, e->nr_nodes, s);

  /* Make the proxies. */
  engine_makeproxies(e);

  /* Re-allocate the local parts. */
  if (e->verbose)
    message("Re-allocating parts array from %zu to %zu.", s->size_parts,
            (size_t)(s->nr_parts * 1.2));
  s->size_parts = s->nr_parts * 1.2;
  struct part *parts_new = NULL;
  struct xpart *xparts_new = NULL;
  if (posix_memalign((void **)&parts_new, part_align,
                     sizeof(struct part) * s->size_parts) != 0 ||
      posix_memalign((void **)&xparts_new, xpart_align,
                     sizeof(struct xpart) * s->size_parts) != 0)
    error("Failed to allocate new part data.");
  if (s->nr_parts > 0) {
    memcpy(parts_new, s->parts, sizeof(struct part) * s->nr_parts);
    memcpy(xparts_new, s->xparts, sizeof(struct xpart) * s->nr_parts);
  }
  free(s->parts);
  free(s->xparts);
  s->parts = parts_new;
  s->xparts = xparts_new;

  /* Re-link the gparts to their parts. */
  if (s->nr_parts > 0 && s->nr_gparts > 0)
    part_relink_gparts_to_parts(s->parts, s->nr_parts, 0);

  /* Re-allocate the local sparts. */
  if (e->verbose)
    message("Re-allocating sparts array from %zu to %zu.", s->size_sparts,
            (size_t)(s->nr_sparts * 1.2));
  s->size_sparts = s->nr_sparts * 1.2;
  struct spart *sparts_new = NULL;
  if (posix_memalign((void **)&sparts_new, spart_align,
                     sizeof(struct spart) * s->size_sparts) != 0)
    error("Failed to allocate new spart data.");
  if (s->nr_sparts > 0)
    memcpy(sparts_new, s->sparts, sizeof(struct spart) * s->nr_sparts);
  free(s->sparts);
  s->sparts = sparts_new;

  /* Re-link the gparts to their sparts. */
  if (s->nr_sparts > 0 && s->nr_gparts > 0)
    part_relink_gparts_to_sparts(s->sparts, s->nr_sparts, 0);

  /* Re-allocate the local gparts. */
  if (e->verbose)
    message("Re-allocating gparts array from %zu to %zu.", s->size_gparts,
            (size_t)(s->nr_gparts * 1.2));
  s->size_gparts = s->nr_gparts * 1.2;
  struct gpart *gparts_new = NULL;
  if (posix_memalign((void **)&gparts_new, gpart_align,
                     sizeof(struct gpart) * s->size_gparts) != 0)
    error("Failed to allocate new gpart data.");
  if (s->nr_gparts > 0)
    memcpy(gparts_new, s->gparts, sizeof(struct gpart) * s->nr_gparts);
  free(s->gparts);
  s->gparts = gparts_new;

  /* Re-link the parts. */
  if (s->nr_parts > 0 && s->nr_gparts > 0)
    part_relink_parts_to_gparts(s->gparts, s->nr_gparts, s->parts);

  /* Re-link the sparts. */
  if (s->nr_sparts > 0 && s->nr_gparts > 0)
    part_relink_sparts_to_gparts(s->gparts, s->nr_gparts, s->sparts);

#ifdef SWIFT_DEBUG_CHECKS

  /* Verify that the links are correct */
  part_verify_links(s->parts, s->gparts, s->sparts, s->nr_parts, s->nr_gparts,
                    s->nr_sparts, e->verbose);
#endif

#else
  error("SWIFT was not compiled with MPI support.");
#endif
}

/**
 * @brief Writes a snapshot with the current state of the engine
 *
 * @param e The #engine.
 */
void engine_dump_snapshot(struct engine *e) {

  struct clocks_time time1, time2;
  clocks_gettime(&time1);

#ifdef SWIFT_DEBUG_CHECKS
  /* Check that all cells have been drifted to the current time.
   * That can include cells that have not
   * previously been active on this rank. */
  space_check_drift_point(e->s, e->ti_current,
                          e->policy & engine_policy_self_gravity);

  /* Be verbose about this */
  if (e->nodeID == 0) message("writing snapshot at t=%e.", e->time);
#else
  if (e->verbose) message("writing snapshot at t=%e.", e->time);
#endif

/* Dump... */
#if defined(WITH_MPI)
#if defined(HAVE_PARALLEL_HDF5)
  write_output_parallel(e, e->snapshotBaseName, e->internal_units,
                        e->snapshotUnits, e->nodeID, e->nr_nodes,
                        MPI_COMM_WORLD, MPI_INFO_NULL);
#else
  write_output_serial(e, e->snapshotBaseName, e->internal_units,
                      e->snapshotUnits, e->nodeID, e->nr_nodes, MPI_COMM_WORLD,
                      MPI_INFO_NULL);
#endif
#else
  write_output_single(e, e->snapshotBaseName, e->internal_units,
                      e->snapshotUnits);
#endif

  e->dump_snapshot = 0;

  clocks_gettime(&time2);
  if (e->verbose)
    message("writing particle properties took %.3f %s.",
            (float)clocks_diff(&time1, &time2), clocks_getunit());
}

#ifdef HAVE_SETAFFINITY
/**
 * @brief Returns the initial affinity the main thread is using.
 */
static cpu_set_t *engine_entry_affinity() {

  static int use_entry_affinity = 0;
  static cpu_set_t entry_affinity;

  if (!use_entry_affinity) {
    pthread_t engine = pthread_self();
    pthread_getaffinity_np(engine, sizeof(entry_affinity), &entry_affinity);
    use_entry_affinity = 1;
  }

  return &entry_affinity;
}
#endif

/**
 * @brief  Ensure the NUMA node on which we initialise (first touch) everything
 * doesn't change before engine_init allocates NUMA-local workers.
 */
void engine_pin() {

#ifdef HAVE_SETAFFINITY
  cpu_set_t *entry_affinity = engine_entry_affinity();
  int pin;
  for (pin = 0; pin < CPU_SETSIZE && !CPU_ISSET(pin, entry_affinity); ++pin)
    ;

  cpu_set_t affinity;
  CPU_ZERO(&affinity);
  CPU_SET(pin, &affinity);
  if (sched_setaffinity(0, sizeof(affinity), &affinity) != 0) {
    error("failed to set engine's affinity");
  }
#else
  error("SWIFT was not compiled with support for pinning.");
#endif
}

/**
 * @brief Unpins the main thread.
 */
void engine_unpin() {
#ifdef HAVE_SETAFFINITY
  pthread_t main_thread = pthread_self();
  cpu_set_t *entry_affinity = engine_entry_affinity();
  pthread_setaffinity_np(main_thread, sizeof(*entry_affinity), entry_affinity);
#else
  error("SWIFT was not compiled with support for pinning.");
#endif
}

/**
 * @brief init an engine struct with the necessary properties for the
 *        simulation.
 *
 * Note do not use when restarting. Engine initialisation
 * is completed by a call to engine_config().
 *
 * @param e The #engine.
 * @param s The #space in which this #runner will run.
 * @param params The parsed parameter file.
 * @param Ngas total number of gas particles in the simulation.
 * @param Ndm total number of gravity particles in the simulation.
 * @param policy The queuing policy to use.
 * @param verbose Is this #engine talkative ?
 * @param reparttype What type of repartition algorithm are we using ?
 * @param internal_units The system of units used internally.
 * @param physical_constants The #phys_const used for this run.
 * @param cosmo The #cosmology used for this run.
 * @param hydro The #hydro_props used for this run.
 * @param gravity The #gravity_props used for this run.
 * @param potential The properties of the external potential.
 * @param cooling_func The properties of the cooling function.
 * @param chemistry The chemistry information.
 * @param sourceterms The properties of the source terms function.
 */
void engine_init(
    struct engine *e, struct space *s, const struct swift_params *params,
    long long Ngas, long long Ndm, int policy, int verbose,
    struct repartition *reparttype, const struct unit_system *internal_units,
    const struct phys_const *physical_constants, struct cosmology *cosmo,
    const struct hydro_props *hydro, const struct gravity_props *gravity,
    const struct external_potential *potential,
    const struct cooling_function_data *cooling_func,
    const struct chemistry_data *chemistry, struct sourceterms *sourceterms) {

  /* Clean-up everything */
  bzero(e, sizeof(struct engine));

  /* Store the all values in the fields of the engine. */
  e->s = s;
  e->policy = policy;
  e->step = 0;
  e->total_nr_parts = Ngas;
  e->total_nr_gparts = Ndm;
  e->proxy_ind = NULL;
  e->nr_proxies = 0;
  e->reparttype = reparttype;
  e->ti_old = 0;
  e->ti_current = 0;
  e->time_step = 0.;
  e->time_base = 0.;
  e->time_base_inv = 0.;
  e->time_begin = 0.;
  e->time_end = 0.;
  e->max_active_bin = num_time_bins;
  e->min_active_bin = 1;
  e->internal_units = internal_units;
  e->timeFirstSnapshot =
      parser_get_param_double(params, "Snapshots:time_first");
  e->deltaTimeSnapshot =
      parser_get_param_double(params, "Snapshots:delta_time");
  e->ti_nextSnapshot = 0;
  parser_get_param_string(params, "Snapshots:basename", e->snapshotBaseName);
  e->snapshotCompression =
      parser_get_opt_param_int(params, "Snapshots:compression", 0);
  e->snapshotUnits = (struct unit_system *)malloc(sizeof(struct unit_system));
  units_init_default(e->snapshotUnits, params, "Snapshots", internal_units);
  e->snapshotOutputCount = 0;
  e->dt_min = parser_get_param_double(params, "TimeIntegration:dt_min");
  e->dt_max = parser_get_param_double(params, "TimeIntegration:dt_max");
  e->deltaTimeStatistics =
      parser_get_param_double(params, "Statistics:delta_time");
  e->timeLastStatistics = 0;
  e->verbose = verbose;
  e->count_step = 0;
  e->wallclock_time = 0.f;
  e->physical_constants = physical_constants;
  e->cosmology = cosmo;
  e->hydro_properties = hydro;
  e->gravity_properties = gravity;
  e->external_potential = potential;
  e->cooling_func = cooling_func;
  e->chemistry = chemistry;
  e->sourceterms = sourceterms;
  e->parameter_file = params;
#ifdef WITH_MPI
  e->cputime_last_step = 0;
  e->last_repartition = 0;
#endif

  /* Make the space link back to the engine. */
  s->e = e;

<<<<<<< HEAD
  /* Setup the timestep */
  e->timeBase = (e->timeEnd - e->timeBegin) / max_nr_timesteps;
  e->timeBase_inv = 1.0 / e->timeBase;
  e->ti_current = 0;

  /* Initialise VELOCIraptor. */
  init_velociraptor(e);
=======
  /* Setup the timestep if non-cosmological */
  if (!(e->policy & engine_policy_cosmology)) {
    e->time_begin =
        parser_get_param_double(params, "TimeIntegration:time_begin");
    e->time_end = parser_get_param_double(params, "TimeIntegration:time_end");
    e->time_old = e->time_begin;
    e->time = e->time_begin;

    e->time_base = (e->time_end - e->time_begin) / max_nr_timesteps;
    e->time_base_inv = 1.0 / e->time_base;
    e->ti_current = 0;
  } else {

    e->time_begin = e->cosmology->time_begin;
    e->time_end = e->cosmology->time_end;
    e->time_old = e->time_begin;
    e->time = e->time_begin;

    /* Copy the relevent information from the cosmology model */
    e->time_base = e->cosmology->time_base;
    e->time_base_inv = e->cosmology->time_base_inv;
    e->ti_current = 0;
  }
>>>>>>> a3866435
}

/**
 * @brief configure an engine with the given number of threads, queues
 *        and core affinity. Also initialises the scheduler and opens various
 *        output files, computes the next timestep and initialises the
 *        threadpool.
 *
 * Assumes the engine is correctly initialised i.e. is restored from a restart
 * file or has been setup by engine_init(). When restarting any output log
 * files are positioned so that further output is appended. Note that
 * parameters are not read from the engine, just the parameter file, this
 * allows values derived in this function to be changed between runs.
 * When not restarting params should be the same as given to engine_init().
 *
 * @param restart true when restarting the application.
 * @param e The #engine.
 * @param params The parsed parameter file.
 * @param nr_nodes The number of MPI ranks.
 * @param nodeID The MPI rank of this node.
 * @param nr_threads The number of threads per MPI rank.
 * @param with_aff use processor affinity, if supported.
 * @param verbose Is this #engine talkative ?
 * @param restart_file The name of our restart file.
 */
void engine_config(int restart, struct engine *e,
                   const struct swift_params *params, int nr_nodes, int nodeID,
                   int nr_threads, int with_aff, int verbose,
                   const char *restart_file) {

  /* Store the values and initialise global fields. */
  e->nodeID = nodeID;
  e->nr_threads = nr_threads;
  e->nr_nodes = nr_nodes;
  e->proxy_ind = NULL;
  e->nr_proxies = 0;
  e->forcerebuild = 1;
  e->forcerepart = 0;
  e->dump_snapshot = 0;
  e->save_stats = 0;
  e->step_props = engine_step_prop_none;
  e->links = NULL;
  e->nr_links = 0;
  e->file_stats = NULL;
  e->file_timesteps = NULL;
  e->verbose = verbose;
  e->wallclock_time = 0.f;
  e->restart_dump = 0;
  e->restart_file = restart_file;
  e->restart_next = 0;
  e->restart_dt = 0;
  engine_rank = nodeID;

  /* Get the number of queues */
  int nr_queues =
      parser_get_opt_param_int(params, "Scheduler:nr_queues", nr_threads);
  if (nr_queues <= 0) nr_queues = e->nr_threads;
  if (nr_queues != nr_threads)
    message("Number of task queues set to %d", nr_queues);
  e->s->nr_queues = nr_queues;

/* Deal with affinity. For now, just figure out the number of cores. */
#if defined(HAVE_SETAFFINITY)
  const int nr_cores = sysconf(_SC_NPROCESSORS_ONLN);
  cpu_set_t *entry_affinity = engine_entry_affinity();
  const int nr_affinity_cores = CPU_COUNT(entry_affinity);

  if (nr_cores > CPU_SETSIZE) /* Unlikely, except on e.g. SGI UV. */
    error("must allocate dynamic cpu_set_t (too many cores per node)");

  char *buf = (char *)malloc((nr_cores + 1) * sizeof(char));
  buf[nr_cores] = '\0';
  for (int j = 0; j < nr_cores; ++j) {
    /* Reversed bit order from convention, but same as e.g. Intel MPI's
     * I_MPI_PIN_DOMAIN explicit mask: left-to-right, LSB-to-MSB. */
    buf[j] = CPU_ISSET(j, entry_affinity) ? '1' : '0';
  }

  if (verbose && with_aff) message("Affinity at entry: %s", buf);

  int *cpuid = NULL;
  cpu_set_t cpuset;

  if (with_aff) {

    cpuid = (int *)malloc(nr_affinity_cores * sizeof(int));

    int skip = 0;
    for (int k = 0; k < nr_affinity_cores; k++) {
      int c;
      for (c = skip; c < CPU_SETSIZE && !CPU_ISSET(c, entry_affinity); ++c)
        ;
      cpuid[k] = c;
      skip = c + 1;
    }

#if defined(HAVE_LIBNUMA) && defined(_GNU_SOURCE)
    if ((e->policy & engine_policy_cputight) != engine_policy_cputight) {

      if (numa_available() >= 0) {
        if (nodeID == 0) message("prefer NUMA-distant CPUs");

        /* Get list of numa nodes of all available cores. */
        int *nodes = (int *)malloc(nr_affinity_cores * sizeof(int));
        int nnodes = 0;
        for (int i = 0; i < nr_affinity_cores; i++) {
          nodes[i] = numa_node_of_cpu(cpuid[i]);
          if (nodes[i] > nnodes) nnodes = nodes[i];
        }
        nnodes += 1;

        /* Count cores per node. */
        int *core_counts = (int *)malloc(nnodes * sizeof(int));
        for (int i = 0; i < nr_affinity_cores; i++) {
          core_counts[nodes[i]] = 0;
        }
        for (int i = 0; i < nr_affinity_cores; i++) {
          core_counts[nodes[i]] += 1;
        }

        /* Index cores within each node. */
        int *core_indices = (int *)malloc(nr_affinity_cores * sizeof(int));
        for (int i = nr_affinity_cores - 1; i >= 0; i--) {
          core_indices[i] = core_counts[nodes[i]];
          core_counts[nodes[i]] -= 1;
        }

        /* Now sort so that we pick adjacent cpuids from different nodes
         * by sorting internal node core indices. */
        int done = 0;
        while (!done) {
          done = 1;
          for (int i = 1; i < nr_affinity_cores; i++) {
            if (core_indices[i] < core_indices[i - 1]) {
              int t = cpuid[i - 1];
              cpuid[i - 1] = cpuid[i];
              cpuid[i] = t;

              t = core_indices[i - 1];
              core_indices[i - 1] = core_indices[i];
              core_indices[i] = t;
              done = 0;
            }
          }
        }

        free(nodes);
        free(core_counts);
        free(core_indices);
      }
    }
#endif
  } else {
    if (nodeID == 0) message("no processor affinity used");

  } /* with_aff */

  /* Avoid (unexpected) interference between engine and runner threads. We can
   * do this once we've made at least one call to engine_entry_affinity and
   * maybe numa_node_of_cpu(sched_getcpu()), even if the engine isn't already
   * pinned. */
  if (with_aff) engine_unpin();
#endif

  if (with_aff && nodeID == 0) {
#ifdef HAVE_SETAFFINITY
#ifdef WITH_MPI
    printf("[%04i] %s engine_init: cpu map is [ ", nodeID,
           clocks_get_timesincestart());
#else
    printf("%s engine_init: cpu map is [ ", clocks_get_timesincestart());
#endif
    for (int i = 0; i < nr_affinity_cores; i++) printf("%i ", cpuid[i]);
    printf("].\n");
#endif
  }

  /* Are we doing stuff in parallel? */
  if (nr_nodes > 1) {
#ifndef WITH_MPI
    error("SWIFT was not compiled with MPI support.");
#else
    e->policy |= engine_policy_mpi;
    if ((e->proxies = (struct proxy *)malloc(sizeof(struct proxy) *
                                             engine_maxproxies)) == NULL)
      error("Failed to allocate memory for proxies.");
    bzero(e->proxies, sizeof(struct proxy) * engine_maxproxies);
    e->nr_proxies = 0;
#endif
  }

  /* Open some files */
  if (e->nodeID == 0) {

    /* When restarting append to these files. */
    const char *mode;
    if (restart)
      mode = "a";
    else
      mode = "w";

    char energyfileName[200] = "";
    parser_get_opt_param_string(params, "Statistics:energy_file_name",
                                energyfileName,
                                engine_default_energy_file_name);
    sprintf(energyfileName + strlen(energyfileName), ".txt");
    e->file_stats = fopen(energyfileName, mode);

    if (!restart) {
      fprintf(
          e->file_stats,
          "#%14s %14s %14s %14s %14s %14s %14s %14s %14s %14s %14s %14s %14s "
          "%14s %14s %14s %14s %14s %14s\n",
          "Time", "Mass", "E_tot", "E_kin", "E_int", "E_pot", "E_pot_self",
          "E_pot_ext", "E_radcool", "Entropy", "p_x", "p_y", "p_z", "ang_x",
          "ang_y", "ang_z", "com_x", "com_y", "com_z");
      fflush(e->file_stats);
    }

    char timestepsfileName[200] = "";
    parser_get_opt_param_string(params, "Statistics:timestep_file_name",
                                timestepsfileName,
                                engine_default_timesteps_file_name);

    sprintf(timestepsfileName + strlen(timestepsfileName), "_%d.txt",
            nr_nodes * nr_threads);
    e->file_timesteps = fopen(timestepsfileName, mode);

    if (!restart) {
      fprintf(
          e->file_timesteps,
          "# Host: %s\n# Branch: %s\n# Revision: %s\n# Compiler: %s, "
          "Version: %s \n# "
          "Number of threads: %d\n# Number of MPI ranks: %d\n# Hydrodynamic "
          "scheme: %s\n# Hydrodynamic kernel: %s\n# No. of neighbours: %.2f "
          "+/- %.4f\n# Eta: %f\n# Config: %s\n# CFLAGS: %s\n",
          hostname(), git_branch(), git_revision(), compiler_name(),
          compiler_version(), e->nr_threads, e->nr_nodes, SPH_IMPLEMENTATION,
          kernel_name, e->hydro_properties->target_neighbours,
          e->hydro_properties->delta_neighbours,
          e->hydro_properties->eta_neighbours, configuration_options(),
          compilation_cflags());

      fprintf(e->file_timesteps,
              "# Step Properties: Rebuild=%d, Redistribute=%d, Repartition=%d, "
              "Statistics=%d, Snapshot=%d, Restarts=%d\n",
              engine_step_prop_rebuild, engine_step_prop_redistribute,
              engine_step_prop_repartition, engine_step_prop_statistics,
              engine_step_prop_snapshot, engine_step_prop_restarts);

      fprintf(e->file_timesteps,
              "# %6s %14s %14s %14s %9s %12s %12s %12s %16s [%s] %6s\n", "Step",
              "Time", "Scale-factor", "Time-step", "Time-bins", "Updates",
              "g-Updates", "s-Updates", "Wall-clock time", clocks_getunit(),
              "Props");
      fflush(e->file_timesteps);
    }
  }

  /* Print policy */
  engine_print_policy(e);

  /* Print information about the hydro scheme */
  if (e->policy & engine_policy_hydro)
    if (e->nodeID == 0) hydro_props_print(e->hydro_properties);

  /* Print information about the gravity scheme */
  if (e->policy & engine_policy_self_gravity)
    if (e->nodeID == 0) gravity_props_print(e->gravity_properties);

  /* Check we have sensible time bounds */
  if (e->time_begin >= e->time_end)
    error(
        "Final simulation time (t_end = %e) must be larger than the start time "
        "(t_beg = %e)",
        e->time_end, e->time_begin);

  /* Check we have sensible time-step values */
  if (e->dt_min > e->dt_max)
    error(
        "Minimal time-step size (%e) must be smaller than maximal time-step "
        "size (%e)",
        e->dt_min, e->dt_max);

  /* Info about time-steps */
  if (e->nodeID == 0) {
    message("Absolute minimal timestep size: %e", e->time_base);

    float dt_min = e->time_end - e->time_begin;
    while (dt_min > e->dt_min) dt_min /= 2.f;

    message("Minimal timestep size (on time-line): %e", dt_min);

    float dt_max = e->time_end - e->time_begin;
    while (dt_max > e->dt_max) dt_max /= 2.f;

    message("Maximal timestep size (on time-line): %e", dt_max);
  }

  if (e->dt_min < e->time_base && e->nodeID == 0)
    error(
        "Minimal time-step size smaller than the absolute possible minimum "
        "dt=%e",
        e->time_base);

  if (e->dt_max > (e->time_end - e->time_begin) && e->nodeID == 0)
    error("Maximal time-step size larger than the simulation run time t=%e",
          e->time_end - e->time_begin);

  /* Deal with outputs */
  if (e->deltaTimeSnapshot < 0.)
    error("Time between snapshots (%e) must be positive.",
          e->deltaTimeSnapshot);

  if (e->timeFirstSnapshot < e->time_begin)
    error(
        "Time of first snapshot (%e) must be after the simulation start t=%e.",
        e->timeFirstSnapshot, e->time_begin);

  /* Find the time of the first output */
  engine_compute_next_snapshot_time(e);

  /* Whether restarts are enabled. Yes by default. Can be changed on restart. */
  e->restart_dump = parser_get_opt_param_int(params, "Restarts:enable", 1);

  /* Whether to save backup copies of the previous restart files. */
  e->restart_save = parser_get_opt_param_int(params, "Restarts:save", 1);

  /* Whether restarts should be dumped on exit. Not by default. Can be changed
   * on restart. */
  e->restart_onexit = parser_get_opt_param_int(params, "Restarts:onexit", 0);

  /* Hours between restart dumps. Can be changed on restart. */
  float dhours =
      parser_get_opt_param_float(params, "Restarts:delta_hours", 6.0);
  if (e->nodeID == 0) {
    if (e->restart_dump)
      message("Restarts will be dumped every %f hours", dhours);
    else
      message("WARNING: restarts will not be dumped");

    if (e->verbose && e->restart_onexit)
      message("Restarts will be dumped after the final step");
  }

  /* Internally we use ticks, so convert into a delta ticks. Assumes we can
   * convert from ticks into milliseconds. */
  e->restart_dt = clocks_to_ticks(dhours * 60.0 * 60.0 * 1000.0);

  /* The first dump will happen no sooner than restart_dt ticks in the
   * future. */
  e->restart_next = getticks() + e->restart_dt;

/* Construct types for MPI communications */
#ifdef WITH_MPI
  part_create_mpi_types();
  stats_create_MPI_type();
#endif

  /* Initialise the collection group. */
  collectgroup_init();

  /* Initialize the threadpool. */
  threadpool_init(&e->threadpool, e->nr_threads);

  /* First of all, init the barrier and lock it. */
  if (swift_barrier_init(&e->wait_barrier, NULL, e->nr_threads + 1) != 0 ||
      swift_barrier_init(&e->run_barrier, NULL, e->nr_threads + 1) != 0)
    error("Failed to initialize barrier.");

  /* Expected average for tasks per cell. If set to zero we use a heuristic
   * guess based on the numbers of cells and how many tasks per cell we expect.
   * On restart this number cannot be estimated (no cells yet), so we recover
   * from the end of the dumped run. Can be changed on restart.
   */
  e->tasks_per_cell =
      parser_get_opt_param_int(params, "Scheduler:tasks_per_cell", 0);
  int maxtasks = 0;
  if (restart)
    maxtasks = e->restart_max_tasks;
  else
    maxtasks = engine_estimate_nr_tasks(e);

  /* Init the scheduler. */
  scheduler_init(&e->sched, e->s, maxtasks, nr_queues,
                 (e->policy & scheduler_flag_steal), e->nodeID, &e->threadpool);

  /* Maximum size of MPI task messages, in KB, that should not be buffered,
   * that is sent using MPI_Issend, not MPI_Isend. 4Mb by default. Can be
   * changed on restart.
   */
  e->sched.mpi_message_limit =
      parser_get_opt_param_int(params, "Scheduler:mpi_message_limit", 4) * 1024;

  /* Allocate and init the threads. */
  if (posix_memalign((void **)&e->runners, SWIFT_CACHE_ALIGNMENT,
                     e->nr_threads * sizeof(struct runner)) != 0)
    error("Failed to allocate threads array.");
  for (int k = 0; k < e->nr_threads; k++) {
    e->runners[k].id = k;
    e->runners[k].e = e;
    if (pthread_create(&e->runners[k].thread, NULL, &runner_main,
                       &e->runners[k]) != 0)
      error("Failed to create runner thread.");

    /* Try to pin the runner to a given core */
    if (with_aff &&
        (e->policy & engine_policy_setaffinity) == engine_policy_setaffinity) {
#if defined(HAVE_SETAFFINITY)

      /* Set a reasonable queue ID. */
      int coreid = k % nr_affinity_cores;
      e->runners[k].cpuid = cpuid[coreid];

      if (nr_queues < e->nr_threads)
        e->runners[k].qid = cpuid[coreid] * nr_queues / nr_affinity_cores;
      else
        e->runners[k].qid = k;

      /* Set the cpu mask to zero | e->id. */
      CPU_ZERO(&cpuset);
      CPU_SET(cpuid[coreid], &cpuset);

      /* Apply this mask to the runner's pthread. */
      if (pthread_setaffinity_np(e->runners[k].thread, sizeof(cpu_set_t),
                                 &cpuset) != 0)
        error("Failed to set thread affinity.");

#else
      error("SWIFT was not compiled with affinity enabled.");
#endif
    } else {
      e->runners[k].cpuid = k;
      e->runners[k].qid = k * nr_queues / e->nr_threads;
    }

    /* Allocate particle caches. */
    e->runners[k].ci_gravity_cache.count = 0;
    e->runners[k].cj_gravity_cache.count = 0;
    gravity_cache_init(&e->runners[k].ci_gravity_cache, space_splitsize);
    gravity_cache_init(&e->runners[k].cj_gravity_cache, space_splitsize);
#ifdef WITH_VECTORIZATION
    e->runners[k].ci_cache.count = 0;
    e->runners[k].cj_cache.count = 0;
    cache_init(&e->runners[k].ci_cache, CACHE_SIZE);
    cache_init(&e->runners[k].cj_cache, CACHE_SIZE);
#endif

    if (verbose) {
      if (with_aff)
        message("runner %i on cpuid=%i with qid=%i.", e->runners[k].id,
                e->runners[k].cpuid, e->runners[k].qid);
      else
        message("runner %i using qid=%i no cpuid.", e->runners[k].id,
                e->runners[k].qid);
    }
  }

/* Free the affinity stuff */
#if defined(HAVE_SETAFFINITY)
  if (with_aff) {
    free(cpuid);
  }
  free(buf);
#endif

  /* Wait for the runner threads to be in place. */
  swift_barrier_wait(&e->wait_barrier);
}

/**
 * @brief Prints the current policy of an engine
 *
 * @param e The engine to print information about
 */
void engine_print_policy(struct engine *e) {

#ifdef WITH_MPI
  if (e->nodeID == 0) {
    printf("[0000] %s engine_policy: engine policies are [ ",
           clocks_get_timesincestart());
    for (int k = 0; k <= engine_maxpolicy; k++)
      if (e->policy & (1 << k)) printf(" '%s' ", engine_policy_names[k + 1]);
    printf(" ]\n");
    fflush(stdout);
  }
#else
  printf("%s engine_policy: engine policies are [ ",
         clocks_get_timesincestart());
  for (int k = 0; k <= engine_maxpolicy; k++)
    if (e->policy & (1 << k)) printf(" '%s' ", engine_policy_names[k + 1]);
  printf(" ]\n");
  fflush(stdout);
#endif
}

/**
 * @brief Computes the next time (on the time line) for a dump
 *
 * @param e The #engine.
 */
void engine_compute_next_snapshot_time(struct engine *e) {

  /* Find upper-bound on last output */
  double time_end;
  if (e->policy & engine_policy_cosmology)
    time_end = e->cosmology->a_end * e->deltaTimeSnapshot;
  else
    time_end = e->time_end + e->deltaTimeSnapshot;

  /* Find next snasphot above current time */
  double time = e->timeFirstSnapshot;
  while (time < time_end) {

    /* Output time on the integer timeline */
    if (e->policy & engine_policy_cosmology)
      e->ti_nextSnapshot = log(time / e->cosmology->a_begin) / e->time_base;
    else
      e->ti_nextSnapshot = (time - e->time_begin) / e->time_base;

    /* Found it? */
    if (e->ti_nextSnapshot > e->ti_current) break;

    if (e->policy & engine_policy_cosmology)
      time *= e->deltaTimeSnapshot;
    else
      time += e->deltaTimeSnapshot;
  }

  /* Deal with last snapshot */
  if (e->ti_nextSnapshot >= max_nr_timesteps) {
    e->ti_nextSnapshot = -1;
    if (e->verbose) message("No further output time.");
  } else {

    /* Be nice, talk... */
    if (e->policy & engine_policy_cosmology) {
      const float next_snapshot_time =
          exp(e->ti_nextSnapshot * e->time_base) * e->cosmology->a_begin;
      message("Next output time set to a=%e.", next_snapshot_time);
    } else {
      const float next_snapshot_time =
          e->ti_nextSnapshot * e->time_base + e->time_begin;
      message("Next output time set to t=%e.", next_snapshot_time);
    }
  }
}

/**
 * @brief Frees up the memory allocated for this #engine
 */
void engine_clean(struct engine *e) {

  for (int i = 0; i < e->nr_threads; ++i) {
#ifdef WITH_VECTORIZATION
    cache_clean(&e->runners[i].ci_cache);
    cache_clean(&e->runners[i].cj_cache);
#endif
    gravity_cache_clean(&e->runners[i].ci_gravity_cache);
    gravity_cache_clean(&e->runners[i].cj_gravity_cache);
  }
  free(e->runners);
  free(e->snapshotUnits);
  free(e->links);
  scheduler_clean(&e->sched);
  space_clean(e->s);
  threadpool_clean(&e->threadpool);
}

/**
 * @brief Write the engine struct and its contents to the given FILE as a
 * stream of bytes.
 *
 * @param e the engine
 * @param stream the file stream
 */
void engine_struct_dump(struct engine *e, FILE *stream) {

  /* Dump the engine. Save the current tasks_per_cell estimate. */
  e->restart_max_tasks = engine_estimate_nr_tasks(e);
  restart_write_blocks(e, sizeof(struct engine), 1, stream, "engine",
                       "engine struct");

  /* And all the engine pointed data, these use their own dump functions. */
  space_struct_dump(e->s, stream);
  units_struct_dump(e->internal_units, stream);
  units_struct_dump(e->snapshotUnits, stream);
  cosmology_struct_dump(e->cosmology, stream);

#ifdef WITH_MPI
  /* Save the partition for restoration. */
  partition_store_celllist(e->s, e->reparttype);
  partition_struct_dump(e->reparttype, stream);
#endif

  phys_const_struct_dump(e->physical_constants, stream);
  hydro_props_struct_dump(e->hydro_properties, stream);
  gravity_props_struct_dump(e->gravity_properties, stream);
  potential_struct_dump(e->external_potential, stream);
  cooling_struct_dump(e->cooling_func, stream);
  chemistry_struct_dump(e->chemistry, stream);
  sourceterms_struct_dump(e->sourceterms, stream);
  parser_struct_dump(e->parameter_file, stream);
}

/**
 * @brief Re-create an engine struct and its contents from the given FILE
 *        stream.
 *
 * @param e the engine
 * @param stream the file stream
 */
void engine_struct_restore(struct engine *e, FILE *stream) {

  /* Read the engine. */
  restart_read_blocks(e, sizeof(struct engine), 1, stream, NULL,
                      "engine struct");

  /* Re-initializations as necessary for our struct and its members. */
  e->sched.tasks = NULL;
  e->sched.tasks_ind = NULL;
  e->sched.tid_active = NULL;
  e->sched.size = 0;

  /* Now for the other pointers, these use their own restore functions. */
  /* Note all this memory leaks, but is used once. */
  struct space *s = (struct space *)malloc(sizeof(struct space));
  space_struct_restore(s, stream);
  e->s = s;
  s->e = e;

  struct unit_system *us =
      (struct unit_system *)malloc(sizeof(struct unit_system));
  units_struct_restore(us, stream);
  e->internal_units = us;

  us = (struct unit_system *)malloc(sizeof(struct unit_system));
  units_struct_restore(us, stream);
  e->snapshotUnits = us;

  struct cosmology *cosmo =
      (struct cosmology *)malloc(sizeof(struct cosmology));
  cosmology_struct_restore(cosmo, stream);
  e->cosmology = cosmo;

#ifdef WITH_MPI
  struct repartition *reparttype =
      (struct repartition *)malloc(sizeof(struct repartition));
  partition_struct_restore(reparttype, stream);
  e->reparttype = reparttype;
#endif

  struct phys_const *physical_constants =
      (struct phys_const *)malloc(sizeof(struct phys_const));
  phys_const_struct_restore(physical_constants, stream);
  e->physical_constants = physical_constants;

  struct hydro_props *hydro_properties =
      (struct hydro_props *)malloc(sizeof(struct hydro_props));
  hydro_props_struct_restore(hydro_properties, stream);
  e->hydro_properties = hydro_properties;

  struct gravity_props *gravity_properties =
      (struct gravity_props *)malloc(sizeof(struct gravity_props));
  gravity_props_struct_restore(gravity_properties, stream);
  e->gravity_properties = gravity_properties;

  struct external_potential *external_potential =
      (struct external_potential *)malloc(sizeof(struct external_potential));
  potential_struct_restore(external_potential, stream);
  e->external_potential = external_potential;

  struct cooling_function_data *cooling_func =
      (struct cooling_function_data *)malloc(
          sizeof(struct cooling_function_data));
  cooling_struct_restore(cooling_func, stream);
  e->cooling_func = cooling_func;

  struct chemistry_data *chemistry =
      (struct chemistry_data *)malloc(sizeof(struct chemistry_data));
  chemistry_struct_restore(chemistry, stream);
  e->chemistry = chemistry;

  struct sourceterms *sourceterms =
      (struct sourceterms *)malloc(sizeof(struct sourceterms));
  sourceterms_struct_restore(sourceterms, stream);
  e->sourceterms = sourceterms;

  struct swift_params *parameter_file =
      (struct swift_params *)malloc(sizeof(struct swift_params));
  parser_struct_restore(parameter_file, stream);
  e->parameter_file = parameter_file;

  /* Want to force a rebuild before using this engine. Wait to repartition.*/
  e->forcerebuild = 1;
  e->forcerepart = 0;
}<|MERGE_RESOLUTION|>--- conflicted
+++ resolved
@@ -5262,15 +5262,9 @@
   /* Make the space link back to the engine. */
   s->e = e;
 
-<<<<<<< HEAD
-  /* Setup the timestep */
-  e->timeBase = (e->timeEnd - e->timeBegin) / max_nr_timesteps;
-  e->timeBase_inv = 1.0 / e->timeBase;
-  e->ti_current = 0;
-
   /* Initialise VELOCIraptor. */
   init_velociraptor(e);
-=======
+  
   /* Setup the timestep if non-cosmological */
   if (!(e->policy & engine_policy_cosmology)) {
     e->time_begin =
@@ -5294,7 +5288,6 @@
     e->time_base_inv = e->cosmology->time_base_inv;
     e->ti_current = 0;
   }
->>>>>>> a3866435
 }
 
 /**
