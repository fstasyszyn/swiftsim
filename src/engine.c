--- conflicted
+++ resolved
@@ -158,7 +158,6 @@
   res->next = atomic_swap(l, res);
 }
 
-<<<<<<< HEAD
 #ifdef WITH_MPI
 /**
  * Do the exchange of one type of particles with all the other nodes.
@@ -1245,8 +1244,6 @@
 #endif
 }
 
-=======
->>>>>>> bc5a6188
 /**
  * @brief Repartition the cells amongst the nodes.
  *
