--- conflicted
+++ resolved
@@ -120,13 +120,8 @@
  * @param c The #cell.
  * @param super The super #cell.
  */
-<<<<<<< HEAD
-void engine_make_hierarchical_tasks(struct engine *e, struct cell *c,
-                                    struct cell *super) {
-=======
 void engine_make_gravity_hierarchical_tasks(struct engine *e, struct cell *c,
                                             struct cell *super) {
->>>>>>> 6d9f54ae
 
   struct scheduler *s = &e->sched;
   const int is_with_external_gravity =
@@ -786,7 +781,8 @@
   MPI_Status status;
   ticks tic = getticks();
 
-  /* Run through the cells and get the size of the ones that will be sent */
+  /* Run through the cells and get the size of the ones that will be sent off.
+   */
   int count_out = 0;
   for (int k = 0; k < nr_cells; k++) {
     offset[k] = count_out;
@@ -2161,10 +2157,7 @@
   c->ang_mom[1] = ang_mom[1];
   c->ang_mom[2] = ang_mom[2];
 }
-<<<<<<< HEAD
-
-=======
->>>>>>> 6d9f54ae
+
 /**
  * @brief Print the conserved quantities statistics to a log file
  *
