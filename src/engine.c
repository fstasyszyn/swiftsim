--- conflicted
+++ resolved
@@ -2159,8 +2159,8 @@
   const ticks tic = getticks();
 
   /* Start by counting the number of cells to send and receive */
-  int count_send_cells = 0;
-  int count_recv_cells = 0;
+  int count_send = 0;
+  int count_recv = 0;
   int count_send_requests = 0;
   int count_recv_requests = 0;
 
@@ -3957,14 +3957,6 @@
   /* Re-build the tasks. */
   engine_maketasks(e);
 
-<<<<<<< HEAD
-=======
-#ifdef WITH_MPI
-  if (e->policy & engine_policy_self_gravity)
-    engine_exchange_proxy_multipoles(e);
-#endif
-
->>>>>>> f4b4d58c
   /* Make the list of top-level cells that have tasks */
   space_list_cells_with_tasks(e->s);
 
@@ -5447,8 +5439,8 @@
                 /* Apply BC */
                 if (periodic) {
                   dx = nearest(dx, dim[0]);
-                  dy = nearest(dy, dim[0]);
-                  dz = nearest(dz, dim[0]);
+                  dy = nearest(dy, dim[1]);
+                  dz = nearest(dz, dim[2]);
                 }
 
                 /* Add to it for the case where the future CoMs are in the
