--- conflicted
+++ resolved
@@ -158,14 +158,9 @@
     integertime_t ti_hydro_end_min, integertime_t ti_hydro_end_max,
     integertime_t ti_hydro_beg_max, integertime_t ti_gravity_end_min,
     integertime_t ti_gravity_end_max, integertime_t ti_gravity_beg_max,
-<<<<<<< HEAD
-    int forcerebuild, long long total_nr_cells, long long total_nr_tasks,
-    float tasks_per_cell, struct star_formation_history sfh) {
-=======
     integertime_t ti_stars_end_min, integertime_t ti_stars_end_max,
     integertime_t ti_stars_beg_max, int forcerebuild, long long total_nr_cells,
     long long total_nr_tasks, float tasks_per_cell) {
->>>>>>> 23c14b33
 
   grp1->updated = updated;
   grp1->g_updated = g_updated;
