/*******************************************************************************
 * This file is part of SWIFT.
 * Copyright (c) 2012 Pedro Gonnet (pedro.gonnet@durham.ac.uk),
 *                    Matthieu Schaller (matthieu.schaller@durham.ac.uk).
 *
 * This program is free software: you can redistribute it and/or modify
 * it under the terms of the GNU Lesser General Public License as published
 * by the Free Software Foundation, either version 3 of the License, or
 * (at your option) any later version.
 *
 * This program is distributed in the hope that it will be useful,
 * but WITHOUT ANY WARRANTY; without even the implied warranty of
 * MERCHANTABILITY or FITNESS FOR A PARTICULAR PURPOSE.  See the
 * GNU General Public License for more details.
 *
 * You should have received a copy of the GNU Lesser General Public License
 * along with this program.  If not, see <http://www.gnu.org/licenses/>.
 *
 ******************************************************************************/

/* Config parameters. */
#include "../config.h"

#if defined(HAVE_HDF5) && !defined(WITH_MPI)

/* Some standard headers. */
#include <hdf5.h>
#include <math.h>
#include <stddef.h>
#include <stdio.h>
#include <stdlib.h>
#include <string.h>

/* This object's header. */
#include "single_io.h"

/* Local includes. */
#include "chemistry_io.h"
#include "common_io.h"
#include "cooling_io.h"
#include "dimension.h"
#include "engine.h"
#include "error.h"
#include "gravity_io.h"
#include "gravity_properties.h"
#include "hydro_io.h"
#include "hydro_properties.h"
#include "io_properties.h"
#include "kernel_hydro.h"
#include "part.h"
#include "stars_io.h"
#include "units.h"
#include "xmf.h"

/*-----------------------------------------------------------------------------
 * Routines reading an IC file
 *-----------------------------------------------------------------------------*/

/**
 * @brief Reads a data array from a given HDF5 group.
 *
 * @param h_grp The group from which to read.
 * @param prop The #io_props of the field to read
 * @param N The number of particles.
 * @param internal_units The #unit_system used internally
 * @param ic_units The #unit_system used in the ICs
 * @param cleanup_h Are we removing h-factors from the ICs?
 * @param The value of the reduced Hubble constant.
 *
 * @todo A better version using HDF5 hyper-slabs to read the file directly into
 * the part array will be written once the structures have been stabilized.
 */
void readArray(hid_t h_grp, const struct io_props prop, size_t N,
               const struct unit_system* internal_units,
               const struct unit_system* ic_units, int cleanup_h, double h) {

  const size_t typeSize = io_sizeof_type(prop.type);
  const size_t copySize = typeSize * prop.dimension;
  const size_t num_elements = N * prop.dimension;

  /* Check whether the dataspace exists or not */
  const htri_t exist = H5Lexists(h_grp, prop.name, 0);
  if (exist < 0) {
    error("Error while checking the existence of data set '%s'.", prop.name);
  } else if (exist == 0) {
    if (prop.importance == COMPULSORY) {
      error("Compulsory data set '%s' not present in the file.", prop.name);
    } else {
      /* message("Optional data set '%s' not present. Zeroing this particle
       * prop...", name);	   */

      for (size_t i = 0; i < N; ++i)
        memset(prop.field + i * prop.partSize, 0, copySize);

      return;
    }
  }

  /* message("Reading %s '%s' array...", */
  /*         prop.importance == COMPULSORY ? "compulsory" : "optional  ", */
  /*         prop.name); */

  /* Open data space */
  const hid_t h_data = H5Dopen(h_grp, prop.name, H5P_DEFAULT);
  if (h_data < 0) error("Error while opening data space '%s'.", prop.name);
<<<<<<< HEAD

  /* Check data type */
  const hid_t h_type = H5Dget_type(h_data);
  if (h_type < 0) error("Unable to retrieve data type from the file");
  // if (!H5Tequal(h_type, hdf5_type(type)))
  //  error("Non-matching types between the code and the file");
=======
>>>>>>> 36e0939c

  /* Allocate temporary buffer */
  void* temp = malloc(num_elements * typeSize);
  if (temp == NULL) error("Unable to allocate memory for temporary buffer");

  /* Read HDF5 dataspace in temporary buffer */
  /* Dirty version that happens to work for vectors but should be improved */
  /* Using HDF5 dataspaces would be better */
  const hid_t h_err = H5Dread(h_data, io_hdf5_type(prop.type), H5S_ALL, H5S_ALL,
                              H5P_DEFAULT, temp);
  if (h_err < 0) error("Error while reading data array '%s'.", prop.name);

  /* Unit conversion if necessary */
  const double unit_factor =
      units_conversion_factor(ic_units, internal_units, prop.units);
  if (unit_factor != 1. && exist != 0) {

    /* message("Converting ! factor=%e", factor); */

    if (io_is_double_precision(prop.type)) {
      double* temp_d = (double*)temp;
      for (size_t i = 0; i < num_elements; ++i) temp_d[i] *= unit_factor;
    } else {
      float* temp_f = (float*)temp;
      for (size_t i = 0; i < num_elements; ++i) temp_f[i] *= unit_factor;
    }
  }

  /* Clean-up h if necessary */
  const float h_factor_exp = units_h_factor(internal_units, prop.units);
  if (cleanup_h && h_factor_exp != 0.f && exist != 0) {
    const double h_factor = pow(h, h_factor_exp);

    /* message("Multipltying '%s' by h^%f=%f", prop.name, h_factor_exp,
     * h_factor); */

    if (io_is_double_precision(prop.type)) {
      double* temp_d = (double*)temp;
      for (size_t i = 0; i < num_elements; ++i) temp_d[i] *= h_factor;
    } else {
      float* temp_f = (float*)temp;
      for (size_t i = 0; i < num_elements; ++i) temp_f[i] *= h_factor;
    }
  }

  /* Copy temporary buffer to particle data */
  char* temp_c = (char*)temp;
  for (size_t i = 0; i < N; ++i)
    memcpy(prop.field + i * prop.partSize, &temp_c[i * copySize], copySize);

  /* Free and close everything */
  free(temp);
  H5Dclose(h_data);
}

/*-----------------------------------------------------------------------------
 * Routines writing an output file
 *-----------------------------------------------------------------------------*/

/**
 * @brief Writes a data array in given HDF5 group.
 *
 * @param e The #engine we are writing from.
 * @param grp The group in which to write.
 * @param fileName The name of the file in which the data is written
 * @param xmfFile The FILE used to write the XMF description
 * @param partTypeGroupName The name of the group containing the particles in
 * the HDF5 file.
 * @param props The #io_props of the field to read
 * @param N The number of particles to write.
 * @param internal_units The #unit_system used internally
 * @param snapshot_units The #unit_system used in the snapshots
 *
 * @todo A better version using HDF5 hyper-slabs to write the file directly from
 * the part array will be written once the structures have been stabilized.
 */
void writeArray(const struct engine* e, hid_t grp, char* fileName,
                FILE* xmfFile, char* partTypeGroupName,
                const struct io_props props, size_t N,
                const struct unit_system* internal_units,
                const struct unit_system* snapshot_units) {

  const size_t typeSize = io_sizeof_type(props.type);
  const size_t num_elements = N * props.dimension;

  /* message("Writing '%s' array...", props.name); */

  /* Allocate temporary buffer */
  void* temp = NULL;
  if (posix_memalign((void**)&temp, IO_BUFFER_ALIGNMENT,
                     num_elements * typeSize) != 0)
    error("Unable to allocate temporary i/o buffer");

  /* Copy the particle data to the temporary buffer */
  io_copy_temp_buffer(temp, e, props, N, internal_units, snapshot_units);

  /* Create data space */
  const hid_t h_space = H5Screate(H5S_SIMPLE);
  if (h_space < 0)
    error("Error while creating data space for field '%s'.", props.name);

  int rank;
  hsize_t shape[2];
  hsize_t chunk_shape[2];

  if (props.dimension > 1) {
    rank = 2;
    shape[0] = N;
    shape[1] = props.dimension;
    chunk_shape[0] = 1 << 20; /* Just a guess...*/
    chunk_shape[1] = props.dimension;
  } else {
    rank = 1;
    shape[0] = N;
    shape[1] = 0;
    chunk_shape[0] = 1 << 20; /* Just a guess...*/
    chunk_shape[1] = 0;
  }

  /* Make sure the chunks are not larger than the dataset */
  if (chunk_shape[0] > N) chunk_shape[0] = N;

  /* Change shape of data space */
  hid_t h_err = H5Sset_extent_simple(h_space, rank, shape, shape);
  if (h_err < 0)
    error("Error while changing data space shape for field '%s'.", props.name);

  /* Dataset properties */
  const hid_t h_prop = H5Pcreate(H5P_DATASET_CREATE);

  /* Set chunk size */
  h_err = H5Pset_chunk(h_prop, rank, chunk_shape);
  if (h_err < 0)
    error("Error while setting chunk size (%llu, %llu) for field '%s'.",
          chunk_shape[0], chunk_shape[1], props.name);

  /* Impose data compression */
  if (e->snapshot_compression > 0) {
    h_err = H5Pset_shuffle(h_prop);
    if (h_err < 0)
      error("Error while setting shuffling options for field '%s'.",
            props.name);

    h_err = H5Pset_deflate(h_prop, e->snapshot_compression);
    if (h_err < 0)
      error("Error while setting compression options for field '%s'.",
            props.name);
  }

  /* Create dataset */
  const hid_t h_data = H5Dcreate(grp, props.name, io_hdf5_type(props.type),
                                 h_space, H5P_DEFAULT, h_prop, H5P_DEFAULT);
  if (h_data < 0) error("Error while creating dataspace '%s'.", props.name);

  /* Write temporary buffer to HDF5 dataspace */
  h_err = H5Dwrite(h_data, io_hdf5_type(props.type), h_space, H5S_ALL,
                   H5P_DEFAULT, temp);
  if (h_err < 0) error("Error while writing data array '%s'.", props.name);

  /* Write XMF description for this data set */
  xmf_write_line(xmfFile, fileName, partTypeGroupName, props.name, N,
                 props.dimension, props.type);

  /* Write unit conversion factors for this data set */
  char buffer[FIELD_BUFFER_SIZE];
  units_cgs_conversion_string(buffer, snapshot_units, props.units);
  io_write_attribute_d(
      h_data, "CGS conversion factor",
      units_cgs_conversion_factor(snapshot_units, props.units));
  io_write_attribute_f(h_data, "h-scale exponent", 0);
  io_write_attribute_f(h_data, "a-scale exponent",
                       units_a_factor(snapshot_units, props.units));
  io_write_attribute_s(h_data, "Conversion factor", buffer);

  /* Free and close everything */
  free(temp);
  H5Pclose(h_prop);
  H5Dclose(h_data);
  H5Sclose(h_space);
}

/**
 * @brief Reads an HDF5 initial condition file (GADGET-3 type)
 *
 * @param fileName The file to read.
 * @param internal_units The system units used internally
 * @param dim (output) The dimension of the volume.
 * @param parts (output) Array of #part particles.
 * @param gparts (output) Array of #gpart particles.
 * @param sparts (output) Array of #spart particles.
 * @param Ngas (output) number of Gas particles read.
 * @param Ngparts (output) The number of #gpart read.
 * @param Nstars (output) The number of #spart read.
 * @param periodic (output) 1 if the volume is periodic, 0 if not.
 * @param flag_entropy (output) 1 if the ICs contained Entropy in the
 * InternalEnergy field
 * @param with_hydro Are we reading gas particles ?
 * @param with_gravity Are we reading/creating #gpart arrays ?
 * @param with_stars Are we reading star particles ?
 * @param cleanup_h Are we cleaning-up h-factors from the quantities we read?
 * @param h The value of the reduced Hubble constant to use for correction.
 * @prarm n_threads The number of threads to use for the temporary threadpool.
 * @param dry_run If 1, don't read the particle. Only allocates the arrays.
 *
 * Opens the HDF5 file fileName and reads the particles contained
 * in the parts array. N is the returned number of particles found
 * in the file.
 *
 * @warning Can not read snapshot distributed over more than 1 file !!!
 * @todo Read snapshots distributed in more than one file.
 *
 */
void read_ic_single(char* fileName, const struct unit_system* internal_units,
                    double dim[3], struct part** parts, struct gpart** gparts,
                    struct spart** sparts, size_t* Ngas, size_t* Ngparts,
                    size_t* Nstars, int* periodic, int* flag_entropy,
                    int with_hydro, int with_gravity, int with_stars,
                    int cleanup_h, double h, int n_threads, int dry_run) {

  hid_t h_file = 0, h_grp = 0;
  /* GADGET has only cubic boxes (in cosmological mode) */
  double boxSize[3] = {0.0, -1.0, -1.0};
  /* GADGET has 6 particle types. We only keep the type 0 & 1 for now...*/
  int numParticles[swift_type_count] = {0};
  int numParticles_highWord[swift_type_count] = {0};
  size_t N[swift_type_count] = {0};
  int dimension = 3; /* Assume 3D if nothing is specified */
  size_t Ndm = 0;

  /* Open file */
  /* message("Opening file '%s' as IC.", fileName); */
  h_file = H5Fopen(fileName, H5F_ACC_RDONLY, H5P_DEFAULT);
  if (h_file < 0) error("Error while opening file '%s'.", fileName);

  /* Open header to read simulation properties */
  /* message("Reading runtime parameters..."); */
  h_grp = H5Gopen(h_file, "/RuntimePars", H5P_DEFAULT);
  if (h_grp < 0) error("Error while opening runtime parameters\n");

  /* Read the relevant information */
  io_read_attribute(h_grp, "PeriodicBoundariesOn", INT, periodic);

  /* Close runtime parameters */
  H5Gclose(h_grp);

  /* Open header to read simulation properties */
  /* message("Reading file header..."); */
  h_grp = H5Gopen(h_file, "/Header", H5P_DEFAULT);
  if (h_grp < 0) error("Error while opening file header\n");

  /* Check the dimensionality of the ICs (if the info exists) */
  const hid_t hid_dim = H5Aexists(h_grp, "Dimension");
  if (hid_dim < 0)
    error("Error while testing existance of 'Dimension' attribute");
  if (hid_dim > 0) io_read_attribute(h_grp, "Dimension", INT, &dimension);
  if (dimension != hydro_dimension)
    error("ICs dimensionality (%dD) does not match code dimensionality (%dD)",
          dimension, (int)hydro_dimension);

  /* Read the relevant information and print status */
  int flag_entropy_temp[6];
  io_read_attribute(h_grp, "Flag_Entropy_ICs", INT, flag_entropy_temp);
  *flag_entropy = flag_entropy_temp[0];
  io_read_attribute(h_grp, "BoxSize", DOUBLE, boxSize);
  io_read_attribute(h_grp, "NumPart_Total", UINT, numParticles);
  io_read_attribute(h_grp, "NumPart_Total_HighWord", UINT,
                    numParticles_highWord);

  for (int ptype = 0; ptype < swift_type_count; ++ptype)
    N[ptype] = ((long long)numParticles[ptype]) +
               ((long long)numParticles_highWord[ptype] << 32);

  /* Get the box size if not cubic */
  dim[0] = boxSize[0];
  dim[1] = (boxSize[1] < 0) ? boxSize[0] : boxSize[1];
  dim[2] = (boxSize[2] < 0) ? boxSize[0] : boxSize[2];

  /* Change box size in the 1D and 2D case */
  if (hydro_dimension == 2)
    dim[2] = min(dim[0], dim[1]);
  else if (hydro_dimension == 1)
    dim[2] = dim[1] = dim[0];

  /* Convert the box size if we want to clean-up h-factors */
  if (cleanup_h) {
    dim[0] /= h;
    dim[1] /= h;
    dim[2] /= h;
  }

  /* message("Found %d particles in a %speriodic box of size [%f %f %f].",  */
  /* 	  *N, (periodic ? "": "non-"), dim[0], dim[1], dim[2]);  */

  /* Close header */
  H5Gclose(h_grp);

  /* Read the unit system used in the ICs */
  struct unit_system* ic_units =
      (struct unit_system*)malloc(sizeof(struct unit_system));
  if (ic_units == NULL) error("Unable to allocate memory for IC unit system");
  io_read_unit_system(h_file, ic_units, 0);

  /* Tell the user if a conversion will be needed */
  if (units_are_equal(ic_units, internal_units)) {

    message("IC and internal units match. No conversion needed.");

  } else {

    message("Conversion needed from:");
    message("(ICs) Unit system: U_M =      %e g.", ic_units->UnitMass_in_cgs);
    message("(ICs) Unit system: U_L =      %e cm.",
            ic_units->UnitLength_in_cgs);
    message("(ICs) Unit system: U_t =      %e s.", ic_units->UnitTime_in_cgs);
    message("(ICs) Unit system: U_I =      %e A.",
            ic_units->UnitCurrent_in_cgs);
    message("(ICs) Unit system: U_T =      %e K.",
            ic_units->UnitTemperature_in_cgs);
    message("to:");
    message("(internal) Unit system: U_M = %e g.",
            internal_units->UnitMass_in_cgs);
    message("(internal) Unit system: U_L = %e cm.",
            internal_units->UnitLength_in_cgs);
    message("(internal) Unit system: U_t = %e s.",
            internal_units->UnitTime_in_cgs);
    message("(internal) Unit system: U_I = %e A.",
            internal_units->UnitCurrent_in_cgs);
    message("(internal) Unit system: U_T = %e K.",
            internal_units->UnitTemperature_in_cgs);
  }

  /* Convert the dimensions of the box */
  for (int j = 0; j < 3; j++)
    dim[j] *=
        units_conversion_factor(ic_units, internal_units, UNIT_CONV_LENGTH);

  /* Allocate memory to store SPH particles */
  if (with_hydro) {
    *Ngas = N[swift_type_gas];
    if (posix_memalign((void**)parts, part_align,
                       *Ngas * sizeof(struct part)) != 0)
      error("Error while allocating memory for SPH particles");
    bzero(*parts, *Ngas * sizeof(struct part));
  }

  /* Allocate memory to store star particles */
  if (with_stars) {
    *Nstars = N[swift_type_star];
    if (posix_memalign((void**)sparts, spart_align,
                       *Nstars * sizeof(struct spart)) != 0)
      error("Error while allocating memory for star particles");
    bzero(*sparts, *Nstars * sizeof(struct spart));
  }

  /* Allocate memory to store all gravity particles */
  if (with_gravity) {
    Ndm = N[swift_type_dark_matter];
    *Ngparts = (with_hydro ? N[swift_type_gas] : 0) +
               N[swift_type_dark_matter] +
               (with_stars ? N[swift_type_star] : 0);
    if (posix_memalign((void**)gparts, gpart_align,
                       *Ngparts * sizeof(struct gpart)) != 0)
      error("Error while allocating memory for gravity particles");
    bzero(*gparts, *Ngparts * sizeof(struct gpart));
  }

  /* message("Allocated %8.2f MB for particles.", *N * sizeof(struct part) /
   * (1024.*1024.)); */

  /* message("BoxSize = %lf", dim[0]); */
  /* message("NumPart = [%zd, %zd] Total = %zd", *Ngas, Ndm, *Ngparts); */

  /* Loop over all particle types */
  for (int ptype = 0; ptype < swift_type_count; ptype++) {

    /* Don't do anything if no particle of this kind */
    if (N[ptype] == 0) continue;

    /* Open the particle group in the file */
    char partTypeGroupName[PARTICLE_GROUP_BUFFER_SIZE];
    snprintf(partTypeGroupName, PARTICLE_GROUP_BUFFER_SIZE, "/PartType%d",
             ptype);
    h_grp = H5Gopen(h_file, partTypeGroupName, H5P_DEFAULT);
    if (h_grp < 0)
      error("Error while opening particle group %s.", partTypeGroupName);

    int num_fields = 0;
    struct io_props list[100];
    size_t Nparticles = 0;

    /* Read particle fields into the structure */
    switch (ptype) {

      case swift_type_gas:
        if (with_hydro) {
          Nparticles = *Ngas;
          hydro_read_particles(*parts, list, &num_fields);
          num_fields += chemistry_read_particles(*parts, list + num_fields);
        }
        break;

      case swift_type_dark_matter:
        if (with_gravity) {
          Nparticles = Ndm;
          darkmatter_read_particles(*gparts, list, &num_fields);
        }
        break;

      case swift_type_star:
        if (with_stars) {
          Nparticles = *Nstars;
          star_read_particles(*sparts, list, &num_fields);
        }
        break;

      default:
        message("Particle Type %d not yet supported. Particles ignored", ptype);
    }

    /* Read everything */
    if (!dry_run)
      for (int i = 0; i < num_fields; ++i)
        readArray(h_grp, list[i], Nparticles, internal_units, ic_units,
                  cleanup_h, h);

    /* Close particle group */
    H5Gclose(h_grp);
  }

  /* Duplicate the parts for gravity */
  if (!dry_run && with_gravity) {

    /* Let's initialise a bit of thread parallelism here */
    struct threadpool tp;
    threadpool_init(&tp, n_threads);

    /* Prepare the DM particles */
    io_prepare_dm_gparts(&tp, *gparts, Ndm);

    /* Duplicate the hydro particles into gparts */
    if (with_hydro) io_duplicate_hydro_gparts(&tp, *parts, *gparts, *Ngas, Ndm);

    /* Duplicate the star particles into gparts */
    if (with_stars)
      io_duplicate_star_gparts(&tp, *sparts, *gparts, *Nstars, Ndm + *Ngas);

    threadpool_clean(&tp);
  }

  /* message("Done Reading particles..."); */

  /* Clean up */
  free(ic_units);

  /* Close file */
  H5Fclose(h_file);
}

/**
 * @brief Writes an HDF5 output file (GADGET-3 type) with its XMF descriptor
 *
 * @param e The engine containing all the system.
 * @param baseName The common part of the snapshot file name.
 * @param internal_units The #unit_system used internally
 * @param snapshot_units The #unit_system used in the snapshots
 *
 * Creates an HDF5 output file and writes the particles contained
 * in the engine. If such a file already exists, it is erased and replaced
 * by the new one.
 * The companion XMF file is also updated accordingly.
 *
 * Calls #error() if an error occurs.
 *
 */
void write_output_single(struct engine* e, const char* baseName,
                         const struct unit_system* internal_units,
                         const struct unit_system* snapshot_units) {

  hid_t h_file = 0, h_grp = 0;
  const size_t Ngas = e->s->nr_parts;
  const size_t Nstars = e->s->nr_sparts;
  const size_t Ntot = e->s->nr_gparts;
  int periodic = e->s->periodic;
  int numFiles = 1;
  const struct part* parts = e->s->parts;
  const struct xpart* xparts = e->s->xparts;
  const struct gpart* gparts = e->s->gparts;
  struct gpart* dmparts = NULL;
  const struct spart* sparts = e->s->sparts;
  const struct cooling_function_data* cooling = e->cooling_func;

  /* Number of unassociated gparts */
  const size_t Ndm = Ntot > 0 ? Ntot - (Ngas + Nstars) : 0;

  long long N_total[swift_type_count] = {
      (long long)Ngas, (long long)Ndm, 0, 0, (long long)Nstars, 0};

  /* File name */
  char fileName[FILENAME_BUFFER_SIZE];
  snprintf(fileName, FILENAME_BUFFER_SIZE, "%s_%04i.hdf5", baseName,
           e->snapshot_output_count);

  /* First time, we need to create the XMF file */
  if (e->snapshot_output_count == 0) xmf_create_file(baseName);

  /* Prepare the XMF file for the new entry */
  FILE* xmfFile = 0;
  xmfFile = xmf_prepare_file(baseName);

  /* Write the part corresponding to this specific output */
  xmf_write_outputheader(xmfFile, fileName, e->time);

  /* Open file */
  /* message("Opening file '%s'.", fileName); */
  h_file = H5Fcreate(fileName, H5F_ACC_TRUNC, H5P_DEFAULT, H5P_DEFAULT);
  if (h_file < 0) error("Error while opening file '%s'.", fileName);

  /* Open header to write simulation properties */
  /* message("Writing runtime parameters..."); */
  h_grp =
      H5Gcreate(h_file, "/RuntimePars", H5P_DEFAULT, H5P_DEFAULT, H5P_DEFAULT);
  if (h_grp < 0) error("Error while creating runtime parameters group\n");

  /* Write the relevant information */
  io_write_attribute(h_grp, "PeriodicBoundariesOn", INT, &periodic, 1);

  /* Close runtime parameters */
  H5Gclose(h_grp);

  /* Open header to write simulation properties */
  /* message("Writing file header..."); */
  h_grp = H5Gcreate(h_file, "/Header", H5P_DEFAULT, H5P_DEFAULT, H5P_DEFAULT);
  if (h_grp < 0) error("Error while creating file header\n");

  /* Print the relevant information and print status */
  io_write_attribute(h_grp, "BoxSize", DOUBLE, e->s->dim, 3);
  double dblTime = e->time;
  io_write_attribute(h_grp, "Time", DOUBLE, &dblTime, 1);
  int dimension = (int)hydro_dimension;
  io_write_attribute(h_grp, "Dimension", INT, &dimension, 1);
  io_write_attribute(h_grp, "Redshift", DOUBLE, &e->cosmology->z, 1);
  io_write_attribute(h_grp, "Scale-factor", DOUBLE, &e->cosmology->a, 1);
  io_write_attribute_s(h_grp, "Code", "SWIFT");

  /* GADGET-2 legacy values */
  /* Number of particles of each type */
  unsigned int numParticles[swift_type_count] = {0};
  unsigned int numParticlesHighWord[swift_type_count] = {0};
  for (int ptype = 0; ptype < swift_type_count; ++ptype) {
    numParticles[ptype] = (unsigned int)N_total[ptype];
    numParticlesHighWord[ptype] = (unsigned int)(N_total[ptype] >> 32);
  }
  io_write_attribute(h_grp, "NumPart_ThisFile", LONGLONG, N_total,
                     swift_type_count);
  io_write_attribute(h_grp, "NumPart_Total", UINT, numParticles,
                     swift_type_count);
  io_write_attribute(h_grp, "NumPart_Total_HighWord", UINT,
                     numParticlesHighWord, swift_type_count);
  double MassTable[swift_type_count] = {0};
  io_write_attribute(h_grp, "MassTable", DOUBLE, MassTable, swift_type_count);
  unsigned int flagEntropy[swift_type_count] = {0};
  flagEntropy[0] = writeEntropyFlag();
  io_write_attribute(h_grp, "Flag_Entropy_ICs", UINT, flagEntropy,
                     swift_type_count);
  io_write_attribute(h_grp, "NumFilesPerSnapshot", INT, &numFiles, 1);

  /* Close header */
  H5Gclose(h_grp);

  /* Print the code version */
  io_write_code_description(h_file);

  /* Print the run's policy */
  io_write_engine_policy(h_file, e);

  /* Print the SPH parameters */
  if (e->policy & engine_policy_hydro) {
    h_grp = H5Gcreate(h_file, "/HydroScheme", H5P_DEFAULT, H5P_DEFAULT,
                      H5P_DEFAULT);
    if (h_grp < 0) error("Error while creating SPH group");
    hydro_props_print_snapshot(h_grp, e->hydro_properties);
    hydro_write_flavour(h_grp);
    H5Gclose(h_grp);
  }

  /* Print the subgrid parameters */
  h_grp = H5Gcreate(h_file, "/SubgridScheme", H5P_DEFAULT, H5P_DEFAULT,
                    H5P_DEFAULT);
  if (h_grp < 0) error("Error while creating subgrid group");
  cooling_write_flavour(h_grp);
  chemistry_write_flavour(h_grp);
  H5Gclose(h_grp);

  /* Print the gravity parameters */
  if (e->policy & engine_policy_self_gravity) {
    h_grp = H5Gcreate(h_file, "/GravityScheme", H5P_DEFAULT, H5P_DEFAULT,
                      H5P_DEFAULT);
    if (h_grp < 0) error("Error while creating gravity group");
    gravity_props_print_snapshot(h_grp, e->gravity_properties);
    H5Gclose(h_grp);
  }

  /* Print the cosmological model  */
  if (e->policy & engine_policy_cosmology) {
    h_grp =
        H5Gcreate(h_file, "/Cosmology", H5P_DEFAULT, H5P_DEFAULT, H5P_DEFAULT);
    if (h_grp < 0) error("Error while creating cosmology group");
    cosmology_write_model(h_grp, e->cosmology);
    H5Gclose(h_grp);
  }

  /* Print the runtime parameters */
  h_grp =
      H5Gcreate(h_file, "/Parameters", H5P_DEFAULT, H5P_DEFAULT, H5P_DEFAULT);
  if (h_grp < 0) error("Error while creating parameters group");
  parser_write_params_to_hdf5(e->parameter_file, h_grp);
  H5Gclose(h_grp);

  /* Print the system of Units used in the spashot */
  io_write_unit_system(h_file, snapshot_units, "Units");

  /* Print the system of Units used internally */
  io_write_unit_system(h_file, internal_units, "InternalCodeUnits");

  /* Tell the user if a conversion will be needed */
  if (e->verbose) {
    if (units_are_equal(snapshot_units, internal_units)) {

      message("Snapshot and internal units match. No conversion needed.");

    } else {

      message("Conversion needed from:");
      message("(Snapshot) Unit system: U_M =      %e g.",
              snapshot_units->UnitMass_in_cgs);
      message("(Snapshot) Unit system: U_L =      %e cm.",
              snapshot_units->UnitLength_in_cgs);
      message("(Snapshot) Unit system: U_t =      %e s.",
              snapshot_units->UnitTime_in_cgs);
      message("(Snapshot) Unit system: U_I =      %e A.",
              snapshot_units->UnitCurrent_in_cgs);
      message("(Snapshot) Unit system: U_T =      %e K.",
              snapshot_units->UnitTemperature_in_cgs);
      message("to:");
      message("(internal) Unit system: U_M = %e g.",
              internal_units->UnitMass_in_cgs);
      message("(internal) Unit system: U_L = %e cm.",
              internal_units->UnitLength_in_cgs);
      message("(internal) Unit system: U_t = %e s.",
              internal_units->UnitTime_in_cgs);
      message("(internal) Unit system: U_I = %e A.",
              internal_units->UnitCurrent_in_cgs);
      message("(internal) Unit system: U_T = %e K.",
              internal_units->UnitTemperature_in_cgs);
    }
  }

  /* Loop over all particle types */
  for (int ptype = 0; ptype < swift_type_count; ptype++) {

    /* Don't do anything if no particle of this kind */
    if (numParticles[ptype] == 0) continue;

    /* Add the global information for that particle type to the XMF meta-file */
    xmf_write_groupheader(xmfFile, fileName, numParticles[ptype],
                          (enum part_type)ptype);

    /* Open the particle group in the file */
    char partTypeGroupName[PARTICLE_GROUP_BUFFER_SIZE];
    snprintf(partTypeGroupName, PARTICLE_GROUP_BUFFER_SIZE, "/PartType%d",
             ptype);
    h_grp = H5Gcreate(h_file, partTypeGroupName, H5P_DEFAULT, H5P_DEFAULT,
                      H5P_DEFAULT);
    if (h_grp < 0) error("Error while creating particle group.\n");

    int num_fields = 0;
    struct io_props list[100];
    size_t N = 0;

    /* Write particle fields from the particle structure */
    switch (ptype) {

      case swift_type_gas:
        N = Ngas;
        hydro_write_particles(parts, xparts, list, &num_fields);
        num_fields += chemistry_write_particles(parts, list + num_fields);
        num_fields +=
            cooling_write_particles(xparts, list + num_fields, cooling);
        break;

      case swift_type_dark_matter:
        /* Allocate temporary array */
        if (posix_memalign((void**)&dmparts, gpart_align,
                           Ndm * sizeof(struct gpart)) != 0)
          error("Error while allocating temporart memory for DM particles");
        bzero(dmparts, Ndm * sizeof(struct gpart));

        /* Collect the DM particles from gpart */
        io_collect_dm_gparts(gparts, Ntot, dmparts, Ndm);

        /* Write DM particles */
        N = Ndm;
        darkmatter_write_particles(dmparts, list, &num_fields);
        break;

      case swift_type_star:
        N = Nstars;
        star_write_particles(sparts, list, &num_fields);
        break;

      default:
        error("Particle Type %d not yet supported. Aborting", ptype);
    }

    /* Write everything */
    for (int i = 0; i < num_fields; ++i)
      writeArray(e, h_grp, fileName, xmfFile, partTypeGroupName, list[i], N,
                 internal_units, snapshot_units);

    /* Free temporary array */
    if (dmparts) {
      free(dmparts);
      dmparts = NULL;
    }

    /* Close particle group */
    H5Gclose(h_grp);

    /* Close this particle group in the XMF file as well */
    xmf_write_groupfooter(xmfFile, (enum part_type)ptype);
  }

  /* Write LXMF file descriptor */
  xmf_write_outputfooter(xmfFile, e->snapshot_output_count, e->time);

  /* message("Done writing particles..."); */

  /* Close file */
  H5Fclose(h_file);

  e->snapshot_output_count++;
}

#endif /* HAVE_HDF5 */<|MERGE_RESOLUTION|>--- conflicted
+++ resolved
@@ -103,15 +103,6 @@
   /* Open data space */
   const hid_t h_data = H5Dopen(h_grp, prop.name, H5P_DEFAULT);
   if (h_data < 0) error("Error while opening data space '%s'.", prop.name);
-<<<<<<< HEAD
-
-  /* Check data type */
-  const hid_t h_type = H5Dget_type(h_data);
-  if (h_type < 0) error("Unable to retrieve data type from the file");
-  // if (!H5Tequal(h_type, hdf5_type(type)))
-  //  error("Non-matching types between the code and the file");
-=======
->>>>>>> 36e0939c
 
   /* Allocate temporary buffer */
   void* temp = malloc(num_elements * typeSize);
