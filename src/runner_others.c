--- conflicted
+++ resolved
@@ -128,19 +128,14 @@
       if (c->progeny[k] != NULL) runner_do_grav_mesh(r, c->progeny[k], 0);
   } else {
 
-<<<<<<< HEAD
-    /* Get the forces from the gravity mesh */
-    pm_mesh_interpolate_forces(e->mesh, e, c);
-=======
   /* Get the forces from the gravity mesh */
 #ifndef SWIFT_TASKS_WITHOUT_ATOMICS
     lock_lock(&c->grav.plock);
 #endif
-    pm_mesh_interpolate_forces(e->mesh, e, gparts, gcount);
+    pm_mesh_interpolate_forces(e->mesh, e, c);
 #ifndef SWIFT_TASKS_WITHOUT_ATOMICS
     if (lock_unlock(&c->grav.plock) != 0) error("Error unlocking cell");
 #endif
->>>>>>> ea54b741
   }
 
   if (timer) TIMER_TOC(timer_dograv_mesh);
