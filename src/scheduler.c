/*******************************************************************************
 * This file is part of SWIFT.
 * Copyright (c) 2012 Pedro Gonnet (pedro.gonnet@durham.ac.uk)
 *                    Matthieu Schaller (matthieu.schaller@durham.ac.uk)
 *               2016 Peter W. Draper (p.w.draper@durham.ac.uk)
 *
 * This program is free software: you can redistribute it and/or modify
 * it under the terms of the GNU Lesser General Public License as published
 * by the Free Software Foundation, either version 3 of the License, or
 * (at your option) any later version.
 *
 * This program is distributed in the hope that it will be useful,
 * but WITHOUT ANY WARRANTY; without even the implied warranty of
 * MERCHANTABILITY or FITNESS FOR A PARTICULAR PURPOSE.  See the
 * GNU General Public License for more details.
 *
 * You should have received a copy of the GNU Lesser General Public License
 * along with this program.  If not, see <http://www.gnu.org/licenses/>.
 *
 ******************************************************************************/

/* Config parameters. */
#include "../config.h"

/* Some standard headers. */
#include <limits.h>
#include <math.h>
#include <pthread.h>
#include <stdio.h>
#include <stdlib.h>
#include <string.h>
#include <unistd.h>

/* MPI headers. */
#ifdef WITH_MPI
#include <mpi.h>
#endif

/* This object's header. */
#include "scheduler.h"

/* Local headers. */
#include "atomic.h"
#include "cycle.h"
#include "engine.h"
#include "error.h"
#include "intrinsics.h"
#include "kernel_hydro.h"
#include "queue.h"
#include "sort_part.h"
#include "space.h"
#include "space_getsid.h"
#include "task.h"
#include "timers.h"
#include "version.h"

/**
 * @brief Re-set the list of active tasks.
 */
void scheduler_clear_active(struct scheduler *s) { s->active_count = 0; }

/**
 * @brief Add an unlock_task to the given task.
 *
 * @param s The #scheduler.
 * @param ta The unlocking #task.
 * @param tb The #task that will be unlocked.
 */
void scheduler_addunlock(struct scheduler *s, struct task *ta,
                         struct task *tb) {
#ifdef SWIFT_DEBUG_CHECKS
  if (ta == NULL) error("Unlocking task is NULL.");
  if (tb == NULL) error("Unlocked task is NULL.");
#endif

  /* Get an index at which to store this unlock. */
  const int ind = atomic_inc(&s->nr_unlocks);

  /* Does the buffer need to be grown? */
  if (ind == s->size_unlocks) {
    /* Allocate the new buffer. */
    struct task **unlocks_new;
    int *unlock_ind_new;
    const int size_unlocks_new = s->size_unlocks * 2;
    if ((unlocks_new = (struct task **)malloc(sizeof(struct task *) *
                                              size_unlocks_new)) == NULL ||
        (unlock_ind_new = (int *)malloc(sizeof(int) * size_unlocks_new)) ==
            NULL)
      error("Failed to re-allocate unlocks.");

    /* Wait for all writes to the old buffer to complete. */
    while (s->completed_unlock_writes < ind)
      ;

    /* Copy the buffers. */
    memcpy(unlocks_new, s->unlocks, sizeof(struct task *) * ind);
    memcpy(unlock_ind_new, s->unlock_ind, sizeof(int) * ind);
    free(s->unlocks);
    free(s->unlock_ind);
    s->unlocks = unlocks_new;
    s->unlock_ind = unlock_ind_new;

    /* Publish the new buffer size. */
    s->size_unlocks = size_unlocks_new;
  }

  /* Wait for there to actually be space at my index. */
  while (ind > s->size_unlocks)
    ;

  /* Write the unlock to the scheduler. */
  s->unlocks[ind] = tb;
  s->unlock_ind[ind] = ta - s->tasks;
  atomic_inc(&s->completed_unlock_writes);
}

/**
 * @brief generate the dependency name for the tasks
 *
 * @param ta_type The #task type.
 * @param ta_subtype The #task type.
 * @param ta_name (return) The formatted string
 */
void scheduler_task_dependency_name(int ta_type, int ta_subtype,
                                    char *ta_name) {

  /* Check input */
  if ((ta_type < 0) || (ta_type >= task_type_count))
    error("Unknown task type %i", ta_type);

  if ((ta_subtype < 0) || (ta_subtype >= task_subtype_count))
    error("Unknown task subtype %i with type %s", ta_subtype,
          taskID_names[ta_type]);

  /* construct line */
  if (ta_subtype == task_subtype_none)
    sprintf(ta_name, "%s", taskID_names[ta_type]);
  else
    sprintf(ta_name, "\"%s %s\"", taskID_names[ta_type],
            subtaskID_names[ta_subtype]);
}

/**
 * @brief Write a dot file with the task dependencies.
 *
 * Run plot_task_dependencies.sh for an example of how to use it
 * to generate the figure.
 *
 * @param s The #scheduler we are working in.
 * @param verbose Are we verbose about this?
 */
void scheduler_write_dependencies(struct scheduler *s, int verbose) {

  const ticks tic = getticks();

  /* Conservative number of dependencies per task type */
  const int max_nber_dep = 128;

  /* Number of possible relations between tasks */
  const int nber_relation =
      2 * task_type_count * task_subtype_count * max_nber_dep;

  /* To get the table of max_nber_dep for a task:
   * ind = (ta * task_subtype_count + sa) * max_nber_dep * 2
   * where ta is the value of task_type and sa is the value of
   * task_subtype  */
  int *table = (int *)malloc(nber_relation * sizeof(int));
  if (table == NULL)
    error("Error allocating memory for task-dependency graph (table).");

  int *count_rel = (int *)malloc(nber_relation * sizeof(int) / 2);
  if (count_rel == NULL)
    error("Error allocating memory for task-dependency graph (count_rel).");

  /* Reset everything */
  for (int i = 0; i < nber_relation; i++) table[i] = -1;
  for (int i = 0; i < nber_relation / 2; i++) count_rel[i] = 0;

  /* Create file */
  char filename[200] = "dependency_graph.dot";
  FILE *f = fopen(filename, "w");
  if (f == NULL) error("Error opening dependency graph file.");

  /* Write header */
  fprintf(f, "digraph task_dep {\n");
  fprintf(f, "label=\"Task dependencies for SWIFT %s\";\n", git_revision());
  fprintf(f, "\t compound=true;\n");
  fprintf(f, "\t ratio=0.66;\n");
  fprintf(f, "\t node[nodesep=0.15];\n");

  /* loop over all tasks */
  for (int i = 0; i < s->nr_tasks; i++) {
    const struct task *ta = &s->tasks[i];

    /* and their dependencies */
    for (int j = 0; j < ta->nr_unlock_tasks; j++) {
      const struct task *tb = ta->unlock_tasks[j];

      /* check if dependency already written */
      int written = 0;

      /* Current index */
      int ind = ta->type * task_subtype_count + ta->subtype;
      ind *= 2 * max_nber_dep;

      int k = 0;
      int *cur = &table[ind];
      while (k < max_nber_dep) {

        /* not written yet */
        if (cur[0] == -1) {
          cur[0] = tb->type;
          cur[1] = tb->subtype;
          break;
        }

        /* already written */
        if (cur[0] == tb->type && cur[1] == tb->subtype) {
          written = 1;
          break;
        }

        k += 1;
        cur = &cur[2];
      }

      /* max_nber_dep is too small */
      if (k == max_nber_dep)
        error("Not enough memory, please increase max_nber_dep");

      /* Increase counter of relation */
      count_rel[ind / 2 + k] += 1;

      /* Not written yet => write it */
      if (!written) {

        /* text to write */
        char ta_name[200];
        char tb_name[200];

        /* construct line */
        scheduler_task_dependency_name(ta->type, ta->subtype, ta_name);
        scheduler_task_dependency_name(tb->type, tb->subtype, tb_name);

        /* Change colour of implicit tasks */
        if (ta->implicit)
          fprintf(f, "\t %s [style = filled];\n\t %s [color = lightgrey];\n",
                  ta_name, ta_name);
        if (tb->implicit)
          fprintf(f, "\t %s [style = filled];\n\t %s [color = lightgrey];\n",
                  tb_name, tb_name);

        /* Change shape of MPI communications */
        if (ta->type == task_type_send || ta->type == task_type_recv)
          fprintf(f, "\t \"%s %s\" [shape = diamond];\n",
                  taskID_names[ta->type], subtaskID_names[ta->subtype]);
        if (tb->type == task_type_send || tb->type == task_type_recv)
          fprintf(f, "\t \"%s %s\" [shape = diamond];\n",
                  taskID_names[tb->type], subtaskID_names[tb->subtype]);
      }
    }
  }

  int density_cluster[4] = {0};
  int gradient_cluster[4] = {0};
  int force_cluster[4] = {0};
  int gravity_cluster[5] = {0};
  int stars_density_cluster[4] = {0};

  /* Check whether we need to construct a group of tasks */
  for (int type = 0; type < task_type_count; ++type) {

    for (int subtype = 0; subtype < task_subtype_count; ++subtype) {

      const int ind = 2 * (type * task_subtype_count + subtype) * max_nber_dep;

      /* Does this task/sub-task exist? */
      if (table[ind] != -1) {

        for (int k = 0; k < 4; ++k) {
          if (type == task_type_self + k && subtype == task_subtype_density)
            density_cluster[k] = 1;
          if (type == task_type_self + k && subtype == task_subtype_gradient)
            gradient_cluster[k] = 1;
          if (type == task_type_self + k && subtype == task_subtype_force)
            force_cluster[k] = 1;
          if (type == task_type_self + k && subtype == task_subtype_grav)
            gravity_cluster[k] = 1;
          if (type == task_type_self + k &&
              subtype == task_subtype_stars_density)
            stars_density_cluster[k] = 1;
        }
        if (type == task_type_grav_mesh) gravity_cluster[2] = 1;
        if (type == task_type_grav_long_range) gravity_cluster[3] = 1;
        if (type == task_type_grav_mm) gravity_cluster[4] = 1;
      }
    }
  }

  /* Make a cluster for the density tasks */
  fprintf(f, "\t subgraph cluster0{\n");
  fprintf(f, "\t\t label=\"\";\n");
  for (int k = 0; k < 4; ++k)
    if (density_cluster[k])
      fprintf(f, "\t\t \"%s %s\";\n", taskID_names[task_type_self + k],
              subtaskID_names[task_subtype_density]);
  fprintf(f, "\t};\n");

  /* Make a cluster for the force tasks */
  fprintf(f, "\t subgraph cluster1{\n");
  fprintf(f, "\t\t label=\"\";\n");
  for (int k = 0; k < 4; ++k)
    if (force_cluster[k])
      fprintf(f, "\t\t \"%s %s\";\n", taskID_names[task_type_self + k],
              subtaskID_names[task_subtype_force]);
  fprintf(f, "\t};\n");

  /* Make a cluster for the gradient tasks */
  fprintf(f, "\t subgraph cluster2{\n");
  fprintf(f, "\t\t label=\"\";\n");
  for (int k = 0; k < 4; ++k)
    if (gradient_cluster[k])
      fprintf(f, "\t\t \"%s %s\";\n", taskID_names[task_type_self + k],
              subtaskID_names[task_subtype_gradient]);
  fprintf(f, "\t};\n");

  /* Make a cluster for the gravity tasks */
  fprintf(f, "\t subgraph cluster3{\n");
  fprintf(f, "\t\t label=\"\";\n");
  for (int k = 0; k < 2; ++k)
    if (gravity_cluster[k])
      fprintf(f, "\t\t \"%s %s\";\n", taskID_names[task_type_self + k],
              subtaskID_names[task_subtype_grav]);
  if (gravity_cluster[2])
    fprintf(f, "\t\t %s;\n", taskID_names[task_type_grav_mesh]);
  if (gravity_cluster[3])
    fprintf(f, "\t\t %s;\n", taskID_names[task_type_grav_long_range]);
  if (gravity_cluster[4])
    fprintf(f, "\t\t %s;\n", taskID_names[task_type_grav_mm]);
  fprintf(f, "\t};\n");

  /* Make a cluster for the density tasks */
  fprintf(f, "\t subgraph cluster4{\n");
  fprintf(f, "\t\t label=\"\";\n");
  for (int k = 0; k < 4; ++k)
    if (stars_density_cluster[k])
      fprintf(f, "\t\t \"%s %s\";\n", taskID_names[task_type_self + k],
              subtaskID_names[task_subtype_stars_density]);
  fprintf(f, "\t};\n");

  /* Write down the number of relation */
  for (int ta_type = 0; ta_type < task_type_count; ta_type++) {

    for (int ta_subtype = 0; ta_subtype < task_subtype_count; ta_subtype++) {

      /* Get task indice */
      const int ind =
          (ta_type * task_subtype_count + ta_subtype) * max_nber_dep;

      /* Loop over dependencies */
      for (int k = 0; k < max_nber_dep; k++) {

        if (count_rel[ind + k] == 0) continue;

        /* Get task type */
        const int i = 2 * (ind + k);
        int tb_type = table[i];
        int tb_subtype = table[i + 1];

        /* Get names */
        char ta_name[200];
        char tb_name[200];

        scheduler_task_dependency_name(ta_type, ta_subtype, ta_name);
        scheduler_task_dependency_name(tb_type, tb_subtype, tb_name);

        /* Write to the fle */
        fprintf(f, "\t %s->%s[label=%i];\n", ta_name, tb_name,
                count_rel[ind + k]);
      }
    }
  }

  /* Be clean */
  fprintf(f, "}");
  fclose(f);
  free(table);

  if (verbose)
    message("Printing task graph took %.3f %s.",
            clocks_from_ticks(getticks() - tic), clocks_getunit());
}

/**
 * @brief Split a hydrodynamic task if too large.
 *
 * @param t The #task
 * @param s The #scheduler we are working in.
 */
static void scheduler_splittask_hydro(struct task *t, struct scheduler *s) {

  /* Iterate on this task until we're done with it. */
  int redo = 1;
  while (redo) {

    /* Reset the redo flag. */
    redo = 0;

    /* Non-splittable task? */
    if ((t->ci == NULL) || (t->type == task_type_pair && t->cj == NULL) ||
        t->ci->count == 0 || (t->cj != NULL && t->cj->count == 0)) {
      t->type = task_type_none;
      t->subtype = task_subtype_none;
      t->cj = NULL;
      t->skip = 1;
      break;
    }

    /* Self-interaction? */
    if (t->type == task_type_self) {

      /* Get a handle on the cell involved. */
      struct cell *ci = t->ci;

      /* Foreign task? */
      if (ci->nodeID != s->nodeID) {
        t->skip = 1;
        break;
      }

      /* Is this cell even split and the task does not violate h ? */
      if (cell_can_split_self_hydro_task(ci)) {

        /* Make a sub? */
        if (scheduler_dosub && ci->count < space_subsize_self_hydro) {

          /* convert to a self-subtask. */
          t->type = task_type_sub_self;

          /* Otherwise, make tasks explicitly. */
        } else {

          /* Take a step back (we're going to recycle the current task)... */
          redo = 1;

          /* Add the self tasks. */
          int first_child = 0;
          while (ci->progeny[first_child] == NULL) first_child++;
          t->ci = ci->progeny[first_child];
          for (int k = first_child + 1; k < 8; k++)
            if (ci->progeny[k] != NULL && ci->progeny[k]->count)
              scheduler_splittask_hydro(
                  scheduler_addtask(s, task_type_self, t->subtype, 0, 0,
                                    ci->progeny[k], NULL),
                  s);

          /* Make a task for each pair of progeny */
          for (int j = 0; j < 8; j++)
            if (ci->progeny[j] != NULL && ci->progeny[j]->count)
              for (int k = j + 1; k < 8; k++)
                if (ci->progeny[k] != NULL && ci->progeny[k]->count)
                  scheduler_splittask_hydro(
                      scheduler_addtask(s, task_type_pair, t->subtype,
                                        sub_sid_flag[j][k], 0, ci->progeny[j],
                                        ci->progeny[k]),
                      s);
        }
      } /* Cell is split */

    } /* Self interaction */

    /* Pair interaction? */
    else if (t->type == task_type_pair) {

      /* Get a handle on the cells involved. */
      struct cell *ci = t->ci;
      struct cell *cj = t->cj;

      /* Foreign task? */
      if (ci->nodeID != s->nodeID && cj->nodeID != s->nodeID) {
        t->skip = 1;
        break;
      }

      /* Get the sort ID, use space_getsid and not t->flags
         to make sure we get ci and cj swapped if needed. */
      double shift[3];
      const int sid = space_getsid(s->space, &ci, &cj, shift);

      /* Should this task be split-up? */
      if (cell_can_split_pair_hydro_task(ci) &&
          cell_can_split_pair_hydro_task(cj)) {

        /* Replace by a single sub-task? */
        if (scheduler_dosub && /* Use division to avoid integer overflow. */
            ci->count * sid_scale[sid] < space_subsize_pair_hydro / cj->count &&
            !sort_is_corner(sid)) {

          /* Make this task a sub task. */
          t->type = task_type_sub_pair;

          /* Otherwise, split it. */
        } else {

          /* Take a step back (we're going to recycle the current task)... */
          redo = 1;

          /* For each different sorting type... */
          switch (sid) {

            case 0: /* (  1 ,  1 ,  1 ) */
              t->ci = ci->progeny[7];
              t->cj = cj->progeny[0];
              t->flags = 0;
              break;

            case 1: /* (  1 ,  1 ,  0 ) */
              t->ci = ci->progeny[6];
              t->cj = cj->progeny[0];
              t->flags = 1;
              scheduler_splittask_hydro(
                  scheduler_addtask(s, task_type_pair, t->subtype, 1, 0,
                                    ci->progeny[7], cj->progeny[1]),
                  s);
              scheduler_splittask_hydro(
                  scheduler_addtask(s, task_type_pair, t->subtype, 0, 0,
                                    ci->progeny[6], cj->progeny[1]),
                  s);
              scheduler_splittask_hydro(
                  scheduler_addtask(s, task_type_pair, t->subtype, 2, 0,
                                    ci->progeny[7], cj->progeny[0]),
                  s);
              break;

            case 2: /* (  1 ,  1 , -1 ) */
              t->ci = ci->progeny[6];
              t->cj = cj->progeny[1];
              t->flags = 2;
              break;

            case 3: /* (  1 ,  0 ,  1 ) */
              t->ci = ci->progeny[5];
              t->cj = cj->progeny[0];
              t->flags = 3;
              scheduler_splittask_hydro(
                  scheduler_addtask(s, task_type_pair, t->subtype, 3, 0,
                                    ci->progeny[7], cj->progeny[2]),
                  s);
              scheduler_splittask_hydro(
                  scheduler_addtask(s, task_type_pair, t->subtype, 0, 0,
                                    ci->progeny[5], cj->progeny[2]),
                  s);
              scheduler_splittask_hydro(
                  scheduler_addtask(s, task_type_pair, t->subtype, 6, 0,
                                    ci->progeny[7], cj->progeny[0]),
                  s);
              break;

            case 4: /* (  1 ,  0 ,  0 ) */
              t->ci = ci->progeny[4];
              t->cj = cj->progeny[0];
              t->flags = 4;
              scheduler_splittask_hydro(
                  scheduler_addtask(s, task_type_pair, t->subtype, 5, 0,
                                    ci->progeny[5], cj->progeny[0]),
                  s);
              scheduler_splittask_hydro(
                  scheduler_addtask(s, task_type_pair, t->subtype, 7, 0,
                                    ci->progeny[6], cj->progeny[0]),
                  s);
              scheduler_splittask_hydro(
                  scheduler_addtask(s, task_type_pair, t->subtype, 8, 0,
                                    ci->progeny[7], cj->progeny[0]),
                  s);
              scheduler_splittask_hydro(
                  scheduler_addtask(s, task_type_pair, t->subtype, 3, 0,
                                    ci->progeny[4], cj->progeny[1]),
                  s);
              scheduler_splittask_hydro(
                  scheduler_addtask(s, task_type_pair, t->subtype, 4, 0,
                                    ci->progeny[5], cj->progeny[1]),
                  s);
              scheduler_splittask_hydro(
                  scheduler_addtask(s, task_type_pair, t->subtype, 6, 0,
                                    ci->progeny[6], cj->progeny[1]),
                  s);
              scheduler_splittask_hydro(
                  scheduler_addtask(s, task_type_pair, t->subtype, 7, 0,
                                    ci->progeny[7], cj->progeny[1]),
                  s);
              scheduler_splittask_hydro(
                  scheduler_addtask(s, task_type_pair, t->subtype, 1, 0,
                                    ci->progeny[4], cj->progeny[2]),
                  s);
              scheduler_splittask_hydro(
                  scheduler_addtask(s, task_type_pair, t->subtype, 2, 0,
                                    ci->progeny[5], cj->progeny[2]),
                  s);
              scheduler_splittask_hydro(
                  scheduler_addtask(s, task_type_pair, t->subtype, 4, 0,
                                    ci->progeny[6], cj->progeny[2]),
                  s);
              scheduler_splittask_hydro(
                  scheduler_addtask(s, task_type_pair, t->subtype, 5, 0,
                                    ci->progeny[7], cj->progeny[2]),
                  s);
              scheduler_splittask_hydro(
                  scheduler_addtask(s, task_type_pair, t->subtype, 0, 0,
                                    ci->progeny[4], cj->progeny[3]),
                  s);
              scheduler_splittask_hydro(
                  scheduler_addtask(s, task_type_pair, t->subtype, 1, 0,
                                    ci->progeny[5], cj->progeny[3]),
                  s);
              scheduler_splittask_hydro(
                  scheduler_addtask(s, task_type_pair, t->subtype, 3, 0,
                                    ci->progeny[6], cj->progeny[3]),
                  s);
              scheduler_splittask_hydro(
                  scheduler_addtask(s, task_type_pair, t->subtype, 4, 0,
                                    ci->progeny[7], cj->progeny[3]),
                  s);
              break;

            case 5: /* (  1 ,  0 , -1 ) */
              t->ci = ci->progeny[4];
              t->cj = cj->progeny[1];
              t->flags = 5;
              scheduler_splittask_hydro(
                  scheduler_addtask(s, task_type_pair, t->subtype, 5, 0,
                                    ci->progeny[6], cj->progeny[3]),
                  s);
              scheduler_splittask_hydro(
                  scheduler_addtask(s, task_type_pair, t->subtype, 2, 0,
                                    ci->progeny[4], cj->progeny[3]),
                  s);
              scheduler_splittask_hydro(
                  scheduler_addtask(s, task_type_pair, t->subtype, 8, 0,
                                    ci->progeny[6], cj->progeny[1]),
                  s);
              break;

            case 6: /* (  1 , -1 ,  1 ) */
              t->ci = ci->progeny[5];
              t->cj = cj->progeny[2];
              t->flags = 6;
              break;

            case 7: /* (  1 , -1 ,  0 ) */
              t->ci = ci->progeny[4];
              t->cj = cj->progeny[3];
              t->flags = 6;
              scheduler_splittask_hydro(
                  scheduler_addtask(s, task_type_pair, t->subtype, 8, 0,
                                    ci->progeny[5], cj->progeny[2]),
                  s);
              scheduler_splittask_hydro(
                  scheduler_addtask(s, task_type_pair, t->subtype, 7, 0,
                                    ci->progeny[4], cj->progeny[2]),
                  s);
              scheduler_splittask_hydro(
                  scheduler_addtask(s, task_type_pair, t->subtype, 7, 0,
                                    ci->progeny[5], cj->progeny[3]),
                  s);
              break;

            case 8: /* (  1 , -1 , -1 ) */
              t->ci = ci->progeny[4];
              t->cj = cj->progeny[3];
              t->flags = 8;
              break;

            case 9: /* (  0 ,  1 ,  1 ) */
              t->ci = ci->progeny[3];
              t->cj = cj->progeny[0];
              t->flags = 9;
              scheduler_splittask_hydro(
                  scheduler_addtask(s, task_type_pair, t->subtype, 9, 0,
                                    ci->progeny[7], cj->progeny[4]),
                  s);
              scheduler_splittask_hydro(
                  scheduler_addtask(s, task_type_pair, t->subtype, 0, 0,
                                    ci->progeny[3], cj->progeny[4]),
                  s);
              scheduler_splittask_hydro(
                  scheduler_addtask(s, task_type_pair, t->subtype, 8, 0,
                                    ci->progeny[7], cj->progeny[0]),
                  s);
              break;

            case 10: /* (  0 ,  1 ,  0 ) */
              t->ci = ci->progeny[2];
              t->cj = cj->progeny[0];
              t->flags = 10;
              scheduler_splittask_hydro(
                  scheduler_addtask(s, task_type_pair, t->subtype, 11, 0,
                                    ci->progeny[3], cj->progeny[0]),
                  s);
              scheduler_splittask_hydro(
                  scheduler_addtask(s, task_type_pair, t->subtype, 7, 0,
                                    ci->progeny[6], cj->progeny[0]),
                  s);
              scheduler_splittask_hydro(
                  scheduler_addtask(s, task_type_pair, t->subtype, 6, 0,
                                    ci->progeny[7], cj->progeny[0]),
                  s);
              scheduler_splittask_hydro(
                  scheduler_addtask(s, task_type_pair, t->subtype, 9, 0,
                                    ci->progeny[2], cj->progeny[1]),
                  s);
              scheduler_splittask_hydro(
                  scheduler_addtask(s, task_type_pair, t->subtype, 10, 0,
                                    ci->progeny[3], cj->progeny[1]),
                  s);
              scheduler_splittask_hydro(
                  scheduler_addtask(s, task_type_pair, t->subtype, 8, 0,
                                    ci->progeny[6], cj->progeny[1]),
                  s);
              scheduler_splittask_hydro(
                  scheduler_addtask(s, task_type_pair, t->subtype, 7, 0,
                                    ci->progeny[7], cj->progeny[1]),
                  s);
              scheduler_splittask_hydro(
                  scheduler_addtask(s, task_type_pair, t->subtype, 1, 0,
                                    ci->progeny[2], cj->progeny[4]),
                  s);
              scheduler_splittask_hydro(
                  scheduler_addtask(s, task_type_pair, t->subtype, 2, 0,
                                    ci->progeny[3], cj->progeny[4]),
                  s);
              scheduler_splittask_hydro(
                  scheduler_addtask(s, task_type_pair, t->subtype, 10, 0,
                                    ci->progeny[6], cj->progeny[4]),
                  s);
              scheduler_splittask_hydro(
                  scheduler_addtask(s, task_type_pair, t->subtype, 11, 0,
                                    ci->progeny[7], cj->progeny[4]),
                  s);
              scheduler_splittask_hydro(
                  scheduler_addtask(s, task_type_pair, t->subtype, 0, 0,
                                    ci->progeny[2], cj->progeny[5]),
                  s);
              scheduler_splittask_hydro(
                  scheduler_addtask(s, task_type_pair, t->subtype, 1, 0,
                                    ci->progeny[3], cj->progeny[5]),
                  s);
              scheduler_splittask_hydro(
                  scheduler_addtask(s, task_type_pair, t->subtype, 9, 0,
                                    ci->progeny[6], cj->progeny[5]),
                  s);
              scheduler_splittask_hydro(
                  scheduler_addtask(s, task_type_pair, t->subtype, 10, 0,
                                    ci->progeny[7], cj->progeny[5]),
                  s);
              break;

            case 11: /* (  0 ,  1 , -1 ) */
              t->ci = ci->progeny[2];
              t->cj = cj->progeny[1];
              t->flags = 11;
              scheduler_splittask_hydro(
                  scheduler_addtask(s, task_type_pair, t->subtype, 11, 0,
                                    ci->progeny[6], cj->progeny[5]),
                  s);
              scheduler_splittask_hydro(
                  scheduler_addtask(s, task_type_pair, t->subtype, 2, 0,
                                    ci->progeny[2], cj->progeny[5]),
                  s);
              scheduler_splittask_hydro(
                  scheduler_addtask(s, task_type_pair, t->subtype, 6, 0,
                                    ci->progeny[6], cj->progeny[1]),
                  s);
              break;

            case 12: /* (  0 ,  0 ,  1 ) */
              t->ci = ci->progeny[1];
              t->cj = cj->progeny[0];
              t->flags = 12;
              scheduler_splittask_hydro(
                  scheduler_addtask(s, task_type_pair, t->subtype, 11, 0,
                                    ci->progeny[3], cj->progeny[0]),
                  s);
              scheduler_splittask_hydro(
                  scheduler_addtask(s, task_type_pair, t->subtype, 5, 0,
                                    ci->progeny[5], cj->progeny[0]),
                  s);
              scheduler_splittask_hydro(
                  scheduler_addtask(s, task_type_pair, t->subtype, 2, 0,
                                    ci->progeny[7], cj->progeny[0]),
                  s);
              scheduler_splittask_hydro(
                  scheduler_addtask(s, task_type_pair, t->subtype, 9, 0,
                                    ci->progeny[1], cj->progeny[2]),
                  s);
              scheduler_splittask_hydro(
                  scheduler_addtask(s, task_type_pair, t->subtype, 12, 0,
                                    ci->progeny[3], cj->progeny[2]),
                  s);
              scheduler_splittask_hydro(
                  scheduler_addtask(s, task_type_pair, t->subtype, 8, 0,
                                    ci->progeny[5], cj->progeny[2]),
                  s);
              scheduler_splittask_hydro(
                  scheduler_addtask(s, task_type_pair, t->subtype, 5, 0,
                                    ci->progeny[7], cj->progeny[2]),
                  s);
              scheduler_splittask_hydro(
                  scheduler_addtask(s, task_type_pair, t->subtype, 3, 0,
                                    ci->progeny[1], cj->progeny[4]),
                  s);
              scheduler_splittask_hydro(
                  scheduler_addtask(s, task_type_pair, t->subtype, 6, 0,
                                    ci->progeny[3], cj->progeny[4]),
                  s);
              scheduler_splittask_hydro(
                  scheduler_addtask(s, task_type_pair, t->subtype, 12, 0,
                                    ci->progeny[5], cj->progeny[4]),
                  s);
              scheduler_splittask_hydro(
                  scheduler_addtask(s, task_type_pair, t->subtype, 11, 0,
                                    ci->progeny[7], cj->progeny[4]),
                  s);
              scheduler_splittask_hydro(
                  scheduler_addtask(s, task_type_pair, t->subtype, 0, 0,
                                    ci->progeny[1], cj->progeny[6]),
                  s);
              scheduler_splittask_hydro(
                  scheduler_addtask(s, task_type_pair, t->subtype, 3, 0,
                                    ci->progeny[3], cj->progeny[6]),
                  s);
              scheduler_splittask_hydro(
                  scheduler_addtask(s, task_type_pair, t->subtype, 9, 0,
                                    ci->progeny[5], cj->progeny[6]),
                  s);
              scheduler_splittask_hydro(
                  scheduler_addtask(s, task_type_pair, t->subtype, 12, 0,
                                    ci->progeny[7], cj->progeny[6]),
                  s);
              break;
          } /* switch(sid) */
        }

        /* Otherwise, break it up if it is too large? */
      } else if (scheduler_doforcesplit && ci->split && cj->split &&
                 (ci->count > space_maxsize / cj->count)) {

        // message( "force splitting pair with %i and %i parts." , ci->count ,
        // cj->count );

        /* Replace the current task. */
        t->type = task_type_none;

        for (int j = 0; j < 8; j++)
          if (ci->progeny[j] != NULL && ci->progeny[j]->count)
            for (int k = 0; k < 8; k++)
              if (cj->progeny[k] != NULL && cj->progeny[k]->count) {
                struct task *tl =
                    scheduler_addtask(s, task_type_pair, t->subtype, 0, 0,
                                      ci->progeny[j], cj->progeny[k]);
                scheduler_splittask_hydro(tl, s);
                tl->flags = space_getsid(s->space, &t->ci, &t->cj, shift);
              }
      }
    } /* pair interaction? */
  }   /* iterate over the current task. */
}

/**
 * @brief Split a stars task if too large.
 *
 * @param t The #task
 * @param s The #scheduler we are working in.
 */
static void scheduler_splittask_stars(struct task *t, struct scheduler *s) {

  // LOIC: This is un-tested. Need to verify that it works.

  /* Iterate on this task until we're done with it. */
  int redo = 1;
  while (redo) {

    /* Reset the redo flag. */
    redo = 0;

    /* Non-splittable task? */
    if ((t->ci == NULL) || (t->type == task_type_pair && t->cj == NULL) ||
        t->ci->scount == 0 || (t->cj != NULL && t->cj->scount == 0)) {
      t->type = task_type_none;
      t->subtype = task_subtype_none;
      t->cj = NULL;
      t->skip = 1;
      break;
    }

    /* Self-interaction? */
    if (t->type == task_type_self) {

      /* Get a handle on the cell involved. */
      struct cell *ci = t->ci;

      /* Foreign task? */
      if (ci->nodeID != s->nodeID) {
        t->skip = 1;
        break;
      }

      /* Is this cell even split and the task does not violate h ? */
      if (cell_can_split_self_stars_task(ci)) {

        /* Make a sub? */
        if (scheduler_dosub && ci->scount < space_subsize_self_stars) {

          /* convert to a self-subtask. */
          t->type = task_type_sub_self;

          /* Otherwise, make tasks explicitly. */
        } else {

          /* Take a step back (we're going to recycle the current task)... */
          redo = 1;

          /* Add the self tasks. */
          int first_child = 0;
          while (ci->progeny[first_child] == NULL) first_child++;
          t->ci = ci->progeny[first_child];
          for (int k = first_child + 1; k < 8; k++)
            if (ci->progeny[k] != NULL && ci->progeny[k]->scount)
              scheduler_splittask_stars(
                  scheduler_addtask(s, task_type_self, t->subtype, 0, 0,
                                    ci->progeny[k], NULL),
                  s);

          /* Make a task for each pair of progeny */
          for (int j = 0; j < 8; j++)
            if (ci->progeny[j] != NULL && ci->progeny[j]->scount)
              for (int k = j + 1; k < 8; k++)
                if (ci->progeny[k] != NULL && ci->progeny[k]->scount)
                  scheduler_splittask_stars(
                      scheduler_addtask(s, task_type_pair, t->subtype,
                                        sub_sid_flag[j][k], 0, ci->progeny[j],
                                        ci->progeny[k]),
                      s);
        }
      } /* Cell is split */

    } /* Self interaction */

    /* Pair interaction? */
    else if (t->type == task_type_pair) {

      /* Get a handle on the cells involved. */
      struct cell *ci = t->ci;
      struct cell *cj = t->cj;

      /* Foreign task? */
      if (ci->nodeID != s->nodeID && cj->nodeID != s->nodeID) {
        t->skip = 1;
        break;
      }

      /* Get the sort ID, use space_getsid and not t->flags
         to make sure we get ci and cj swapped if needed. */
      double shift[3];
      const int sid = space_getsid(s->space, &ci, &cj, shift);

      /* Should this task be split-up? */
      if (cell_can_split_pair_stars_task(ci) &&
          cell_can_split_pair_stars_task(cj)) {

        /* Replace by a single sub-task? */
        if (scheduler_dosub && /* Use division to avoid integer overflow. */
            ci->scount * sid_scale[sid] <
                space_subsize_pair_stars / cj->scount &&
            !sort_is_corner(sid)) {

          /* Make this task a sub task. */
          t->type = task_type_sub_pair;

          /* Otherwise, split it. */
        } else {

          /* Take a step back (we're going to recycle the current task)... */
          redo = 1;

          /* For each different sorting type... */
          switch (sid) {

            case 0: /* (  1 ,  1 ,  1 ) */
              t->ci = ci->progeny[7];
              t->cj = cj->progeny[0];
              t->flags = 0;
              break;

            case 1: /* (  1 ,  1 ,  0 ) */
              t->ci = ci->progeny[6];
              t->cj = cj->progeny[0];
              t->flags = 1;
              scheduler_splittask_stars(
                  scheduler_addtask(s, task_type_pair, t->subtype, 1, 0,
                                    ci->progeny[7], cj->progeny[1]),
                  s);
              scheduler_splittask_stars(
                  scheduler_addtask(s, task_type_pair, t->subtype, 0, 0,
                                    ci->progeny[6], cj->progeny[1]),
                  s);
              scheduler_splittask_stars(
                  scheduler_addtask(s, task_type_pair, t->subtype, 2, 0,
                                    ci->progeny[7], cj->progeny[0]),
                  s);
              break;

            case 2: /* (  1 ,  1 , -1 ) */
              t->ci = ci->progeny[6];
              t->cj = cj->progeny[1];
              t->flags = 2;
              break;

            case 3: /* (  1 ,  0 ,  1 ) */
              t->ci = ci->progeny[5];
              t->cj = cj->progeny[0];
              t->flags = 3;
              scheduler_splittask_stars(
                  scheduler_addtask(s, task_type_pair, t->subtype, 3, 0,
                                    ci->progeny[7], cj->progeny[2]),
                  s);
              scheduler_splittask_stars(
                  scheduler_addtask(s, task_type_pair, t->subtype, 0, 0,
                                    ci->progeny[5], cj->progeny[2]),
                  s);
              scheduler_splittask_stars(
                  scheduler_addtask(s, task_type_pair, t->subtype, 6, 0,
                                    ci->progeny[7], cj->progeny[0]),
                  s);
              break;

            case 4: /* (  1 ,  0 ,  0 ) */
              t->ci = ci->progeny[4];
              t->cj = cj->progeny[0];
              t->flags = 4;
              scheduler_splittask_stars(
                  scheduler_addtask(s, task_type_pair, t->subtype, 5, 0,
                                    ci->progeny[5], cj->progeny[0]),
                  s);
              scheduler_splittask_stars(
                  scheduler_addtask(s, task_type_pair, t->subtype, 7, 0,
                                    ci->progeny[6], cj->progeny[0]),
                  s);
              scheduler_splittask_stars(
                  scheduler_addtask(s, task_type_pair, t->subtype, 8, 0,
                                    ci->progeny[7], cj->progeny[0]),
                  s);
              scheduler_splittask_stars(
                  scheduler_addtask(s, task_type_pair, t->subtype, 3, 0,
                                    ci->progeny[4], cj->progeny[1]),
                  s);
              scheduler_splittask_stars(
                  scheduler_addtask(s, task_type_pair, t->subtype, 4, 0,
                                    ci->progeny[5], cj->progeny[1]),
                  s);
              scheduler_splittask_stars(
                  scheduler_addtask(s, task_type_pair, t->subtype, 6, 0,
                                    ci->progeny[6], cj->progeny[1]),
                  s);
              scheduler_splittask_stars(
                  scheduler_addtask(s, task_type_pair, t->subtype, 7, 0,
                                    ci->progeny[7], cj->progeny[1]),
                  s);
              scheduler_splittask_stars(
                  scheduler_addtask(s, task_type_pair, t->subtype, 1, 0,
                                    ci->progeny[4], cj->progeny[2]),
                  s);
              scheduler_splittask_stars(
                  scheduler_addtask(s, task_type_pair, t->subtype, 2, 0,
                                    ci->progeny[5], cj->progeny[2]),
                  s);
              scheduler_splittask_stars(
                  scheduler_addtask(s, task_type_pair, t->subtype, 4, 0,
                                    ci->progeny[6], cj->progeny[2]),
                  s);
              scheduler_splittask_stars(
                  scheduler_addtask(s, task_type_pair, t->subtype, 5, 0,
                                    ci->progeny[7], cj->progeny[2]),
                  s);
              scheduler_splittask_stars(
                  scheduler_addtask(s, task_type_pair, t->subtype, 0, 0,
                                    ci->progeny[4], cj->progeny[3]),
                  s);
              scheduler_splittask_stars(
                  scheduler_addtask(s, task_type_pair, t->subtype, 1, 0,
                                    ci->progeny[5], cj->progeny[3]),
                  s);
              scheduler_splittask_stars(
                  scheduler_addtask(s, task_type_pair, t->subtype, 3, 0,
                                    ci->progeny[6], cj->progeny[3]),
                  s);
              scheduler_splittask_stars(
                  scheduler_addtask(s, task_type_pair, t->subtype, 4, 0,
                                    ci->progeny[7], cj->progeny[3]),
                  s);
              break;

            case 5: /* (  1 ,  0 , -1 ) */
              t->ci = ci->progeny[4];
              t->cj = cj->progeny[1];
              t->flags = 5;
              scheduler_splittask_stars(
                  scheduler_addtask(s, task_type_pair, t->subtype, 5, 0,
                                    ci->progeny[6], cj->progeny[3]),
                  s);
              scheduler_splittask_stars(
                  scheduler_addtask(s, task_type_pair, t->subtype, 2, 0,
                                    ci->progeny[4], cj->progeny[3]),
                  s);
              scheduler_splittask_stars(
                  scheduler_addtask(s, task_type_pair, t->subtype, 8, 0,
                                    ci->progeny[6], cj->progeny[1]),
                  s);
              break;

            case 6: /* (  1 , -1 ,  1 ) */
              t->ci = ci->progeny[5];
              t->cj = cj->progeny[2];
              t->flags = 6;
              break;

            case 7: /* (  1 , -1 ,  0 ) */
              t->ci = ci->progeny[4];
              t->cj = cj->progeny[3];
              t->flags = 6;
              scheduler_splittask_stars(
                  scheduler_addtask(s, task_type_pair, t->subtype, 8, 0,
                                    ci->progeny[5], cj->progeny[2]),
                  s);
              scheduler_splittask_stars(
                  scheduler_addtask(s, task_type_pair, t->subtype, 7, 0,
                                    ci->progeny[4], cj->progeny[2]),
                  s);
              scheduler_splittask_stars(
                  scheduler_addtask(s, task_type_pair, t->subtype, 7, 0,
                                    ci->progeny[5], cj->progeny[3]),
                  s);
              break;

            case 8: /* (  1 , -1 , -1 ) */
              t->ci = ci->progeny[4];
              t->cj = cj->progeny[3];
              t->flags = 8;
              break;

            case 9: /* (  0 ,  1 ,  1 ) */
              t->ci = ci->progeny[3];
              t->cj = cj->progeny[0];
              t->flags = 9;
              scheduler_splittask_stars(
                  scheduler_addtask(s, task_type_pair, t->subtype, 9, 0,
                                    ci->progeny[7], cj->progeny[4]),
                  s);
              scheduler_splittask_stars(
                  scheduler_addtask(s, task_type_pair, t->subtype, 0, 0,
                                    ci->progeny[3], cj->progeny[4]),
                  s);
              scheduler_splittask_stars(
                  scheduler_addtask(s, task_type_pair, t->subtype, 8, 0,
                                    ci->progeny[7], cj->progeny[0]),
                  s);
              break;

            case 10: /* (  0 ,  1 ,  0 ) */
              t->ci = ci->progeny[2];
              t->cj = cj->progeny[0];
              t->flags = 10;
              scheduler_splittask_stars(
                  scheduler_addtask(s, task_type_pair, t->subtype, 11, 0,
                                    ci->progeny[3], cj->progeny[0]),
                  s);
              scheduler_splittask_stars(
                  scheduler_addtask(s, task_type_pair, t->subtype, 7, 0,
                                    ci->progeny[6], cj->progeny[0]),
                  s);
              scheduler_splittask_stars(
                  scheduler_addtask(s, task_type_pair, t->subtype, 6, 0,
                                    ci->progeny[7], cj->progeny[0]),
                  s);
              scheduler_splittask_stars(
                  scheduler_addtask(s, task_type_pair, t->subtype, 9, 0,
                                    ci->progeny[2], cj->progeny[1]),
                  s);
              scheduler_splittask_stars(
                  scheduler_addtask(s, task_type_pair, t->subtype, 10, 0,
                                    ci->progeny[3], cj->progeny[1]),
                  s);
              scheduler_splittask_stars(
                  scheduler_addtask(s, task_type_pair, t->subtype, 8, 0,
                                    ci->progeny[6], cj->progeny[1]),
                  s);
              scheduler_splittask_stars(
                  scheduler_addtask(s, task_type_pair, t->subtype, 7, 0,
                                    ci->progeny[7], cj->progeny[1]),
                  s);
              scheduler_splittask_stars(
                  scheduler_addtask(s, task_type_pair, t->subtype, 1, 0,
                                    ci->progeny[2], cj->progeny[4]),
                  s);
              scheduler_splittask_stars(
                  scheduler_addtask(s, task_type_pair, t->subtype, 2, 0,
                                    ci->progeny[3], cj->progeny[4]),
                  s);
              scheduler_splittask_stars(
                  scheduler_addtask(s, task_type_pair, t->subtype, 10, 0,
                                    ci->progeny[6], cj->progeny[4]),
                  s);
              scheduler_splittask_stars(
                  scheduler_addtask(s, task_type_pair, t->subtype, 11, 0,
                                    ci->progeny[7], cj->progeny[4]),
                  s);
              scheduler_splittask_stars(
                  scheduler_addtask(s, task_type_pair, t->subtype, 0, 0,
                                    ci->progeny[2], cj->progeny[5]),
                  s);
              scheduler_splittask_stars(
                  scheduler_addtask(s, task_type_pair, t->subtype, 1, 0,
                                    ci->progeny[3], cj->progeny[5]),
                  s);
              scheduler_splittask_stars(
                  scheduler_addtask(s, task_type_pair, t->subtype, 9, 0,
                                    ci->progeny[6], cj->progeny[5]),
                  s);
              scheduler_splittask_stars(
                  scheduler_addtask(s, task_type_pair, t->subtype, 10, 0,
                                    ci->progeny[7], cj->progeny[5]),
                  s);
              break;

            case 11: /* (  0 ,  1 , -1 ) */
              t->ci = ci->progeny[2];
              t->cj = cj->progeny[1];
              t->flags = 11;
              scheduler_splittask_stars(
                  scheduler_addtask(s, task_type_pair, t->subtype, 11, 0,
                                    ci->progeny[6], cj->progeny[5]),
                  s);
              scheduler_splittask_stars(
                  scheduler_addtask(s, task_type_pair, t->subtype, 2, 0,
                                    ci->progeny[2], cj->progeny[5]),
                  s);
              scheduler_splittask_stars(
                  scheduler_addtask(s, task_type_pair, t->subtype, 6, 0,
                                    ci->progeny[6], cj->progeny[1]),
                  s);
              break;

            case 12: /* (  0 ,  0 ,  1 ) */
              t->ci = ci->progeny[1];
              t->cj = cj->progeny[0];
              t->flags = 12;
              scheduler_splittask_stars(
                  scheduler_addtask(s, task_type_pair, t->subtype, 11, 0,
                                    ci->progeny[3], cj->progeny[0]),
                  s);
              scheduler_splittask_stars(
                  scheduler_addtask(s, task_type_pair, t->subtype, 5, 0,
                                    ci->progeny[5], cj->progeny[0]),
                  s);
              scheduler_splittask_stars(
                  scheduler_addtask(s, task_type_pair, t->subtype, 2, 0,
                                    ci->progeny[7], cj->progeny[0]),
                  s);
              scheduler_splittask_stars(
                  scheduler_addtask(s, task_type_pair, t->subtype, 9, 0,
                                    ci->progeny[1], cj->progeny[2]),
                  s);
              scheduler_splittask_stars(
                  scheduler_addtask(s, task_type_pair, t->subtype, 12, 0,
                                    ci->progeny[3], cj->progeny[2]),
                  s);
              scheduler_splittask_stars(
                  scheduler_addtask(s, task_type_pair, t->subtype, 8, 0,
                                    ci->progeny[5], cj->progeny[2]),
                  s);
              scheduler_splittask_stars(
                  scheduler_addtask(s, task_type_pair, t->subtype, 5, 0,
                                    ci->progeny[7], cj->progeny[2]),
                  s);
              scheduler_splittask_stars(
                  scheduler_addtask(s, task_type_pair, t->subtype, 3, 0,
                                    ci->progeny[1], cj->progeny[4]),
                  s);
              scheduler_splittask_stars(
                  scheduler_addtask(s, task_type_pair, t->subtype, 6, 0,
                                    ci->progeny[3], cj->progeny[4]),
                  s);
              scheduler_splittask_stars(
                  scheduler_addtask(s, task_type_pair, t->subtype, 12, 0,
                                    ci->progeny[5], cj->progeny[4]),
                  s);
              scheduler_splittask_stars(
                  scheduler_addtask(s, task_type_pair, t->subtype, 11, 0,
                                    ci->progeny[7], cj->progeny[4]),
                  s);
              scheduler_splittask_stars(
                  scheduler_addtask(s, task_type_pair, t->subtype, 0, 0,
                                    ci->progeny[1], cj->progeny[6]),
                  s);
              scheduler_splittask_stars(
                  scheduler_addtask(s, task_type_pair, t->subtype, 3, 0,
                                    ci->progeny[3], cj->progeny[6]),
                  s);
              scheduler_splittask_stars(
                  scheduler_addtask(s, task_type_pair, t->subtype, 9, 0,
                                    ci->progeny[5], cj->progeny[6]),
                  s);
              scheduler_splittask_stars(
                  scheduler_addtask(s, task_type_pair, t->subtype, 12, 0,
                                    ci->progeny[7], cj->progeny[6]),
                  s);
              break;
          } /* switch(sid) */
        }

        /* Otherwise, break it up if it is too large? */
      } else if (scheduler_doforcesplit && ci->split && cj->split &&
                 (ci->scount > space_maxsize / cj->scount)) {

        /* Replace the current task. */
        t->type = task_type_none;

        for (int j = 0; j < 8; j++)
          if (ci->progeny[j] != NULL && ci->progeny[j]->scount)
            for (int k = 0; k < 8; k++)
              if (cj->progeny[k] != NULL && cj->progeny[k]->scount) {
                struct task *tl =
                    scheduler_addtask(s, task_type_pair, t->subtype, 0, 0,
                                      ci->progeny[j], cj->progeny[k]);
                scheduler_splittask_stars(tl, s);
                tl->flags = space_getsid(s->space, &t->ci, &t->cj, shift);
              }
      }
    } /* pair interaction? */
  }   /* iterate over the current task. */
}

/**
 * @brief Split a gravity task if too large.
 *
 * @param t The #task
 * @param s The #scheduler we are working in.
 */
static void scheduler_splittask_gravity(struct task *t, struct scheduler *s) {

  const struct space *sp = s->space;
  struct engine *e = sp->e;

  /* Iterate on this task until we're done with it. */
  int redo = 1;
  while (redo) {

    /* Reset the redo flag. */
    redo = 0;

    /* Non-splittable task? */
    if ((t->ci == NULL) || (t->type == task_type_pair && t->cj == NULL)) {
      t->type = task_type_none;
      t->subtype = task_subtype_none;
      t->cj = NULL;
      t->skip = 1;
      break;
    }

    /* Self-interaction? */
    if (t->type == task_type_self) {

      /* Get a handle on the cell involved. */
      const struct cell *ci = t->ci;

      /* Foreign task? */
      if (ci->nodeID != s->nodeID) {
        t->skip = 1;
        break;
      }

      /* Should we split this task? */
      if (cell_can_split_self_gravity_task(ci)) {

        if (scheduler_dosub && ci->gcount < space_subsize_self_grav) {

          /* Otherwise, split it. */
        } else {

          /* Take a step back (we're going to recycle the current task)... */
          redo = 1;

          /* Add the self tasks. */
          int first_child = 0;
          while (ci->progeny[first_child] == NULL) first_child++;
          t->ci = ci->progeny[first_child];

          for (int k = first_child + 1; k < 8; k++)
            if (ci->progeny[k] != NULL)
              scheduler_splittask_gravity(
                  scheduler_addtask(s, task_type_self, t->subtype, 0, 0,
                                    ci->progeny[k], NULL),
                  s);

          /* Make a task for each pair of progeny */
          if (t->subtype != task_subtype_external_grav) {
            for (int j = 0; j < 8; j++)
              if (ci->progeny[j] != NULL)
                for (int k = j + 1; k < 8; k++)
                  if (ci->progeny[k] != NULL)
                    scheduler_splittask_gravity(
                        scheduler_addtask(s, task_type_pair, t->subtype,
                                          sub_sid_flag[j][k], 0, ci->progeny[j],
                                          ci->progeny[k]),
                        s);

          } /* Self-gravity only */
        }   /* Make tasks explicitly */
      }     /* Cell is split */
    }       /* Self interaction */

    /* Pair interaction? */
    else if (t->type == task_type_pair) {

      /* Get a handle on the cells involved. */
      struct cell *ci = t->ci;
      struct cell *cj = t->cj;

      /* Foreign task? */
      if (ci->nodeID != s->nodeID && cj->nodeID != s->nodeID) {
        t->skip = 1;
        break;
      }

      /* Should this task be split-up? */
      if (cell_can_split_pair_gravity_task(ci) &&
          cell_can_split_pair_gravity_task(cj)) {

        const long long gcount_i = ci->gcount;
        const long long gcount_j = cj->gcount;

        /* Replace by a single sub-task? */
        if (scheduler_dosub &&
            gcount_i * gcount_j < ((long long)space_subsize_pair_grav)) {

          /* Otherwise, split it. */
        } else {

          /* Turn the task into a M-M task that will take care of all the
           * progeny pairs */
          t->type = task_type_grav_mm;
          t->subtype = task_subtype_none;
          t->flags = 0;

          /* Make a task for every other pair of progeny */
          for (int i = 0; i < 8; i++) {
            if (ci->progeny[i] != NULL) {
              for (int j = 0; j < 8; j++) {
                if (cj->progeny[j] != NULL) {

                  /* Can we use a M-M interaction here? */
                  if (cell_can_use_pair_mm_rebuild(ci->progeny[i],
                                                   cj->progeny[j], e, sp)) {

                    /* Flag this pair as being treated by the M-M task.
                     * We use the 64 bits in the task->flags field to store
                     * this information. The corresponding taks will unpack
                     * the information and operate according to the choices
                     * made here. */
                    const int flag = i * 8 + j;
                    t->flags |= (1LL << flag);

                  } else {

                    /* Ok, we actually have to create a task */
                    scheduler_splittask_gravity(
                        scheduler_addtask(s, task_type_pair, task_subtype_grav,
                                          0, 0, ci->progeny[i], cj->progeny[j]),
                        s);
                  }
                }
              }
            }
          }

          /* Can none of the progenies use M-M calculations? */
          if (t->flags == 0) {
            t->type = task_type_none;
            t->subtype = task_subtype_none;
            t->ci = NULL;
            t->cj = NULL;
            t->skip = 1;
          }

        } /* Split the pair */
      }
    } /* pair interaction? */
  }   /* iterate over the current task. */
}

/**
 * @brief Mapper function to split tasks that may be too large.
 *
 * @param map_data the tasks to process
 * @param num_elements the number of tasks.
 * @param extra_data The #scheduler we are working in.
 */
void scheduler_splittasks_mapper(void *map_data, int num_elements,
                                 void *extra_data) {

  /* Extract the parameters. */
  struct scheduler *s = (struct scheduler *)extra_data;
  struct task *tasks = (struct task *)map_data;

  for (int ind = 0; ind < num_elements; ind++) {
    struct task *t = &tasks[ind];

    /* Invoke the correct splitting strategy */
    if (t->subtype == task_subtype_density) {
      scheduler_splittask_hydro(t, s);
    } else if (t->subtype == task_subtype_external_grav) {
      scheduler_splittask_gravity(t, s);
    } else if (t->subtype == task_subtype_grav) {
      scheduler_splittask_gravity(t, s);
    } else if (t->type == task_type_grav_mesh) {
      /* For future use */
    } else if (t->subtype == task_subtype_stars_density) {
      scheduler_splittask_stars(t, s);
    } else {
#ifdef SWIFT_DEBUG_CHECKS
      error("Unexpected task sub-type");
#endif
    }
  }
}

/**
 * @brief Splits all the tasks in the scheduler that are too large.
 *
 * @param s The #scheduler.
 */
void scheduler_splittasks(struct scheduler *s) {

  /* Call the mapper on each current task. */
  threadpool_map(s->threadpool, scheduler_splittasks_mapper, s->tasks,
                 s->nr_tasks, sizeof(struct task), 0, s);
}

/**
 * @brief Add a #task to the #scheduler.
 *
 * @param s The #scheduler we are working in.
 * @param type The type of the task.
 * @param subtype The sub-type of the task.
 * @param flags The flags of the task.
 * @param implicit If true, only use this task to unlock dependencies, i.e.
 *        this task is never enqueued.
 * @param ci The first cell to interact.
 * @param cj The second cell to interact.
 */
struct task *scheduler_addtask(struct scheduler *s, enum task_types type,
                               enum task_subtypes subtype, int flags,
                               int implicit, struct cell *ci, struct cell *cj) {

  /* Get the next free task. */
  const int ind = atomic_inc(&s->tasks_next);

  /* Overflow? */
  if (ind >= s->size)
    error(
        "Task list overflow (%d). Need to increase "
        "Scheduler:tasks_per_cell.",
        ind);

  /* Get a pointer to the new task. */
  struct task *t = &s->tasks[ind];

  /* Copy the data. */
  t->type = type;
  t->subtype = subtype;
  t->flags = flags;
  t->wait = 0;
  t->ci = ci;
  t->cj = cj;
  t->skip = 1; /* Mark tasks as skip by default. */
  t->implicit = implicit;
  t->weight = 0;
  t->rank = 0;
  t->nr_unlock_tasks = 0;
#ifdef SWIFT_DEBUG_TASKS
  t->rid = -1;
  t->tic = 0;
  t->toc = 0;
#endif

  /* Add an index for it. */
  // lock_lock( &s->lock );
  s->tasks_ind[atomic_inc(&s->nr_tasks)] = ind;
  // lock_unlock_blind( &s->lock );

  /* Return a pointer to the new task. */
  return t;
}

/**
 * @brief Set the unlock pointers in each task.
 *
 * @param s The #scheduler.
 */
void scheduler_set_unlocks(struct scheduler *s) {

  /* Store the counts for each task. */
  short int *counts;
  if ((counts = (short int *)malloc(sizeof(short int) * s->nr_tasks)) == NULL)
    error("Failed to allocate temporary counts array.");
  bzero(counts, sizeof(short int) * s->nr_tasks);
  for (int k = 0; k < s->nr_unlocks; k++) {
    counts[s->unlock_ind[k]] += 1;

#ifdef SWIFT_DEBUG_CHECKS
    /* Check that we are not overflowing */
    if (counts[s->unlock_ind[k]] < 0)
      error("Task (type=%s/%s) unlocking more than %lld other tasks!",
            taskID_names[s->tasks[s->unlock_ind[k]].type],
            subtaskID_names[s->tasks[s->unlock_ind[k]].subtype],
            (1LL << (8 * sizeof(short int) - 1)) - 1);
#endif
  }

  /* Compute the offset for each unlock block. */
  int *offsets;
  if ((offsets = (int *)malloc(sizeof(int) * (s->nr_tasks + 1))) == NULL)
    error("Failed to allocate temporary offsets array.");
  offsets[0] = 0;
  for (int k = 0; k < s->nr_tasks; k++) {
    offsets[k + 1] = offsets[k] + counts[k];

#ifdef SWIFT_DEBUG_CHECKS
    /* Check that we are not overflowing */
    if (offsets[k + 1] < 0) error("Task unlock offset array overflowing");
#endif
  }

  /* Create and fill a temporary array with the sorted unlocks. */
  struct task **unlocks;
  if ((unlocks = (struct task **)malloc(sizeof(struct task *) *
                                        s->size_unlocks)) == NULL)
    error("Failed to allocate temporary unlocks array.");
  for (int k = 0; k < s->nr_unlocks; k++) {
    const int ind = s->unlock_ind[k];
    unlocks[offsets[ind]] = s->unlocks[k];
    offsets[ind] += 1;
  }

  /* Swap the unlocks. */
  free(s->unlocks);
  s->unlocks = unlocks;

  /* Re-set the offsets. */
  offsets[0] = 0;
  for (int k = 1; k < s->nr_tasks; k++)
    offsets[k] = offsets[k - 1] + counts[k - 1];

  /* Set the unlocks in the tasks. */
  for (int k = 0; k < s->nr_tasks; k++) {
    struct task *t = &s->tasks[k];
    t->nr_unlock_tasks = counts[k];
    t->unlock_tasks = &s->unlocks[offsets[k]];
  }

#ifdef SWIFT_DEBUG_CHECKS
  /* Verify that there are no duplicate unlocks. */
  for (int k = 0; k < s->nr_tasks; k++) {
    struct task *t = &s->tasks[k];
    for (int i = 0; i < t->nr_unlock_tasks; i++) {
      for (int j = i + 1; j < t->nr_unlock_tasks; j++) {
        if (t->unlock_tasks[i] == t->unlock_tasks[j])
          error("duplicate unlock! t->type=%s/%s unlocking type=%s/%s",
                taskID_names[t->type], subtaskID_names[t->subtype],
                taskID_names[t->unlock_tasks[i]->type],
                subtaskID_names[t->unlock_tasks[i]->subtype]);
      }
    }
  }
#endif

  /* Clean up. */
  free(counts);
  free(offsets);
}

/**
 * @brief Sort the tasks in topological order over all queues.
 *
 * @param s The #scheduler.
 */
void scheduler_ranktasks(struct scheduler *s) {

  struct task *tasks = s->tasks;
  int *tid = s->tasks_ind;
  const int nr_tasks = s->nr_tasks;

  /* Run through the tasks and get all the waits right. */
  for (int i = 0; i < nr_tasks; i++) {
    struct task *t = &tasks[i];

    // Increment the waits of the dependances
    for (int k = 0; k < t->nr_unlock_tasks; k++) {
      t->unlock_tasks[k]->wait++;
    }
  }

  /* Load the tids of tasks with no waits. */
  int left = 0;
  for (int k = 0; k < nr_tasks; k++)
    if (tasks[k].wait == 0) {
      tid[left] = k;
      left += 1;
    }

  /* Main loop. */
  for (int j = 0, rank = 0; j < nr_tasks; rank++) {

    /* Did we get anything? */
    if (j == left) error("Unsatisfiable task dependencies detected.");

    /* Unlock the next layer of tasks. */
    const int left_old = left;
    for (; j < left_old; j++) {
      struct task *t = &tasks[tid[j]];
      t->rank = rank;
      /* message( "task %i of type %s has rank %i." , i ,
          (t->type == task_type_self) ? "self" : (t->type == task_type_pair) ?
         "pair" : "sort" , rank ); */
      for (int k = 0; k < t->nr_unlock_tasks; k++) {
        struct task *u = t->unlock_tasks[k];
        if (--u->wait == 0) {
          tid[left] = u - tasks;
          left += 1;
        }
      }
    }

    /* Move back to the old left (like Sanders!). */
    j = left_old;
  }

#ifdef SWIFT_DEBUG_CHECKS
  /* Verify that the tasks were ranked correctly. */
  for (int k = 1; k < s->nr_tasks; k++)
    if (tasks[tid[k - 1]].rank > tasks[tid[k]].rank)
      error("Task ranking failed.");
#endif
}

/**
 * @brief (Re)allocate the task arrays.
 *
 * @param s The #scheduler.
 * @param size The maximum number of tasks in the #scheduler.
 */
void scheduler_reset(struct scheduler *s, int size) {

  /* Do we need to re-allocate? */
  if (size > s->size) {

    /* Free existing task lists if necessary. */
    scheduler_free_tasks(s);

    /* Allocate the new lists. */
    if (posix_memalign((void **)&s->tasks, task_align,
                       size * sizeof(struct task)) != 0)
      error("Failed to allocate task array.");

    if ((s->tasks_ind = (int *)malloc(sizeof(int) * size)) == NULL)
      error("Failed to allocate task lists.");

    if ((s->tid_active = (int *)malloc(sizeof(int) * size)) == NULL)
      error("Failed to allocate aactive task lists.");
  }

  /* Reset the counters. */
  s->size = size;
  s->nr_tasks = 0;
  s->tasks_next = 0;
  s->waiting = 0;
  s->nr_unlocks = 0;
  s->completed_unlock_writes = 0;
  s->active_count = 0;

  /* Set the task pointers in the queues. */
  for (int k = 0; k < s->nr_queues; k++) s->queues[k].tasks = s->tasks;
}

/**
 * @brief Set the cost coefficients for each type/subtypes of task,
 * categorised by sort directions if necessary.
 *
 * These should be determined using the EAGLE_25 exercise with a fixed dt.
 * Sort directions are [1, 2, 1, 2, 3, 2, 1, 2, 1, 2, 3, 2, 3] as determined
 * by the sid_scale array. For self interaction these are not relevant.
 *
 * The coefficients reflect the fit to actual data from an SPH EAGLE_25
 * analysis. For self interactions we fit:
 *
 *     t = c1 * cicount + c2 * cicount * cicount
 *
 * and pair interactions:
 *
 *     t = c1 * cicount + c2 * cjcount + c3 * cicount * cjcount
 *
 * the offsets are tied to zero.
 *
 * @param s our scheduler
 * @param c array of size [task_type_count][task_subtype_count][3][3]
 */
static void scheduler_setcosts(struct scheduler *s,
                               float c[task_type_count][task_subtype_count][3][3]) {

  /* All coefficients are initially zero. */
  float *ptr = &c[0][0][0][0];
  for (int i = 0; i < task_type_count * task_subtype_count * 3 * 3; i++)
    ptr[i] = 0.0f;

  /* Look for a table of coefficients to read. */
  char fitted_costs_file[PARSER_MAX_LINE_SIZE];
  parser_get_opt_param_string(s->space->e->parameter_file,
                              "Scheduler:fitted_costs",
                              fitted_costs_file,
                              "swift-task-fitted-costs.txt");
  if (access(fitted_costs_file, R_OK) == 0) {
    message("task costs from: %s", fitted_costs_file);

    /* Have a file of coefficients, need to match these to tasks. */
    FILE *cfile = fopen(fitted_costs_file, "r");
    int nlines = 0;
    char line[PARSER_MAX_LINE_SIZE];
    while (!feof(cfile)) {
      if (fgets(line, PARSER_MAX_LINE_SIZE, cfile) != NULL) {
        if (line[0] == '#') continue; /* Skip comments. */
        char subtask[32];
        char task[32];
        float c1 = 0.0f;
        float c2 = 0.0f;
        float c3 = 0.0f;
        int sortdir = 0;
        int nread = sscanf(line, "%s %s %d %f %f %f", task, subtask, &sortdir,
                           &c1, &c2, &c3);
        if (nread != 5 && nread != 6) {
          message("read garbage from fitted costs file %s (expect 5 or 6 "
                  "fields got %d at line %d)", fitted_costs_file, nread,
                  nlines);
        } else {

          /* Convert task descriptions to indices. */
          int taskind = 0;
          for (int k = 0; k < task_type_count; k++) {
            if (strcmp(taskID_names[k], task) == 0) {
              taskind = k;
              break;
            }
          }
          int subtaskind = 0;
          for (int k = 0; k < task_subtype_count; k++) {
            if (strcmp(subtaskID_names[k], subtask) == 0) {
              subtaskind = k;
              break;
            }
          }
          c[taskind][subtaskind][sortdir][0] = c1;
          c[taskind][subtaskind][sortdir][1] = c2;
          if (nread == 6)
            c[taskind][subtaskind][sortdir][2] = c3;
        }
        nlines++;
      }
    }
    fclose(cfile);
  } else {
    message("default costs");

    /* No fitted costs, so use fixed ones, sorts are special...
     * Check main loop in runner.c to see what tasks/subtasks are needed.
     * Coefficients represent:
     *
     * self: 0 = * ci->count;
     *       1 = * ci->count * ci->count;
     *
     * pair: 0 = * ci->count;
     *       1 = * cj->count;
     *       2 = * ci->count * cj->count;
     */
    int sortdir = 0;
    c[task_type_sort][task_subtype_none][sortdir][0] = 1.0f;

    c[task_type_self][task_subtype_density][sortdir][1] = 1.0f;
    c[task_type_self][task_subtype_external_grav][sortdir][1] = 1.0f;
    c[task_type_self][task_subtype_force][sortdir][1] = 1.0f;
    c[task_type_self][task_subtype_gradient][sortdir][1] = 1.0f;
    c[task_type_self][task_subtype_grav][sortdir][1] = 1.0f;

    c[task_type_sub_self][task_subtype_density][sortdir][1] = 1.0f;
    c[task_type_sub_self][task_subtype_external_grav][sortdir][1] = 1.0f;
    c[task_type_sub_self][task_subtype_force][sortdir][1] = 1.0f;
    c[task_type_sub_self][task_subtype_gradient][sortdir][1] = 1.0f;
    c[task_type_sub_self][task_subtype_grav][sortdir][1] = 1.0f;

    for (sortdir = 0; sortdir < 3; sortdir++) {
      c[task_type_pair][task_subtype_density][sortdir][2] = 2.0f;
      c[task_type_pair][task_subtype_gradient][sortdir][2] = 2.0f;
      c[task_type_pair][task_subtype_force][sortdir][2] = 2.0f;
      c[task_type_pair][task_subtype_grav][sortdir][2] = 2.0f;

      c[task_type_sub_pair][task_subtype_density][sortdir][2] = 2.0f;
      c[task_type_sub_pair][task_subtype_gradient][sortdir][2] = 2.0f;
      c[task_type_sub_pair][task_subtype_force][sortdir][2] = 2.0f;
      c[task_type_sub_pair][task_subtype_grav][sortdir][2] = 2.0f;
    }

    sortdir = 0;
    c[task_type_init_grav][task_subtype_none][sortdir][0] = 1.0f;
    c[task_type_ghost][task_subtype_none][sortdir][0] = 1.0f;
    c[task_type_extra_ghost][task_subtype_none][sortdir][0] = 1.0f;
    c[task_type_drift_part][task_subtype_none][sortdir][0] = 1.0f;
    c[task_type_drift_gpart][task_subtype_none][sortdir][0] = 1.0f;
    c[task_type_kick1][task_subtype_none][sortdir][0] = 1.0f;
    c[task_type_kick2][task_subtype_none][sortdir][0] = 1.0f;
    c[task_type_timestep][task_subtype_none][sortdir][0] = 1.0f;
    c[task_type_cooling][task_subtype_none][sortdir][0] = 1.0f;
    c[task_type_sourceterms][task_subtype_none][sortdir][0] = 1.0f;

    /* Still to do
       task_type_grav_top_level,
       task_type_grav_long_range,
       task_type_grav_ghost,
       task_type_grav_mm,
       task_type_grav_down,
    */
  }

  /* Scale coefficients to 0-1 to reduce dynamic range. */
  float cmin = c[0][0][0][0];
  float cmax = cmin;
  for (int i = 0; i < task_type_count * task_subtype_count * 3 * 3; i++) {
    if (ptr[i] < cmin)
      cmin = ptr[i];
    else if (ptr[i] > cmax)
      cmax = ptr[i];
  }
  for (int i = 0; i < task_type_count * task_subtype_count * 3 * 3; i++)
    ptr[i] = (ptr[i] - cmin) * 1.0f / (cmax - cmin);

#ifdef WITH_MPI
  /* MPI tasks should be considered quickly, so make these the highest value
   * (self) tasks. */
  int sortdir = 0;
  cmax = 1.1f;
  c[task_type_send][task_subtype_xv][sortdir][0] = cmax;
  c[task_type_send][task_subtype_xv][sortdir][1] = cmax;

  c[task_type_send][task_subtype_rho][sortdir][0] = cmax;
  c[task_type_send][task_subtype_rho][sortdir][1] = cmax;

  c[task_type_send][task_subtype_tend][sortdir][0] = cmax;
  c[task_type_send][task_subtype_tend][sortdir][1] = cmax;

  c[task_type_recv][task_subtype_xv][sortdir][0] = cmax;
  c[task_type_recv][task_subtype_xv][sortdir][1] = cmax;

  c[task_type_recv][task_subtype_rho][sortdir][0] = cmax;
  c[task_type_recv][task_subtype_rho][sortdir][1] = cmax;

  c[task_type_recv][task_subtype_tend][sortdir][0] = cmax;
  c[task_type_recv][task_subtype_tend][sortdir][1] = cmax;
#endif
}

/**
 * @brief Compute the task weights
 *
 * @param s The #scheduler.
 * @param verbose Are we talkative?
 */
void scheduler_reweight(struct scheduler *s, int verbose) {

  const int nr_tasks = s->nr_tasks;
  int *tid = s->tasks_ind;
  struct task *tasks = s->tasks;
<<<<<<< HEAD
  const int sortdirs[13] = {0, 1, 0, 1, 2, 1, 0, 1, 0, 1, 2, 1, 2};
=======
  const int nodeID = s->nodeID;
  const float wscale = 0.001f;
>>>>>>> cee4c633
  const ticks tic = getticks();

  /* Set the task weights. */
  static int costsset = 0;
  static float c[task_type_count][task_subtype_count][3][3];
  if (!costsset) {
    scheduler_setcosts(s, c);
    costsset = 1;
  }

  /* Run through the tasks backwards and set their weights. */
  for (int k = nr_tasks - 1; k >= 0; k--) {
    struct task *t = &tasks[tid[k]];
    t->weight = 0.f;
#if defined(WITH_MPI) && (defined(HAVE_PARMETIS) || defined(HAVE_METIS))
    t->cost = 0.f;
#endif
    for (int j = 0; j < t->nr_unlock_tasks; j++)
      if (t->unlock_tasks[j]->weight > t->weight)
        t->weight = t->unlock_tasks[j]->weight;
<<<<<<< HEAD

    /* Cost for this type. */
    int sortind = t->flags;
    if (sortind > 12)
      sortind = 12;
    else if (t->type == task_type_sort)
      sortind = 0;
#ifdef WITH_MPI
    else if (t->type == task_type_recv || t->type == task_type_send)
      sortind = 0;
=======
    float cost = 0.f;
#if defined(WITH_MPI) && (defined(HAVE_PARMETIS) || defined(HAVE_METIS))
    int partcost = 1;
#endif

    const float count_i = (t->ci != NULL) ? t->ci->count : 0.f;
    const float count_j = (t->cj != NULL) ? t->cj->count : 0.f;
    const float gcount_i = (t->ci != NULL) ? t->ci->gcount : 0.f;
    const float gcount_j = (t->cj != NULL) ? t->cj->gcount : 0.f;
    const float scount_i = (t->ci != NULL) ? t->ci->scount : 0.f;

    switch (t->type) {
      case task_type_sort:
        cost = wscale * intrinsics_popcount(t->flags) * count_i *
               (sizeof(int) * 8 - intrinsics_clz(t->ci->count));
        break;

      case task_type_self:
        // LOIC: Need to do something for stars here
        if (t->subtype == task_subtype_grav)
          cost = 1.f * (wscale * gcount_i) * gcount_i;
        else if (t->subtype == task_subtype_external_grav)
          cost = 1.f * wscale * gcount_i;
        else
          cost = 1.f * (wscale * count_i) * count_i;
        break;

      case task_type_pair:
        // LOIC: Need to do something for stars here
        if (t->subtype == task_subtype_grav) {
          if (t->ci->nodeID != nodeID || t->cj->nodeID != nodeID)
            cost = 3.f * (wscale * gcount_i) * gcount_j;
          else
            cost = 2.f * (wscale * gcount_i) * gcount_j;
        } else {
          if (t->ci->nodeID != nodeID || t->cj->nodeID != nodeID)
            cost = 3.f * (wscale * count_i) * count_j * sid_scale[t->flags];
          else
            cost = 2.f * (wscale * count_i) * count_j * sid_scale[t->flags];
        }
        break;

      case task_type_sub_pair:
        // LOIC: Need to do something for stars here
        if (t->ci->nodeID != nodeID || t->cj->nodeID != nodeID) {
#ifdef SWIFT_DEBUG_CHECKS
          if (t->flags < 0) error("Negative flag value!");
#endif
          cost = 3.f * (wscale * count_i) * count_j * sid_scale[t->flags];
        } else {
#ifdef SWIFT_DEBUG_CHECKS
          if (t->flags < 0) error("Negative flag value!");
#endif
          cost = 2.f * (wscale * count_i) * count_j * sid_scale[t->flags];
        }
        break;

      case task_type_sub_self:
        // LOIC: Need to do something for stars here
        cost = 1.f * (wscale * count_i) * count_i;
        break;
      case task_type_ghost:
        if (t->ci == t->ci->super_hydro) cost = wscale * count_i;
        break;
      case task_type_extra_ghost:
        if (t->ci == t->ci->super_hydro) cost = wscale * count_i;
        break;
      case task_type_stars_ghost:
        if (t->ci == t->ci->super_hydro) cost = wscale * scount_i;
        break;
      case task_type_drift_part:
        cost = wscale * count_i;
        break;
      case task_type_drift_gpart:
        cost = wscale * gcount_i;
        break;
      case task_type_init_grav:
        cost = wscale * gcount_i;
        break;
      case task_type_grav_down:
        cost = wscale * gcount_i;
        break;
      case task_type_grav_long_range:
        cost = wscale * gcount_i;
        break;
      case task_type_grav_mm:
        cost = wscale * (gcount_i + gcount_j);
        break;
      case task_type_end_force:
        cost = wscale * count_i + wscale * gcount_i;
        break;
      case task_type_kick1:
        cost = wscale * count_i + wscale * gcount_i;
        break;
      case task_type_kick2:
        cost = wscale * count_i + wscale * gcount_i;
        break;
      case task_type_timestep:
        cost = wscale * count_i + wscale * gcount_i;
        break;
      case task_type_send:
#if defined(WITH_MPI) && (defined(HAVE_PARMETIS) || defined(HAVE_METIS))
        partcost = 0;
#endif
        if (count_i < 1e5)
          cost = 10.f * (wscale * count_i) * count_i;
        else
          cost = 2e9;
        break;
      case task_type_recv:
#if defined(WITH_MPI) && (defined(HAVE_PARMETIS) || defined(HAVE_METIS))
        partcost = 0;
#endif
        if (count_i < 1e5)
          cost = 5.f * (wscale * count_i) * count_i;
        else
          cost = 1e9;
        break;
      default:
        cost = 0;
        break;
    }

#if defined(WITH_MPI) && (defined(HAVE_PARMETIS) || defined(HAVE_METIS))
    if (partcost) t->cost = cost;
>>>>>>> cee4c633
#endif
    float c1 = c[t->type][t->subtype][sortdirs[sortind]][0];
    float c2 = c[t->type][t->subtype][sortdirs[sortind]][1];
    float c3 = c[t->type][t->subtype][sortdirs[sortind]][2];
    float cost;
    if (t->cj != NULL && c3 != 0.0f)
      cost = c1 * t->ci->count + c2 * t->cj->count +
             c3 * t->ci->count * t->cj->count;
    else
      cost = c1 * t->ci->count + c2 * t->ci->count * t->ci->count;

    t->cost = cost;
    t->weight += cost;
  }

  if (verbose)
    message("took %.3f %s.", clocks_from_ticks(getticks() - tic),
            clocks_getunit());

  /*float min = tasks[0].weight, max = tasks[0].weight;
  for ( int k = 1 ; k < nr_tasks ; k++ )
      if ( tasks[k].weight < min )
          min = tasks[k].weight;
      else if ( tasks[k].weight > max )
          max = tasks[k].weight;
  message( "task weights are in [%f, %f]." , min , max );*/
}

/**
 * @brief #threadpool_map function which runs through the task
 *        graph and re-computes the task wait counters.
 */
void scheduler_rewait_mapper(void *map_data, int num_elements,
                             void *extra_data) {

  struct scheduler *s = (struct scheduler *)extra_data;
  const int *tid = (int *)map_data;

  for (int ind = 0; ind < num_elements; ind++) {
    struct task *t = &s->tasks[tid[ind]];

    /* Ignore skipped tasks. */
    if (t->skip) continue;

    /* Increment the task's own wait counter for the enqueueing. */
    atomic_inc(&t->wait);

#ifdef SWIFT_DEBUG_CHECKS
    /* Check that we don't have more waits that what can be stored. */
    if (t->wait < 0)
      error("Task (type=%s/%s) unlocked by more than %lld tasks!",
            taskID_names[t->type], subtaskID_names[t->subtype],
            (1LL << (8 * sizeof(t->wait) - 1)) - 1);
#endif

    /* Sets the waits of the dependances */
    for (int k = 0; k < t->nr_unlock_tasks; k++) {
      struct task *u = t->unlock_tasks[k];
      atomic_inc(&u->wait);
    }
  }
}

void scheduler_enqueue_mapper(void *map_data, int num_elements,
                              void *extra_data) {
  struct scheduler *s = (struct scheduler *)extra_data;
  const int *tid = (int *)map_data;
  struct task *tasks = s->tasks;
  for (int ind = 0; ind < num_elements; ind++) {
    struct task *t = &tasks[tid[ind]];
    if (atomic_dec(&t->wait) == 1 && !t->skip) {
      scheduler_enqueue(s, t);
    }
  }
  pthread_cond_broadcast(&s->sleep_cond);
}

/**
 * @brief Start the scheduler, i.e. fill the queues with ready tasks.
 *
 * @param s The #scheduler.
 */
void scheduler_start(struct scheduler *s) {

/* Reset all task debugging timers */
#ifdef SWIFT_DEBUG_TASKS
  for (int i = 0; i < s->nr_tasks; ++i) {
    s->tasks[i].tic = 0;
    s->tasks[i].toc = 0;
    s->tasks[i].rid = -1;
  }
#endif

  /* Re-wait the tasks. */
  if (s->active_count > 1000) {
    threadpool_map(s->threadpool, scheduler_rewait_mapper, s->tid_active,
                   s->active_count, sizeof(int), 0, s);
  } else {
    scheduler_rewait_mapper(s->tid_active, s->active_count, s);
  }

  /* Loop over the tasks and enqueue whoever is ready. */
  if (s->active_count > 1000) {
    threadpool_map(s->threadpool, scheduler_enqueue_mapper, s->tid_active,
                   s->active_count, sizeof(int), 0, s);
  } else {
    scheduler_enqueue_mapper(s->tid_active, s->active_count, s);
  }

  /* Clear the list of active tasks. */
  s->active_count = 0;

  /* To be safe, fire of one last sleep_cond in a safe way. */
  pthread_mutex_lock(&s->sleep_mutex);
  pthread_cond_broadcast(&s->sleep_cond);
  pthread_mutex_unlock(&s->sleep_mutex);
}

/**
 * @brief Put a task on one of the queues.
 *
 * @param s The #scheduler.
 * @param t The #task.
 */
void scheduler_enqueue(struct scheduler *s, struct task *t) {

  /* The target queue for this task. */
  int qid = -1;

  /* Ignore skipped tasks */
  if (t->skip) return;

  /* If this is an implicit task, just pretend it's done. */
  if (t->implicit) {
#ifdef SWIFT_DEBUG_CHECKS
    t->ti_run = s->space->e->ti_current;
#endif
    t->skip = 1;
    for (int j = 0; j < t->nr_unlock_tasks; j++) {
      struct task *t2 = t->unlock_tasks[j];
      if (atomic_dec(&t2->wait) == 1) scheduler_enqueue(s, t2);
    }
  }

  /* Otherwise, look for a suitable queue. */
  else {
#ifdef WITH_MPI
    int err = MPI_SUCCESS;
#endif

    /* Find the previous owner for each task type, and do
       any pre-processing needed. */
    switch (t->type) {
      case task_type_self:
      case task_type_sub_self:
        if (t->subtype == task_subtype_grav ||
            t->subtype == task_subtype_external_grav)
          qid = t->ci->super_gravity->owner;
        else
          qid = t->ci->super_hydro->owner;
        break;
      case task_type_sort:
      case task_type_ghost:
      case task_type_drift_part:
        qid = t->ci->super_hydro->owner;
        break;
      case task_type_drift_gpart:
        qid = t->ci->super_gravity->owner;
        break;
      case task_type_kick1:
      case task_type_kick2:
      case task_type_stars_ghost:
      case task_type_timestep:
        qid = t->ci->super->owner;
        break;
      case task_type_pair:
      case task_type_sub_pair:
        qid = t->ci->super->owner;
        if (qid < 0 ||
            s->queues[qid].count > s->queues[t->cj->super->owner].count)
          qid = t->cj->super->owner;
        break;
      case task_type_recv:
#ifdef WITH_MPI
        if (t->subtype == task_subtype_tend) {
          t->buff = (struct pcell_step *)malloc(sizeof(struct pcell_step) *
                                                t->ci->pcell_size);
          err = MPI_Irecv(
              t->buff, t->ci->pcell_size * sizeof(struct pcell_step), MPI_BYTE,
              t->ci->nodeID, t->flags, subtaskMPI_comms[t->subtype], &t->req);
        } else if (t->subtype == task_subtype_xv ||
                   t->subtype == task_subtype_rho ||
                   t->subtype == task_subtype_gradient) {
          err = MPI_Irecv(t->ci->parts, t->ci->count, part_mpi_type,
                          t->ci->nodeID, t->flags, subtaskMPI_comms[t->subtype],
                          &t->req);
          // message( "receiving %i parts with tag=%i from %i to %i." ,
          //     t->ci->count , t->flags , t->ci->nodeID , s->nodeID );
          // fflush(stdout);
        } else if (t->subtype == task_subtype_gpart) {
          err = MPI_Irecv(t->ci->gparts, t->ci->gcount, gpart_mpi_type,
                          t->ci->nodeID, t->flags, subtaskMPI_comms[t->subtype],
                          &t->req);
        } else if (t->subtype == task_subtype_spart) {
          err = MPI_Irecv(t->ci->sparts, t->ci->scount, spart_mpi_type,
                          t->ci->nodeID, t->flags, subtaskMPI_comms[t->subtype],
                          &t->req);
        } else if (t->subtype == task_subtype_multipole) {
          t->buff = (struct gravity_tensors *)malloc(
              sizeof(struct gravity_tensors) * t->ci->pcell_size);
          err = MPI_Irecv(t->buff, t->ci->pcell_size, multipole_mpi_type,
                          t->ci->nodeID, t->flags, subtaskMPI_comms[t->subtype],
                          &t->req);
        } else {
          error("Unknown communication sub-type");
        }
        if (err != MPI_SUCCESS) {
          mpi_error(err, "Failed to emit irecv for particle data.");
        }
        qid = 1 % s->nr_queues;
#ifdef SWIFT_DEBUG_TASKS
        t->tic = getticks();
#endif
#else
        error("SWIFT was not compiled with MPI support.");
#endif
        break;
      case task_type_send:
#ifdef WITH_MPI
        if (t->subtype == task_subtype_tend) {
          t->buff = (struct pcell_step *)malloc(sizeof(struct pcell_step) *
                                                t->ci->pcell_size);
          cell_pack_end_step(t->ci, (struct pcell_step *)t->buff);
          if ((t->ci->pcell_size * sizeof(struct pcell_step)) >
              s->mpi_message_limit)
            err = MPI_Isend(t->buff,
                            t->ci->pcell_size * sizeof(struct pcell_step),
                            MPI_BYTE, t->cj->nodeID, t->flags,
                            subtaskMPI_comms[t->subtype], &t->req);
          else
            err = MPI_Issend(t->buff,
                             t->ci->pcell_size * sizeof(struct pcell_step),
                             MPI_BYTE, t->cj->nodeID, t->flags,
                             subtaskMPI_comms[t->subtype], &t->req);
        } else if (t->subtype == task_subtype_xv ||
                   t->subtype == task_subtype_rho ||
                   t->subtype == task_subtype_gradient) {
          if ((t->ci->count * sizeof(struct part)) > s->mpi_message_limit)
            err = MPI_Isend(t->ci->parts, t->ci->count, part_mpi_type,
                            t->cj->nodeID, t->flags,
                            subtaskMPI_comms[t->subtype], &t->req);
          else
            err = MPI_Issend(t->ci->parts, t->ci->count, part_mpi_type,
                             t->cj->nodeID, t->flags,
                             subtaskMPI_comms[t->subtype], &t->req);
          // message( "sending %i parts with tag=%i from %i to %i." ,
          //     t->ci->count , t->flags , s->nodeID , t->cj->nodeID );
          // fflush(stdout);
        } else if (t->subtype == task_subtype_gpart) {
          if ((t->ci->gcount * sizeof(struct gpart)) > s->mpi_message_limit)
            err = MPI_Isend(t->ci->gparts, t->ci->gcount, gpart_mpi_type,
                            t->cj->nodeID, t->flags,
                            subtaskMPI_comms[t->subtype], &t->req);
          else
            err = MPI_Issend(t->ci->gparts, t->ci->gcount, gpart_mpi_type,
                             t->cj->nodeID, t->flags,
                             subtaskMPI_comms[t->subtype], &t->req);
        } else if (t->subtype == task_subtype_spart) {
          if ((t->ci->scount * sizeof(struct spart)) > s->mpi_message_limit)
            err = MPI_Isend(t->ci->sparts, t->ci->scount, spart_mpi_type,
                            t->cj->nodeID, t->flags,
                            subtaskMPI_comms[t->subtype], &t->req);
          else
            err = MPI_Issend(t->ci->sparts, t->ci->scount, spart_mpi_type,
                             t->cj->nodeID, t->flags,
                             subtaskMPI_comms[t->subtype], &t->req);
        } else if (t->subtype == task_subtype_multipole) {
          t->buff = (struct gravity_tensors *)malloc(
              sizeof(struct gravity_tensors) * t->ci->pcell_size);
          cell_pack_multipoles(t->ci, (struct gravity_tensors *)t->buff);
          err = MPI_Isend(t->buff, t->ci->pcell_size, multipole_mpi_type,
                          t->cj->nodeID, t->flags, subtaskMPI_comms[t->subtype],
                          &t->req);
        } else {
          error("Unknown communication sub-type");
        }
        if (err != MPI_SUCCESS) {
          mpi_error(err, "Failed to emit isend for particle data.");
        }
        qid = 0;
#ifdef SWIFT_DEBUG_TASKS
        t->tic = getticks();
#endif
#else
        error("SWIFT was not compiled with MPI support.");
#endif
        break;
      default:
        qid = -1;
    }

    if (qid >= s->nr_queues) error("Bad computed qid.");

    /* If no previous owner, pick a random queue. */
    /* Note that getticks() is random enough */
    if (qid < 0) qid = getticks() % s->nr_queues;

    /* Increase the waiting counter. */
    atomic_inc(&s->waiting);

    /* Insert the task into that queue. */
    queue_insert(&s->queues[qid], t);
  }
}

/**
 * @brief Take care of a tasks dependencies.
 *
 * @param s The #scheduler.
 * @param t The finished #task.
 *
 * @return A pointer to the next task, if a suitable one has
 *         been identified.
 */
struct task *scheduler_done(struct scheduler *s, struct task *t) {

  /* Release whatever locks this task held. */
  if (!t->implicit) task_unlock(t);

  /* Loop through the dependencies and add them to a queue if
     they are ready. */
  for (int k = 0; k < t->nr_unlock_tasks; k++) {
    struct task *t2 = t->unlock_tasks[k];
    if (t2->skip) continue;

    const int res = atomic_dec(&t2->wait);
    if (res < 1) {
      error("Negative wait!");
    } else if (res == 1) {
      scheduler_enqueue(s, t2);
    }
  }

  /* Task definitely done, signal any sleeping runners. */
  if (!t->implicit) {
#ifdef SWIFT_DEBUG_TASKS
    t->toc = getticks();
#endif
    pthread_mutex_lock(&s->sleep_mutex);
    atomic_dec(&s->waiting);
    pthread_cond_broadcast(&s->sleep_cond);
    pthread_mutex_unlock(&s->sleep_mutex);
  }

  /* Mark the task as skip. */
  t->skip = 1;

  /* Return the next best task. Note that we currently do not
     implement anything that does this, as getting it to respect
     priorities is too tricky and currently unnecessary. */
  return NULL;
}

/**
 * @brief Resolve a single dependency by hand.
 *
 * @param s The #scheduler.
 * @param t The dependent #task.
 *
 * @return A pointer to the next task, if a suitable one has
 *         been identified.
 */
struct task *scheduler_unlock(struct scheduler *s, struct task *t) {

  /* Loop through the dependencies and add them to a queue if
     they are ready. */
  for (int k = 0; k < t->nr_unlock_tasks; k++) {
    struct task *t2 = t->unlock_tasks[k];
    const int res = atomic_dec(&t2->wait);
    if (res < 1) {
      error("Negative wait!");
    } else if (res == 1) {
      scheduler_enqueue(s, t2);
    }
  }

  /* Task definitely done. */
  if (!t->implicit) {
#ifdef SWIFT_DEBUG_TASKS
    t->toc = getticks();
#endif
    pthread_mutex_lock(&s->sleep_mutex);
    atomic_dec(&s->waiting);
    pthread_cond_broadcast(&s->sleep_cond);
    pthread_mutex_unlock(&s->sleep_mutex);
  }

  /* Return the next best task. Note that we currently do not
     implement anything that does this, as getting it to respect
     priorities is too tricky and currently unnecessary. */
  return NULL;
}

/**
 * @brief Get a task, preferably from the given queue.
 *
 * @param s The #scheduler.
 * @param qid The ID of the preferred #queue.
 * @param prev the previous task that was run.
 *
 * @return A pointer to a #task or @c NULL if there are no available tasks.
 */
struct task *scheduler_gettask(struct scheduler *s, int qid,
                               const struct task *prev) {

  struct task *res = NULL;
  const int nr_queues = s->nr_queues;
  unsigned int seed = qid;

  /* Check qid. */
  if (qid >= nr_queues || qid < 0) error("Bad queue ID.");

  /* Loop as long as there are tasks... */
  while (s->waiting > 0 && res == NULL) {

    /* Try more than once before sleeping. */
    for (int tries = 0; res == NULL && s->waiting && tries < scheduler_maxtries;
         tries++) {

      /* Try to get a task from the suggested queue. */
      if (s->queues[qid].count > 0 || s->queues[qid].count_incoming > 0) {
        TIMER_TIC
        res = queue_gettask(&s->queues[qid], prev, 0);
        TIMER_TOC(timer_qget);
        if (res != NULL) break;
      }

      /* If unsuccessful, try stealing from the other queues. */
      if (s->flags & scheduler_flag_steal) {
        int count = 0, qids[nr_queues];
        for (int k = 0; k < nr_queues; k++)
          if (s->queues[k].count > 0 || s->queues[k].count_incoming > 0) {
            qids[count++] = k;
          }
        for (int k = 0; k < scheduler_maxsteal && count > 0; k++) {
          const int ind = rand_r(&seed) % count;
          TIMER_TIC
          res = queue_gettask(&s->queues[qids[ind]], prev, 0);
          TIMER_TOC(timer_qsteal);
          if (res != NULL)
            break;
          else
            qids[ind] = qids[--count];
        }
        if (res != NULL) break;
      }
    }

/* If we failed, take a short nap. */
#ifdef WITH_MPI
    if (res == NULL && qid > 1)
#else
    if (res == NULL)
#endif
    {
      pthread_mutex_lock(&s->sleep_mutex);
      res = queue_gettask(&s->queues[qid], prev, 1);
      if (res == NULL && s->waiting > 0) {
        pthread_cond_wait(&s->sleep_cond, &s->sleep_mutex);
      }
      pthread_mutex_unlock(&s->sleep_mutex);
    }
  }

#ifdef SWIFT_DEBUG_TASKS
  /* Start the timer on this task, if we got one. */
  if (res != NULL) {
    /* MPI tasks are timed from creation. */
    if (res->type != task_type_send && res->type != task_type_recv)
      res->tic = getticks();
    res->rid = qid;
  }
#endif

  /* No milk today. */
  return res;
}

/**
 * @brief Initialize the #scheduler.
 *
 * @param s The #scheduler.
 * @param space The #space we are working with
 * @param nr_tasks The number of tasks to allocate initially.
 * @param nr_queues The number of queues in this scheduler.
 * @param flags The #scheduler flags.
 * @param nodeID The MPI rank
 * @param tp Parallel processing threadpool.
 */
void scheduler_init(struct scheduler *s, struct space *space, int nr_tasks,
                    int nr_queues, unsigned int flags, int nodeID,
                    struct threadpool *tp) {

  /* Init the lock. */
  lock_init(&s->lock);

  /* Allocate the queues. */
  if (posix_memalign((void **)&s->queues, queue_struct_align,
                     sizeof(struct queue) * nr_queues) != 0)
    error("Failed to allocate queues.");

  /* Initialize each queue. */
  for (int k = 0; k < nr_queues; k++) queue_init(&s->queues[k], NULL);

  /* Init the sleep mutex and cond. */
  if (pthread_cond_init(&s->sleep_cond, NULL) != 0 ||
      pthread_mutex_init(&s->sleep_mutex, NULL) != 0)
    error("Failed to initialize sleep barrier.");

  /* Init the unlocks. */
  if ((s->unlocks = (struct task **)malloc(
           sizeof(struct task *) * scheduler_init_nr_unlocks)) == NULL ||
      (s->unlock_ind =
           (int *)malloc(sizeof(int) * scheduler_init_nr_unlocks)) == NULL)
    error("Failed to allocate unlocks.");
  s->nr_unlocks = 0;
  s->size_unlocks = scheduler_init_nr_unlocks;

  /* Set the scheduler variables. */
  s->nr_queues = nr_queues;
  s->flags = flags;
  s->space = space;
  s->nodeID = nodeID;
  s->threadpool = tp;

  /* Init the tasks array. */
  s->size = 0;
  s->tasks = NULL;
  s->tasks_ind = NULL;
  pthread_key_create(&s->local_seed_pointer, NULL);
  scheduler_reset(s, nr_tasks);
}

/**
 * @brief Prints the list of tasks to a file
 *
 * @param s The #scheduler
 * @param fileName Name of the file to write to
 */
void scheduler_print_tasks(const struct scheduler *s, const char *fileName) {

  const int nr_tasks = s->nr_tasks, *tid = s->tasks_ind;
  struct task *t, *tasks = s->tasks;

  FILE *file = fopen(fileName, "w");

  fprintf(file, "# Rank  Name  Subname  unlocks  waits\n");

  for (int k = nr_tasks - 1; k >= 0; k--) {
    t = &tasks[tid[k]];
    if (t->skip) continue;
    fprintf(file, "%d %s %s %d %d\n", k, taskID_names[t->type],
            subtaskID_names[t->subtype], t->nr_unlock_tasks, t->wait);
  }

  fclose(file);
}

/**
 * @brief Frees up the memory allocated for this #scheduler
 */
void scheduler_clean(struct scheduler *s) {

  scheduler_free_tasks(s);
  free(s->unlocks);
  free(s->unlock_ind);
  for (int i = 0; i < s->nr_queues; ++i) queue_clean(&s->queues[i]);
  free(s->queues);
}

/**
 * @brief Free the task arrays allocated by this #scheduler.
 */
void scheduler_free_tasks(struct scheduler *s) {

  if (s->tasks != NULL) {
    free(s->tasks);
    s->tasks = NULL;
  }
  if (s->tasks_ind != NULL) {
    free(s->tasks_ind);
    s->tasks_ind = NULL;
  }
  if (s->tid_active != NULL) {
    free(s->tid_active);
    s->tid_active = NULL;
  }
  s->size = 0;
}<|MERGE_RESOLUTION|>--- conflicted
+++ resolved
@@ -1985,12 +1985,8 @@
   const int nr_tasks = s->nr_tasks;
   int *tid = s->tasks_ind;
   struct task *tasks = s->tasks;
-<<<<<<< HEAD
   const int sortdirs[13] = {0, 1, 0, 1, 2, 1, 0, 1, 0, 1, 2, 1, 2};
-=======
-  const int nodeID = s->nodeID;
-  const float wscale = 0.001f;
->>>>>>> cee4c633
+
   const ticks tic = getticks();
 
   /* Set the task weights. */
@@ -2004,163 +2000,40 @@
   /* Run through the tasks backwards and set their weights. */
   for (int k = nr_tasks - 1; k >= 0; k--) {
     struct task *t = &tasks[tid[k]];
+    float cost = 0.f;
     t->weight = 0.f;
+
 #if defined(WITH_MPI) && (defined(HAVE_PARMETIS) || defined(HAVE_METIS))
     t->cost = 0.f;
 #endif
+
     for (int j = 0; j < t->nr_unlock_tasks; j++)
       if (t->unlock_tasks[j]->weight > t->weight)
         t->weight = t->unlock_tasks[j]->weight;
-<<<<<<< HEAD
 
     /* Cost for this type. */
     int sortind = t->flags;
     if (sortind > 12)
       sortind = 12;
+    else if (sortind < 0)
+      sortind = 0;
     else if (t->type == task_type_sort)
       sortind = 0;
-#ifdef WITH_MPI
-    else if (t->type == task_type_recv || t->type == task_type_send)
-      sortind = 0;
-=======
-    float cost = 0.f;
 #if defined(WITH_MPI) && (defined(HAVE_PARMETIS) || defined(HAVE_METIS))
-    int partcost = 1;
+    else if (t->type != task_type_recv && t->type != task_type_send) {
 #endif
-
-    const float count_i = (t->ci != NULL) ? t->ci->count : 0.f;
-    const float count_j = (t->cj != NULL) ? t->cj->count : 0.f;
-    const float gcount_i = (t->ci != NULL) ? t->ci->gcount : 0.f;
-    const float gcount_j = (t->cj != NULL) ? t->cj->gcount : 0.f;
-    const float scount_i = (t->ci != NULL) ? t->ci->scount : 0.f;
-
-    switch (t->type) {
-      case task_type_sort:
-        cost = wscale * intrinsics_popcount(t->flags) * count_i *
-               (sizeof(int) * 8 - intrinsics_clz(t->ci->count));
-        break;
-
-      case task_type_self:
-        // LOIC: Need to do something for stars here
-        if (t->subtype == task_subtype_grav)
-          cost = 1.f * (wscale * gcount_i) * gcount_i;
-        else if (t->subtype == task_subtype_external_grav)
-          cost = 1.f * wscale * gcount_i;
-        else
-          cost = 1.f * (wscale * count_i) * count_i;
-        break;
-
-      case task_type_pair:
-        // LOIC: Need to do something for stars here
-        if (t->subtype == task_subtype_grav) {
-          if (t->ci->nodeID != nodeID || t->cj->nodeID != nodeID)
-            cost = 3.f * (wscale * gcount_i) * gcount_j;
-          else
-            cost = 2.f * (wscale * gcount_i) * gcount_j;
-        } else {
-          if (t->ci->nodeID != nodeID || t->cj->nodeID != nodeID)
-            cost = 3.f * (wscale * count_i) * count_j * sid_scale[t->flags];
-          else
-            cost = 2.f * (wscale * count_i) * count_j * sid_scale[t->flags];
-        }
-        break;
-
-      case task_type_sub_pair:
-        // LOIC: Need to do something for stars here
-        if (t->ci->nodeID != nodeID || t->cj->nodeID != nodeID) {
-#ifdef SWIFT_DEBUG_CHECKS
-          if (t->flags < 0) error("Negative flag value!");
+      float c1 = c[t->type][t->subtype][sortdirs[sortind]][0];
+      float c2 = c[t->type][t->subtype][sortdirs[sortind]][1];
+      float c3 = c[t->type][t->subtype][sortdirs[sortind]][2];
+      if (t->cj != NULL && c3 != 0.0f)
+        cost = c1 * t->ci->count + c2 * t->cj->count +
+          c3 * t->ci->count * t->cj->count;
+      else
+        cost = c1 * t->ci->count + c2 * t->ci->count * t->ci->count;
+#if defined(WITH_MPI) && (defined(HAVE_PARMETIS) || defined(HAVE_METIS))
+    }
+    t->cost = cost;
 #endif
-          cost = 3.f * (wscale * count_i) * count_j * sid_scale[t->flags];
-        } else {
-#ifdef SWIFT_DEBUG_CHECKS
-          if (t->flags < 0) error("Negative flag value!");
-#endif
-          cost = 2.f * (wscale * count_i) * count_j * sid_scale[t->flags];
-        }
-        break;
-
-      case task_type_sub_self:
-        // LOIC: Need to do something for stars here
-        cost = 1.f * (wscale * count_i) * count_i;
-        break;
-      case task_type_ghost:
-        if (t->ci == t->ci->super_hydro) cost = wscale * count_i;
-        break;
-      case task_type_extra_ghost:
-        if (t->ci == t->ci->super_hydro) cost = wscale * count_i;
-        break;
-      case task_type_stars_ghost:
-        if (t->ci == t->ci->super_hydro) cost = wscale * scount_i;
-        break;
-      case task_type_drift_part:
-        cost = wscale * count_i;
-        break;
-      case task_type_drift_gpart:
-        cost = wscale * gcount_i;
-        break;
-      case task_type_init_grav:
-        cost = wscale * gcount_i;
-        break;
-      case task_type_grav_down:
-        cost = wscale * gcount_i;
-        break;
-      case task_type_grav_long_range:
-        cost = wscale * gcount_i;
-        break;
-      case task_type_grav_mm:
-        cost = wscale * (gcount_i + gcount_j);
-        break;
-      case task_type_end_force:
-        cost = wscale * count_i + wscale * gcount_i;
-        break;
-      case task_type_kick1:
-        cost = wscale * count_i + wscale * gcount_i;
-        break;
-      case task_type_kick2:
-        cost = wscale * count_i + wscale * gcount_i;
-        break;
-      case task_type_timestep:
-        cost = wscale * count_i + wscale * gcount_i;
-        break;
-      case task_type_send:
-#if defined(WITH_MPI) && (defined(HAVE_PARMETIS) || defined(HAVE_METIS))
-        partcost = 0;
-#endif
-        if (count_i < 1e5)
-          cost = 10.f * (wscale * count_i) * count_i;
-        else
-          cost = 2e9;
-        break;
-      case task_type_recv:
-#if defined(WITH_MPI) && (defined(HAVE_PARMETIS) || defined(HAVE_METIS))
-        partcost = 0;
-#endif
-        if (count_i < 1e5)
-          cost = 5.f * (wscale * count_i) * count_i;
-        else
-          cost = 1e9;
-        break;
-      default:
-        cost = 0;
-        break;
-    }
-
-#if defined(WITH_MPI) && (defined(HAVE_PARMETIS) || defined(HAVE_METIS))
-    if (partcost) t->cost = cost;
->>>>>>> cee4c633
-#endif
-    float c1 = c[t->type][t->subtype][sortdirs[sortind]][0];
-    float c2 = c[t->type][t->subtype][sortdirs[sortind]][1];
-    float c3 = c[t->type][t->subtype][sortdirs[sortind]][2];
-    float cost;
-    if (t->cj != NULL && c3 != 0.0f)
-      cost = c1 * t->ci->count + c2 * t->cj->count +
-             c3 * t->ci->count * t->cj->count;
-    else
-      cost = c1 * t->ci->count + c2 * t->ci->count * t->ci->count;
-
-    t->cost = cost;
     t->weight += cost;
   }
 
