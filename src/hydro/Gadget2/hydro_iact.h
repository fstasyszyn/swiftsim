/*******************************************************************************
 * This file is part of SWIFT.
 * Copyright (c) 2012 Pedro Gonnet (pedro.gonnet@durham.ac.uk)
 *                    Matthieu Schaller (matthieu.schaller@durham.ac.uk)
 *
 * This program is free software: you can redistribute it and/or modify
 * it under the terms of the GNU Lesser General Public License as published
 * by the Free Software Foundation, either version 3 of the License, or
 * (at your option) any later version.
 *
 * This program is distributed in the hope that it will be useful,
 * but WITHOUT ANY WARRANTY; without even the implied warranty of
 * MERCHANTABILITY or FITNESS FOR A PARTICULAR PURPOSE.  See the
 * GNU General Public License for more details.
 *
 * You should have received a copy of the GNU Lesser General Public License
 * along with this program.  If not, see <http://www.gnu.org/licenses/>.
 *
 ******************************************************************************/
#ifndef SWIFT_GADGET2_HYDRO_IACT_H
#define SWIFT_GADGET2_HYDRO_IACT_H

/**
 * @file Gadget2/hydro_iact.h
 * @brief SPH interaction functions following the Gadget-2 version of SPH.
 *
 * The interactions computed here are the ones presented in the Gadget-2 paper
 * Springel, V., MNRAS, Volume 364, Issue 4, pp. 1105-1134.
 * We use the same numerical coefficients as the Gadget-2 code. When used with
 * the Spline-3 kernel, the results should be equivalent to the ones obtained
 * with Gadget-2 up to the rounding errors and interactions missed by the
 * Gadget-2 tree-code neighbours search.
 */

#include "cache.h"
#include "minmax.h"

/**
 * @brief Density interaction between two particles.
 *
 * @param r2 Comoving square distance between the two particles.
 * @param dx Comoving vector separating both particles (pi - pj).
 * @param hi Comoving smoothing-length of particle i.
 * @param hj Comoving smoothing-length of particle j.
 * @param pi First particle.
 * @param pj Second particle.
 * @param a Current scale factor.
 * @param H Current Hubble parameter.
 */
__attribute__((always_inline)) INLINE static void runner_iact_density(
    float r2, const float *dx, float hi, float hj, struct part *restrict pi,
    struct part *restrict pj, float a, float H) {

  float wi, wi_dx;
  float wj, wj_dx;
  float dv[3], curlvr[3];

#ifdef SWIFT_DEBUG_CHECKS
<<<<<<< HEAD
  if (pi->time_bin == time_bin_inhibited)
    error("Inhibited pi in interaction function!");
  if (pj->time_bin == time_bin_inhibited)
=======
  if (pi->time_bin >= time_bin_inhibited)
    error("Inhibited pi in interaction function!");
  if (pj->time_bin >= time_bin_inhibited)
>>>>>>> bc4b31a9
    error("Inhibited pj in interaction function!");
#endif

  /* Get the masses. */
  const float mi = pi->mass;
  const float mj = pj->mass;

  /* Get r and 1/r. */
  const float r_inv = 1.0f / sqrtf(r2);
  const float r = r2 * r_inv;

  /* Compute the kernel function for pi */
  const float hi_inv = 1.f / hi;
  const float ui = r * hi_inv;
  kernel_deval(ui, &wi, &wi_dx);

  /* Compute contribution to the density */
  pi->rho += mj * wi;
  pi->density.rho_dh -= mj * (hydro_dimension * wi + ui * wi_dx);

  /* Compute contribution to the number of neighbours */
  pi->density.wcount += wi;
  pi->density.wcount_dh -= (hydro_dimension * wi + ui * wi_dx);

  /* Compute the kernel function for pj */
  const float hj_inv = 1.f / hj;
  const float uj = r * hj_inv;
  kernel_deval(uj, &wj, &wj_dx);

  /* Compute contribution to the density */
  pj->rho += mi * wj;
  pj->density.rho_dh -= mi * (hydro_dimension * wj + uj * wj_dx);

  /* Compute contribution to the number of neighbours */
  pj->density.wcount += wj;
  pj->density.wcount_dh -= (hydro_dimension * wj + uj * wj_dx);

  const float faci = mj * wi_dx * r_inv;
  const float facj = mi * wj_dx * r_inv;

  /* Compute dv dot r */
  dv[0] = pi->v[0] - pj->v[0];
  dv[1] = pi->v[1] - pj->v[1];
  dv[2] = pi->v[2] - pj->v[2];
  const float dvdr = dv[0] * dx[0] + dv[1] * dx[1] + dv[2] * dx[2];

  pi->density.div_v -= faci * dvdr;
  pj->density.div_v -= facj * dvdr;

  /* Compute dv cross r */
  curlvr[0] = dv[1] * dx[2] - dv[2] * dx[1];
  curlvr[1] = dv[2] * dx[0] - dv[0] * dx[2];
  curlvr[2] = dv[0] * dx[1] - dv[1] * dx[0];

  pi->density.rot_v[0] += faci * curlvr[0];
  pi->density.rot_v[1] += faci * curlvr[1];
  pi->density.rot_v[2] += faci * curlvr[2];

  pj->density.rot_v[0] += facj * curlvr[0];
  pj->density.rot_v[1] += facj * curlvr[1];
  pj->density.rot_v[2] += facj * curlvr[2];

#ifdef DEBUG_INTERACTIONS_SPH
  /* Update ngb counters */
  if (pi->num_ngb_density < MAX_NUM_OF_NEIGHBOURS)
    pi->ids_ngbs_density[pi->num_ngb_density] = pj->id;
  ++pi->num_ngb_density;

  if (pj->num_ngb_density < MAX_NUM_OF_NEIGHBOURS)
    pj->ids_ngbs_density[pj->num_ngb_density] = pi->id;
  ++pj->num_ngb_density;
#endif
}

/**
 * @brief Density interaction between two particles (non-symmetric).
 *
 * @param r2 Comoving square distance between the two particles.
 * @param dx Comoving vector separating both particles (pi - pj).
 * @param hi Comoving smoothing-length of particle i.
 * @param hj Comoving smoothing-length of particle j.
 * @param pi First particle.
 * @param pj Second particle (not updated).
 * @param a Current scale factor.
 * @param H Current Hubble parameter.
 */
__attribute__((always_inline)) INLINE static void runner_iact_nonsym_density(
    float r2, const float *dx, float hi, float hj, struct part *restrict pi,
    const struct part *restrict pj, float a, float H) {

  float wi, wi_dx;
  float dv[3], curlvr[3];

#ifdef SWIFT_DEBUG_CHECKS
<<<<<<< HEAD
  if (pi->time_bin == time_bin_inhibited)
    error("Inhibited pi in interaction function!");
  if (pj->time_bin == time_bin_inhibited)
=======
  if (pi->time_bin >= time_bin_inhibited)
    error("Inhibited pi in interaction function!");
  if (pj->time_bin >= time_bin_inhibited)
>>>>>>> bc4b31a9
    error("Inhibited pj in interaction function!");
#endif

  /* Get the masses. */
  const float mj = pj->mass;

  /* Get r and 1/r. */
  const float r_inv = 1.0f / sqrtf(r2);
  const float r = r2 * r_inv;

  /* Compute the kernel function */
  const float hi_inv = 1.0f / hi;
  const float ui = r * hi_inv;
  kernel_deval(ui, &wi, &wi_dx);

  /* Compute contribution to the density */
  pi->rho += mj * wi;
  pi->density.rho_dh -= mj * (hydro_dimension * wi + ui * wi_dx);

  /* Compute contribution to the number of neighbours */
  pi->density.wcount += wi;
  pi->density.wcount_dh -= (hydro_dimension * wi + ui * wi_dx);

  const float fac = mj * wi_dx * r_inv;

  /* Compute dv dot r */
  dv[0] = pi->v[0] - pj->v[0];
  dv[1] = pi->v[1] - pj->v[1];
  dv[2] = pi->v[2] - pj->v[2];
  const float dvdr = dv[0] * dx[0] + dv[1] * dx[1] + dv[2] * dx[2];
  pi->density.div_v -= fac * dvdr;

  /* Compute dv cross r */
  curlvr[0] = dv[1] * dx[2] - dv[2] * dx[1];
  curlvr[1] = dv[2] * dx[0] - dv[0] * dx[2];
  curlvr[2] = dv[0] * dx[1] - dv[1] * dx[0];

  pi->density.rot_v[0] += fac * curlvr[0];
  pi->density.rot_v[1] += fac * curlvr[1];
  pi->density.rot_v[2] += fac * curlvr[2];

#ifdef DEBUG_INTERACTIONS_SPH
  /* Update ngb counters */
  if (pi->num_ngb_density < MAX_NUM_OF_NEIGHBOURS)
    pi->ids_ngbs_density[pi->num_ngb_density] = pj->id;
  ++pi->num_ngb_density;
#endif
}

#ifdef WITH_VECTORIZATION

/**
 * @brief Density interaction computed using 1 vector
 * (non-symmetric vectorized version).
 */
__attribute__((always_inline)) INLINE static void
runner_iact_nonsym_1_vec_density(vector *r2, vector *dx, vector *dy, vector *dz,
                                 vector hi_inv, vector vix, vector viy,
                                 vector viz, float *Vjx, float *Vjy, float *Vjz,
                                 float *Mj, vector *rhoSum, vector *rho_dhSum,
                                 vector *wcountSum, vector *wcount_dhSum,
                                 vector *div_vSum, vector *curlvxSum,
                                 vector *curlvySum, vector *curlvzSum,
                                 mask_t mask) {

  vector r, ri, ui, wi, wi_dx;
  vector dvx, dvy, dvz;
  vector dvdr;
  vector curlvrx, curlvry, curlvrz;

  /* Fill the vectors. */
  const vector mj = vector_load(Mj);
  const vector vjx = vector_load(Vjx);
  const vector vjy = vector_load(Vjy);
  const vector vjz = vector_load(Vjz);

  /* Get the radius and inverse radius. */
  ri = vec_reciprocal_sqrt(*r2);
  r.v = vec_mul(r2->v, ri.v);

  ui.v = vec_mul(r.v, hi_inv.v);

  /* Calculate the kernel for two particles. */
  kernel_deval_1_vec(&ui, &wi, &wi_dx);

  /* Compute dv. */
  dvx.v = vec_sub(vix.v, vjx.v);
  dvy.v = vec_sub(viy.v, vjy.v);
  dvz.v = vec_sub(viz.v, vjz.v);

  /* Compute dv dot r */
  dvdr.v = vec_fma(dvx.v, dx->v, vec_fma(dvy.v, dy->v, vec_mul(dvz.v, dz->v)));
  dvdr.v = vec_mul(dvdr.v, ri.v);

  /* Compute dv cross r */
  curlvrx.v =
      vec_fma(dvy.v, dz->v, vec_mul(vec_set1(-1.0f), vec_mul(dvz.v, dy->v)));
  curlvry.v =
      vec_fma(dvz.v, dx->v, vec_mul(vec_set1(-1.0f), vec_mul(dvx.v, dz->v)));
  curlvrz.v =
      vec_fma(dvx.v, dy->v, vec_mul(vec_set1(-1.0f), vec_mul(dvy.v, dx->v)));
  curlvrx.v = vec_mul(curlvrx.v, ri.v);
  curlvry.v = vec_mul(curlvry.v, ri.v);
  curlvrz.v = vec_mul(curlvrz.v, ri.v);

  vector wcount_dh_update;
  wcount_dh_update.v =
      vec_fma(vec_set1(hydro_dimension), wi.v, vec_mul(ui.v, wi_dx.v));

  /* Mask updates to intermediate vector sums for particle pi. */
  rhoSum->v = vec_mask_add(rhoSum->v, vec_mul(mj.v, wi.v), mask);
  rho_dhSum->v =
      vec_mask_sub(rho_dhSum->v, vec_mul(mj.v, wcount_dh_update.v), mask);
  wcountSum->v = vec_mask_add(wcountSum->v, wi.v, mask);
  wcount_dhSum->v = vec_mask_sub(wcount_dhSum->v, wcount_dh_update.v, mask);
  div_vSum->v =
      vec_mask_sub(div_vSum->v, vec_mul(mj.v, vec_mul(dvdr.v, wi_dx.v)), mask);
  curlvxSum->v = vec_mask_add(curlvxSum->v,
                              vec_mul(mj.v, vec_mul(curlvrx.v, wi_dx.v)), mask);
  curlvySum->v = vec_mask_add(curlvySum->v,
                              vec_mul(mj.v, vec_mul(curlvry.v, wi_dx.v)), mask);
  curlvzSum->v = vec_mask_add(curlvzSum->v,
                              vec_mul(mj.v, vec_mul(curlvrz.v, wi_dx.v)), mask);
}

/**
 * @brief Density interaction computed using 2 interleaved vectors
 * (non-symmetric vectorized version).
 */
__attribute__((always_inline)) INLINE static void
runner_iact_nonsym_2_vec_density(float *R2, float *Dx, float *Dy, float *Dz,
                                 vector hi_inv, vector vix, vector viy,
                                 vector viz, float *Vjx, float *Vjy, float *Vjz,
                                 float *Mj, vector *rhoSum, vector *rho_dhSum,
                                 vector *wcountSum, vector *wcount_dhSum,
                                 vector *div_vSum, vector *curlvxSum,
                                 vector *curlvySum, vector *curlvzSum,
                                 mask_t mask, mask_t mask2, short mask_cond) {

  vector r, ri, ui, wi, wi_dx;
  vector dvx, dvy, dvz;
  vector dvdr;
  vector curlvrx, curlvry, curlvrz;
  vector r_2, ri2, ui2, wi2, wi_dx2;
  vector dvx2, dvy2, dvz2;
  vector dvdr2;
  vector curlvrx2, curlvry2, curlvrz2;

  /* Fill the vectors. */
  const vector mj = vector_load(Mj);
  const vector mj2 = vector_load(&Mj[VEC_SIZE]);
  const vector vjx = vector_load(Vjx);
  const vector vjx2 = vector_load(&Vjx[VEC_SIZE]);
  const vector vjy = vector_load(Vjy);
  const vector vjy2 = vector_load(&Vjy[VEC_SIZE]);
  const vector vjz = vector_load(Vjz);
  const vector vjz2 = vector_load(&Vjz[VEC_SIZE]);
  const vector dx = vector_load(Dx);
  const vector dx2 = vector_load(&Dx[VEC_SIZE]);
  const vector dy = vector_load(Dy);
  const vector dy2 = vector_load(&Dy[VEC_SIZE]);
  const vector dz = vector_load(Dz);
  const vector dz2 = vector_load(&Dz[VEC_SIZE]);

  /* Get the radius and inverse radius. */
  const vector r2 = vector_load(R2);
  const vector r2_2 = vector_load(&R2[VEC_SIZE]);
  ri = vec_reciprocal_sqrt(r2);
  ri2 = vec_reciprocal_sqrt(r2_2);
  r.v = vec_mul(r2.v, ri.v);
  r_2.v = vec_mul(r2_2.v, ri2.v);

  ui.v = vec_mul(r.v, hi_inv.v);
  ui2.v = vec_mul(r_2.v, hi_inv.v);

  /* Calculate the kernel for two particles. */
  kernel_deval_2_vec(&ui, &wi, &wi_dx, &ui2, &wi2, &wi_dx2);

  /* Compute dv. */
  dvx.v = vec_sub(vix.v, vjx.v);
  dvx2.v = vec_sub(vix.v, vjx2.v);
  dvy.v = vec_sub(viy.v, vjy.v);
  dvy2.v = vec_sub(viy.v, vjy2.v);
  dvz.v = vec_sub(viz.v, vjz.v);
  dvz2.v = vec_sub(viz.v, vjz2.v);

  /* Compute dv dot r */
  dvdr.v = vec_fma(dvx.v, dx.v, vec_fma(dvy.v, dy.v, vec_mul(dvz.v, dz.v)));
  dvdr2.v =
      vec_fma(dvx2.v, dx2.v, vec_fma(dvy2.v, dy2.v, vec_mul(dvz2.v, dz2.v)));
  dvdr.v = vec_mul(dvdr.v, ri.v);
  dvdr2.v = vec_mul(dvdr2.v, ri2.v);

  /* Compute dv cross r */
  curlvrx.v =
      vec_fma(dvy.v, dz.v, vec_mul(vec_set1(-1.0f), vec_mul(dvz.v, dy.v)));
  curlvrx2.v =
      vec_fma(dvy2.v, dz2.v, vec_mul(vec_set1(-1.0f), vec_mul(dvz2.v, dy2.v)));
  curlvry.v =
      vec_fma(dvz.v, dx.v, vec_mul(vec_set1(-1.0f), vec_mul(dvx.v, dz.v)));
  curlvry2.v =
      vec_fma(dvz2.v, dx2.v, vec_mul(vec_set1(-1.0f), vec_mul(dvx2.v, dz2.v)));
  curlvrz.v =
      vec_fma(dvx.v, dy.v, vec_mul(vec_set1(-1.0f), vec_mul(dvy.v, dx.v)));
  curlvrz2.v =
      vec_fma(dvx2.v, dy2.v, vec_mul(vec_set1(-1.0f), vec_mul(dvy2.v, dx2.v)));
  curlvrx.v = vec_mul(curlvrx.v, ri.v);
  curlvrx2.v = vec_mul(curlvrx2.v, ri2.v);
  curlvry.v = vec_mul(curlvry.v, ri.v);
  curlvry2.v = vec_mul(curlvry2.v, ri2.v);
  curlvrz.v = vec_mul(curlvrz.v, ri.v);
  curlvrz2.v = vec_mul(curlvrz2.v, ri2.v);

  vector wcount_dh_update, wcount_dh_update2;
  wcount_dh_update.v =
      vec_fma(vec_set1(hydro_dimension), wi.v, vec_mul(ui.v, wi_dx.v));
  wcount_dh_update2.v =
      vec_fma(vec_set1(hydro_dimension), wi2.v, vec_mul(ui2.v, wi_dx2.v));

  /* Mask updates to intermediate vector sums for particle pi. */
  /* Mask only when needed. */
  if (mask_cond) {
    rhoSum->v = vec_mask_add(rhoSum->v, vec_mul(mj.v, wi.v), mask);
    rhoSum->v = vec_mask_add(rhoSum->v, vec_mul(mj2.v, wi2.v), mask2);
    rho_dhSum->v =
        vec_mask_sub(rho_dhSum->v, vec_mul(mj.v, wcount_dh_update.v), mask);
    rho_dhSum->v =
        vec_mask_sub(rho_dhSum->v, vec_mul(mj2.v, wcount_dh_update2.v), mask2);
    wcountSum->v = vec_mask_add(wcountSum->v, wi.v, mask);
    wcountSum->v = vec_mask_add(wcountSum->v, wi2.v, mask2);
    wcount_dhSum->v = vec_mask_sub(wcount_dhSum->v, wcount_dh_update.v, mask);
    wcount_dhSum->v = vec_mask_sub(wcount_dhSum->v, wcount_dh_update2.v, mask2);
    div_vSum->v = vec_mask_sub(div_vSum->v,
                               vec_mul(mj.v, vec_mul(dvdr.v, wi_dx.v)), mask);
    div_vSum->v = vec_mask_sub(
        div_vSum->v, vec_mul(mj2.v, vec_mul(dvdr2.v, wi_dx2.v)), mask2);
    curlvxSum->v = vec_mask_add(
        curlvxSum->v, vec_mul(mj.v, vec_mul(curlvrx.v, wi_dx.v)), mask);
    curlvxSum->v = vec_mask_add(
        curlvxSum->v, vec_mul(mj2.v, vec_mul(curlvrx2.v, wi_dx2.v)), mask2);
    curlvySum->v = vec_mask_add(
        curlvySum->v, vec_mul(mj.v, vec_mul(curlvry.v, wi_dx.v)), mask);
    curlvySum->v = vec_mask_add(
        curlvySum->v, vec_mul(mj2.v, vec_mul(curlvry2.v, wi_dx2.v)), mask2);
    curlvzSum->v = vec_mask_add(
        curlvzSum->v, vec_mul(mj.v, vec_mul(curlvrz.v, wi_dx.v)), mask);
    curlvzSum->v = vec_mask_add(
        curlvzSum->v, vec_mul(mj2.v, vec_mul(curlvrz2.v, wi_dx2.v)), mask2);
  } else {
    rhoSum->v = vec_add(rhoSum->v, vec_mul(mj.v, wi.v));
    rhoSum->v = vec_add(rhoSum->v, vec_mul(mj2.v, wi2.v));
    rho_dhSum->v = vec_sub(rho_dhSum->v, vec_mul(mj.v, wcount_dh_update.v));
    rho_dhSum->v = vec_sub(rho_dhSum->v, vec_mul(mj2.v, wcount_dh_update2.v));
    wcountSum->v = vec_add(wcountSum->v, wi.v);
    wcountSum->v = vec_add(wcountSum->v, wi2.v);
    wcount_dhSum->v = vec_sub(wcount_dhSum->v, wcount_dh_update.v);
    wcount_dhSum->v = vec_sub(wcount_dhSum->v, wcount_dh_update2.v);
    div_vSum->v = vec_sub(div_vSum->v, vec_mul(mj.v, vec_mul(dvdr.v, wi_dx.v)));
    div_vSum->v =
        vec_sub(div_vSum->v, vec_mul(mj2.v, vec_mul(dvdr2.v, wi_dx2.v)));
    curlvxSum->v =
        vec_add(curlvxSum->v, vec_mul(mj.v, vec_mul(curlvrx.v, wi_dx.v)));
    curlvxSum->v =
        vec_add(curlvxSum->v, vec_mul(mj2.v, vec_mul(curlvrx2.v, wi_dx2.v)));
    curlvySum->v =
        vec_add(curlvySum->v, vec_mul(mj.v, vec_mul(curlvry.v, wi_dx.v)));
    curlvySum->v =
        vec_add(curlvySum->v, vec_mul(mj2.v, vec_mul(curlvry2.v, wi_dx2.v)));
    curlvzSum->v =
        vec_add(curlvzSum->v, vec_mul(mj.v, vec_mul(curlvrz.v, wi_dx.v)));
    curlvzSum->v =
        vec_add(curlvzSum->v, vec_mul(mj2.v, vec_mul(curlvrz2.v, wi_dx2.v)));
  }
}
#endif

/**
 * @brief Force interaction between two particles.
 *
 * @param r2 Comoving square distance between the two particles.
 * @param dx Comoving vector separating both particles (pi - pj).
 * @param hi Comoving smoothing-length of particle i.
 * @param hj Comoving smoothing-length of particle j.
 * @param pi First particle.
 * @param pj Second particle.
 * @param a Current scale factor.
 * @param H Current Hubble parameter.
 */
__attribute__((always_inline)) INLINE static void runner_iact_force(
    float r2, const float *dx, float hi, float hj, struct part *restrict pi,
    struct part *restrict pj, float a, float H) {

  float wi, wj, wi_dx, wj_dx;

#ifdef SWIFT_DEBUG_CHECKS
<<<<<<< HEAD
  if (pi->time_bin == time_bin_inhibited)
    error("Inhibited pi in interaction function!");
  if (pj->time_bin == time_bin_inhibited)
=======
  if (pi->time_bin >= time_bin_inhibited)
    error("Inhibited pi in interaction function!");
  if (pj->time_bin >= time_bin_inhibited)
>>>>>>> bc4b31a9
    error("Inhibited pj in interaction function!");
#endif

  /* Cosmological factors entering the EoMs */
  const float fac_mu = pow_three_gamma_minus_five_over_two(a);
  const float a2_Hubble = a * a * H;

  /* Get r and 1/r. */
  const float r_inv = 1.0f / sqrtf(r2);
  const float r = r2 * r_inv;

  /* Get some values in local variables. */
  const float mi = pi->mass;
  const float mj = pj->mass;
  const float rhoi = pi->rho;
  const float rhoj = pj->rho;

  /* Get the kernel for hi. */
  const float hi_inv = 1.0f / hi;
  const float hid_inv = pow_dimension_plus_one(hi_inv); /* 1/h^(d+1) */
  const float ui = r * hi_inv;
  kernel_deval(ui, &wi, &wi_dx);
  const float wi_dr = hid_inv * wi_dx;

  /* Get the kernel for hj. */
  const float hj_inv = 1.0f / hj;
  const float hjd_inv = pow_dimension_plus_one(hj_inv); /* 1/h^(d+1) */
  const float xj = r * hj_inv;
  kernel_deval(xj, &wj, &wj_dx);
  const float wj_dr = hjd_inv * wj_dx;

  /* Compute h-gradient terms */
  const float f_i = pi->force.f;
  const float f_j = pj->force.f;

  /* Compute pressure terms */
  const float P_over_rho2_i = pi->force.P_over_rho2;
  const float P_over_rho2_j = pj->force.P_over_rho2;

  /* Compute sound speeds */
  const float ci = pi->force.soundspeed;
  const float cj = pj->force.soundspeed;

  /* Compute dv dot r. */
  const float dvdr = (pi->v[0] - pj->v[0]) * dx[0] +
                     (pi->v[1] - pj->v[1]) * dx[1] +
                     (pi->v[2] - pj->v[2]) * dx[2];

  /* Add Hubble flow */
  const float dvdr_Hubble = dvdr + a2_Hubble * r2;

  /* Balsara term */
  const float balsara_i = pi->force.balsara;
  const float balsara_j = pj->force.balsara;

  /* Are the particles moving towards each others ? */
  const float omega_ij = min(dvdr_Hubble, 0.f);
  const float mu_ij = fac_mu * r_inv * omega_ij; /* This is 0 or negative */

  /* Signal velocity */
  const float v_sig = ci + cj - const_viscosity_beta * mu_ij;

  /* Now construct the full viscosity term */
  const float rho_ij = 0.5f * (rhoi + rhoj);
  const float visc = -0.25f * v_sig * mu_ij * (balsara_i + balsara_j) / rho_ij;

  /* Now, convolve with the kernel */
  const float visc_term = 0.5f * visc * (wi_dr + wj_dr) * r_inv;
  const float sph_term =
      (f_i * P_over_rho2_i * wi_dr + f_j * P_over_rho2_j * wj_dr) * r_inv;

  /* Eventually got the acceleration */
  const float acc = visc_term + sph_term;

  /* Use the force Luke ! */
  pi->a_hydro[0] -= mj * acc * dx[0];
  pi->a_hydro[1] -= mj * acc * dx[1];
  pi->a_hydro[2] -= mj * acc * dx[2];

  pj->a_hydro[0] += mi * acc * dx[0];
  pj->a_hydro[1] += mi * acc * dx[1];
  pj->a_hydro[2] += mi * acc * dx[2];

  /* Get the time derivative for h. */
  pi->force.h_dt -= mj * dvdr * r_inv / rhoj * wi_dr;
  pj->force.h_dt -= mi * dvdr * r_inv / rhoi * wj_dr;

  /* Update the signal velocity. */
  pi->force.v_sig = max(pi->force.v_sig, v_sig);
  pj->force.v_sig = max(pj->force.v_sig, v_sig);

  /* Change in entropy */
  pi->entropy_dt += mj * visc_term * dvdr_Hubble;
  pj->entropy_dt += mi * visc_term * dvdr_Hubble;

#ifdef DEBUG_INTERACTIONS_SPH
  /* Update ngb counters */
  if (pi->num_ngb_force < MAX_NUM_OF_NEIGHBOURS)
    pi->ids_ngbs_force[pi->num_ngb_force] = pj->id;
  ++pi->num_ngb_force;

  if (pj->num_ngb_force < MAX_NUM_OF_NEIGHBOURS)
    pj->ids_ngbs_force[pj->num_ngb_force] = pi->id;
  ++pj->num_ngb_force;
#endif
}

/**
 * @brief Force interaction between two particles (non-symmetric).
 *
 * @param r2 Comoving square distance between the two particles.
 * @param dx Comoving vector separating both particles (pi - pj).
 * @param hi Comoving smoothing-length of particle i.
 * @param hj Comoving smoothing-length of particle j.
 * @param pi First particle.
 * @param pj Second particle (not updated).
 * @param a Current scale factor.
 * @param H Current Hubble parameter.
 */
__attribute__((always_inline)) INLINE static void runner_iact_nonsym_force(
    float r2, const float *dx, float hi, float hj, struct part *restrict pi,
    const struct part *restrict pj, float a, float H) {

  float wi, wj, wi_dx, wj_dx;

#ifdef SWIFT_DEBUG_CHECKS
<<<<<<< HEAD
  if (pi->time_bin == time_bin_inhibited)
    error("Inhibited pi in interaction function!");
  if (pj->time_bin == time_bin_inhibited)
=======
  if (pi->time_bin >= time_bin_inhibited)
    error("Inhibited pi in interaction function!");
  if (pj->time_bin >= time_bin_inhibited)
>>>>>>> bc4b31a9
    error("Inhibited pj in interaction function!");
#endif

  /* Cosmological factors entering the EoMs */
  const float fac_mu = pow_three_gamma_minus_five_over_two(a);
  const float a2_Hubble = a * a * H;

  /* Get r and 1/r. */
  const float r_inv = 1.0f / sqrtf(r2);
  const float r = r2 * r_inv;

  /* Get some values in local variables. */
  // const float mi = pi->mass;
  const float mj = pj->mass;
  const float rhoi = pi->rho;
  const float rhoj = pj->rho;

  /* Get the kernel for hi. */
  const float hi_inv = 1.0f / hi;
  const float hid_inv = pow_dimension_plus_one(hi_inv); /* 1/h^(d+1) */
  const float ui = r * hi_inv;
  kernel_deval(ui, &wi, &wi_dx);
  const float wi_dr = hid_inv * wi_dx;

  /* Get the kernel for hj. */
  const float hj_inv = 1.0f / hj;
  const float hjd_inv = pow_dimension_plus_one(hj_inv); /* 1/h^(d+1) */
  const float xj = r * hj_inv;
  kernel_deval(xj, &wj, &wj_dx);
  const float wj_dr = hjd_inv * wj_dx;

  /* Compute h-gradient terms */
  const float f_i = pi->force.f;
  const float f_j = pj->force.f;

  /* Compute pressure terms */
  const float P_over_rho2_i = pi->force.P_over_rho2;
  const float P_over_rho2_j = pj->force.P_over_rho2;

  /* Compute sound speeds */
  const float ci = pi->force.soundspeed;
  const float cj = pj->force.soundspeed;

  /* Compute dv dot r. */
  const float dvdr = (pi->v[0] - pj->v[0]) * dx[0] +
                     (pi->v[1] - pj->v[1]) * dx[1] +
                     (pi->v[2] - pj->v[2]) * dx[2];

  /* Add Hubble flow */
  const float dvdr_Hubble = dvdr + a2_Hubble * r2;

  /* Balsara term */
  const float balsara_i = pi->force.balsara;
  const float balsara_j = pj->force.balsara;

  /* Are the particles moving towards each others ? */
  const float omega_ij = min(dvdr_Hubble, 0.f);
  const float mu_ij = fac_mu * r_inv * omega_ij; /* This is 0 or negative */

  /* Signal velocity */
  const float v_sig = ci + cj - const_viscosity_beta * mu_ij;

  /* Now construct the full viscosity term */
  const float rho_ij = 0.5f * (rhoi + rhoj);
  const float visc = -0.25f * v_sig * mu_ij * (balsara_i + balsara_j) / rho_ij;

  /* Now, convolve with the kernel */
  const float visc_term = 0.5f * visc * (wi_dr + wj_dr) * r_inv;
  const float sph_term =
      (f_i * P_over_rho2_i * wi_dr + f_j * P_over_rho2_j * wj_dr) * r_inv;

  /* Eventually got the acceleration */
  const float acc = visc_term + sph_term;

  /* Use the force Luke ! */
  pi->a_hydro[0] -= mj * acc * dx[0];
  pi->a_hydro[1] -= mj * acc * dx[1];
  pi->a_hydro[2] -= mj * acc * dx[2];

  /* Get the time derivative for h. */
  pi->force.h_dt -= mj * dvdr * r_inv / rhoj * wi_dr;

  /* Update the signal velocity. */
  pi->force.v_sig = max(pi->force.v_sig, v_sig);

  /* Change in entropy */
  pi->entropy_dt += mj * visc_term * dvdr_Hubble;

#ifdef DEBUG_INTERACTIONS_SPH
  /* Update ngb counters */
  if (pi->num_ngb_force < MAX_NUM_OF_NEIGHBOURS)
    pi->ids_ngbs_force[pi->num_ngb_force] = pj->id;
  ++pi->num_ngb_force;
#endif
}

#ifdef WITH_VECTORIZATION

/**
 * @brief Force interaction computed using 1 vector
 * (non-symmetric vectorized version).
 */
__attribute__((always_inline)) INLINE static void
runner_iact_nonsym_1_vec_force(
    vector *r2, vector *dx, vector *dy, vector *dz, vector vix, vector viy,
    vector viz, vector pirho, vector grad_hi, vector piPOrho2, vector balsara_i,
    vector ci, float *Vjx, float *Vjy, float *Vjz, float *Pjrho, float *Grad_hj,
    float *PjPOrho2, float *Balsara_j, float *Cj, float *Mj, vector hi_inv,
    vector hj_inv, const float a, const float H, vector *a_hydro_xSum,
    vector *a_hydro_ySum, vector *a_hydro_zSum, vector *h_dtSum,
    vector *v_sigSum, vector *entropy_dtSum, mask_t mask) {

#ifdef WITH_VECTORIZATION

  vector r, ri;
  vector dvx, dvy, dvz;
  vector xi, xj;
  vector hid_inv, hjd_inv;
  vector wi_dx, wj_dx, wi_dr, wj_dr, dvdr, dvdr_Hubble;
  vector piax, piay, piaz;
  vector pih_dt;
  vector v_sig;
  vector omega_ij, mu_ij, balsara;
  vector rho_ij, visc, visc_term, sph_term, acc, entropy_dt;

  /* Fill vectors. */
  const vector vjx = vector_load(Vjx);
  const vector vjy = vector_load(Vjy);
  const vector vjz = vector_load(Vjz);
  const vector mj = vector_load(Mj);
  const vector pjrho = vector_load(Pjrho);
  const vector grad_hj = vector_load(Grad_hj);
  const vector pjPOrho2 = vector_load(PjPOrho2);
  const vector balsara_j = vector_load(Balsara_j);
  const vector cj = vector_load(Cj);

  /* Cosmological terms */
  const float fac_mu = pow_three_gamma_minus_five_over_two(a);
  const float a2_Hubble = a * a * H;
  const vector v_fac_mu = vector_set1(fac_mu);
  const vector v_a2_Hubble = vector_set1(a2_Hubble);

  /* Load stuff. */
  balsara.v = vec_add(balsara_i.v, balsara_j.v);

  /* Get the radius and inverse radius. */
  ri = vec_reciprocal_sqrt(*r2);
  r.v = vec_mul(r2->v, ri.v);

  /* Get the kernel for hi. */
  hid_inv = pow_dimension_plus_one_vec(hi_inv);
  xi.v = vec_mul(r.v, hi_inv.v);
  kernel_eval_dWdx_force_vec(&xi, &wi_dx);
  wi_dr.v = vec_mul(hid_inv.v, wi_dx.v);

  /* Get the kernel for hj. */
  hjd_inv = pow_dimension_plus_one_vec(hj_inv);
  xj.v = vec_mul(r.v, hj_inv.v);

  /* Calculate the kernel. */
  kernel_eval_dWdx_force_vec(&xj, &wj_dx);

  wj_dr.v = vec_mul(hjd_inv.v, wj_dx.v);

  /* Compute dv. */
  dvx.v = vec_sub(vix.v, vjx.v);
  dvy.v = vec_sub(viy.v, vjy.v);
  dvz.v = vec_sub(viz.v, vjz.v);

  /* Compute dv dot r. */
  dvdr.v = vec_fma(dvx.v, dx->v, vec_fma(dvy.v, dy->v, vec_mul(dvz.v, dz->v)));

  /* Add Hubble flow */
  dvdr_Hubble.v = vec_add(dvdr.v, vec_mul(v_a2_Hubble.v, r2->v));

  /* Compute the relative velocity. (This is 0 if the particles move away from
   * each other and negative otherwise) */
  omega_ij.v = vec_fmin(dvdr_Hubble.v, vec_setzero());
  mu_ij.v = vec_mul(v_fac_mu.v,
                    vec_mul(ri.v, omega_ij.v)); /* This is 0 or negative */

  /* Compute signal velocity */
  v_sig.v =
      vec_fnma(vec_set1(const_viscosity_beta), mu_ij.v, vec_add(ci.v, cj.v));

  /* Now construct the full viscosity term */
  rho_ij.v = vec_mul(vec_set1(0.5f), vec_add(pirho.v, pjrho.v));
  visc.v = vec_div(
      vec_mul(vec_set1(-0.25f), vec_mul(v_sig.v, vec_mul(mu_ij.v, balsara.v))),
      rho_ij.v);

  /* Now, convolve with the kernel */
  visc_term.v =
      vec_mul(vec_set1(0.5f),
              vec_mul(visc.v, vec_mul(vec_add(wi_dr.v, wj_dr.v), ri.v)));

  sph_term.v =
      vec_mul(vec_fma(vec_mul(grad_hi.v, piPOrho2.v), wi_dr.v,
                      vec_mul(grad_hj.v, vec_mul(pjPOrho2.v, wj_dr.v))),
              ri.v);

  /* Eventually get the acceleration */
  acc.v = vec_add(visc_term.v, sph_term.v);

  /* Use the force, Luke! */
  piax.v = vec_mul(mj.v, vec_mul(dx->v, acc.v));
  piay.v = vec_mul(mj.v, vec_mul(dy->v, acc.v));
  piaz.v = vec_mul(mj.v, vec_mul(dz->v, acc.v));

  /* Get the time derivative for h. */
  pih_dt.v =
      vec_div(vec_mul(mj.v, vec_mul(dvdr.v, vec_mul(ri.v, wi_dr.v))), pjrho.v);

  /* Change in entropy */
  entropy_dt.v = vec_mul(mj.v, vec_mul(visc_term.v, dvdr_Hubble.v));

  /* Store the forces back on the particles. */
  a_hydro_xSum->v = vec_mask_sub(a_hydro_xSum->v, piax.v, mask);
  a_hydro_ySum->v = vec_mask_sub(a_hydro_ySum->v, piay.v, mask);
  a_hydro_zSum->v = vec_mask_sub(a_hydro_zSum->v, piaz.v, mask);
  h_dtSum->v = vec_mask_sub(h_dtSum->v, pih_dt.v, mask);
  v_sigSum->v = vec_fmax(v_sigSum->v, vec_and_mask(v_sig.v, mask));
  entropy_dtSum->v = vec_mask_add(entropy_dtSum->v, entropy_dt.v, mask);

#else

  error(
      "The Gadget2 serial version of runner_iact_nonsym_force was called when "
      "the vectorised version should have been used.");

#endif
}

/**
 * @brief Force interaction computed using 2 interleaved vectors
 * (non-symmetric vectorized version).
 */
__attribute__((always_inline)) INLINE static void
runner_iact_nonsym_2_vec_force(
    float *R2, float *Dx, float *Dy, float *Dz, vector vix, vector viy,
    vector viz, vector pirho, vector grad_hi, vector piPOrho2, vector balsara_i,
    vector ci, float *Vjx, float *Vjy, float *Vjz, float *Pjrho, float *Grad_hj,
    float *PjPOrho2, float *Balsara_j, float *Cj, float *Mj, vector hi_inv,
    float *Hj_inv, const float a, const float H, vector *a_hydro_xSum,
    vector *a_hydro_ySum, vector *a_hydro_zSum, vector *h_dtSum,
    vector *v_sigSum, vector *entropy_dtSum, mask_t mask, mask_t mask_2,
    short mask_cond) {

#ifdef WITH_VECTORIZATION

  vector r, ri;
  vector dvx, dvy, dvz;
  vector ui, uj;
  vector hid_inv, hjd_inv;
  vector wi_dx, wj_dx, wi_dr, wj_dr, dvdr, dvdr_Hubble;
  vector piax, piay, piaz;
  vector pih_dt;
  vector v_sig;
  vector omega_ij, mu_ij, balsara;
  vector rho_ij, visc, visc_term, sph_term, acc, entropy_dt;

  vector r_2, ri_2;
  vector dvx_2, dvy_2, dvz_2;
  vector ui_2, uj_2;
  vector hjd_inv_2;
  vector wi_dx_2, wj_dx_2, wi_dr_2, wj_dr_2, dvdr_2, dvdr_Hubble_2;
  vector piax_2, piay_2, piaz_2;
  vector pih_dt_2;
  vector v_sig_2;
  vector omega_ij_2, mu_ij_2, balsara_2;
  vector rho_ij_2, visc_2, visc_term_2, sph_term_2, acc_2, entropy_dt_2;

  /* Fill vectors. */
  const vector mj = vector_load(Mj);
  const vector mj_2 = vector_load(&Mj[VEC_SIZE]);
  const vector vjx = vector_load(Vjx);
  const vector vjx_2 = vector_load(&Vjx[VEC_SIZE]);
  const vector vjy = vector_load(Vjy);
  const vector vjy_2 = vector_load(&Vjy[VEC_SIZE]);
  const vector vjz = vector_load(Vjz);
  const vector vjz_2 = vector_load(&Vjz[VEC_SIZE]);
  const vector dx = vector_load(Dx);
  const vector dx_2 = vector_load(&Dx[VEC_SIZE]);
  const vector dy = vector_load(Dy);
  const vector dy_2 = vector_load(&Dy[VEC_SIZE]);
  const vector dz = vector_load(Dz);
  const vector dz_2 = vector_load(&Dz[VEC_SIZE]);

  /* Get the radius and inverse radius. */
  const vector r2 = vector_load(R2);
  const vector r2_2 = vector_load(&R2[VEC_SIZE]);
  ri = vec_reciprocal_sqrt(r2);
  ri_2 = vec_reciprocal_sqrt(r2_2);
  r.v = vec_mul(r2.v, ri.v);
  r_2.v = vec_mul(r2_2.v, ri_2.v);

  /* Get remaining properties. */
  const vector pjrho = vector_load(Pjrho);
  const vector pjrho_2 = vector_load(&Pjrho[VEC_SIZE]);
  const vector grad_hj = vector_load(Grad_hj);
  const vector grad_hj_2 = vector_load(&Grad_hj[VEC_SIZE]);
  const vector pjPOrho2 = vector_load(PjPOrho2);
  const vector pjPOrho2_2 = vector_load(&PjPOrho2[VEC_SIZE]);
  const vector balsara_j = vector_load(Balsara_j);
  const vector balsara_j_2 = vector_load(&Balsara_j[VEC_SIZE]);
  const vector cj = vector_load(Cj);
  const vector cj_2 = vector_load(&Cj[VEC_SIZE]);
  const vector hj_inv = vector_load(Hj_inv);
  const vector hj_inv_2 = vector_load(&Hj_inv[VEC_SIZE]);

  /* Cosmological terms */
  const float fac_mu = pow_three_gamma_minus_five_over_two(a);
  const float a2_Hubble = a * a * H;
  const vector v_fac_mu = vector_set1(fac_mu);
  const vector v_a2_Hubble = vector_set1(a2_Hubble);

  /* Find the balsara switch. */
  balsara.v = vec_add(balsara_i.v, balsara_j.v);
  balsara_2.v = vec_add(balsara_i.v, balsara_j_2.v);

  /* Get the kernel for hi. */
  hid_inv = pow_dimension_plus_one_vec(hi_inv);
  ui.v = vec_mul(r.v, hi_inv.v);
  ui_2.v = vec_mul(r_2.v, hi_inv.v);
  kernel_eval_dWdx_force_vec(&ui, &wi_dx);
  kernel_eval_dWdx_force_vec(&ui_2, &wi_dx_2);
  wi_dr.v = vec_mul(hid_inv.v, wi_dx.v);
  wi_dr_2.v = vec_mul(hid_inv.v, wi_dx_2.v);

  /* Get the kernel for hj. */
  hjd_inv = pow_dimension_plus_one_vec(hj_inv);
  hjd_inv_2 = pow_dimension_plus_one_vec(hj_inv_2);
  uj.v = vec_mul(r.v, hj_inv.v);
  uj_2.v = vec_mul(r_2.v, hj_inv_2.v);

  /* Calculate the kernel for two particles. */
  kernel_eval_dWdx_force_vec(&uj, &wj_dx);
  kernel_eval_dWdx_force_vec(&uj_2, &wj_dx_2);

  wj_dr.v = vec_mul(hjd_inv.v, wj_dx.v);
  wj_dr_2.v = vec_mul(hjd_inv_2.v, wj_dx_2.v);

  /* Compute dv. */
  dvx.v = vec_sub(vix.v, vjx.v);
  dvx_2.v = vec_sub(vix.v, vjx_2.v);
  dvy.v = vec_sub(viy.v, vjy.v);
  dvy_2.v = vec_sub(viy.v, vjy_2.v);
  dvz.v = vec_sub(viz.v, vjz.v);
  dvz_2.v = vec_sub(viz.v, vjz_2.v);

  /* Compute dv dot r. */
  dvdr.v = vec_fma(dvx.v, dx.v, vec_fma(dvy.v, dy.v, vec_mul(dvz.v, dz.v)));
  dvdr_2.v = vec_fma(dvx_2.v, dx_2.v,
                     vec_fma(dvy_2.v, dy_2.v, vec_mul(dvz_2.v, dz_2.v)));

  /* Add the Hubble flow */
  dvdr_Hubble.v = vec_add(dvdr.v, vec_mul(v_a2_Hubble.v, r2.v));
  dvdr_Hubble_2.v = vec_add(dvdr_2.v, vec_mul(v_a2_Hubble.v, r2_2.v));

  /* Compute the relative velocity. (This is 0 if the particles move away from
   * each other and negative otherwise) */
  omega_ij.v = vec_fmin(dvdr_Hubble.v, vec_setzero());
  omega_ij_2.v = vec_fmin(dvdr_Hubble_2.v, vec_setzero());
  mu_ij.v = vec_mul(v_fac_mu.v,
                    vec_mul(ri.v, omega_ij.v)); /* This is 0 or negative */
  mu_ij_2.v = vec_mul(
      v_fac_mu.v, vec_mul(ri_2.v, omega_ij_2.v)); /* This is 0 or negative */

  /* Compute signal velocity */
  v_sig.v =
      vec_fnma(vec_set1(const_viscosity_beta), mu_ij.v, vec_add(ci.v, cj.v));
  v_sig_2.v = vec_fnma(vec_set1(const_viscosity_beta), mu_ij_2.v,
                       vec_add(ci.v, cj_2.v));

  /* Now construct the full viscosity term */
  rho_ij.v = vec_mul(vec_set1(0.5f), vec_add(pirho.v, pjrho.v));
  rho_ij_2.v = vec_mul(vec_set1(0.5f), vec_add(pirho.v, pjrho_2.v));

  visc.v = vec_div(
      vec_mul(vec_set1(-0.25f), vec_mul(v_sig.v, vec_mul(mu_ij.v, balsara.v))),
      rho_ij.v);
  visc_2.v =
      vec_div(vec_mul(vec_set1(-0.25f),
                      vec_mul(v_sig_2.v, vec_mul(mu_ij_2.v, balsara_2.v))),
              rho_ij_2.v);

  /* Now, convolve with the kernel */
  visc_term.v =
      vec_mul(vec_set1(0.5f),
              vec_mul(visc.v, vec_mul(vec_add(wi_dr.v, wj_dr.v), ri.v)));
  visc_term_2.v = vec_mul(
      vec_set1(0.5f),
      vec_mul(visc_2.v, vec_mul(vec_add(wi_dr_2.v, wj_dr_2.v), ri_2.v)));

  vector grad_hi_mul_piPOrho2;
  grad_hi_mul_piPOrho2.v = vec_mul(grad_hi.v, piPOrho2.v);

  sph_term.v =
      vec_mul(vec_fma(grad_hi_mul_piPOrho2.v, wi_dr.v,
                      vec_mul(grad_hj.v, vec_mul(pjPOrho2.v, wj_dr.v))),
              ri.v);
  sph_term_2.v =
      vec_mul(vec_fma(grad_hi_mul_piPOrho2.v, wi_dr_2.v,
                      vec_mul(grad_hj_2.v, vec_mul(pjPOrho2_2.v, wj_dr_2.v))),
              ri_2.v);

  /* Eventually get the acceleration */
  acc.v = vec_add(visc_term.v, sph_term.v);
  acc_2.v = vec_add(visc_term_2.v, sph_term_2.v);

  /* Use the force, Luke! */
  piax.v = vec_mul(mj.v, vec_mul(dx.v, acc.v));
  piax_2.v = vec_mul(mj_2.v, vec_mul(dx_2.v, acc_2.v));
  piay.v = vec_mul(mj.v, vec_mul(dy.v, acc.v));
  piay_2.v = vec_mul(mj_2.v, vec_mul(dy_2.v, acc_2.v));
  piaz.v = vec_mul(mj.v, vec_mul(dz.v, acc.v));
  piaz_2.v = vec_mul(mj_2.v, vec_mul(dz_2.v, acc_2.v));

  /* Get the time derivative for h. */
  pih_dt.v =
      vec_div(vec_mul(mj.v, vec_mul(dvdr.v, vec_mul(ri.v, wi_dr.v))), pjrho.v);
  pih_dt_2.v =
      vec_div(vec_mul(mj_2.v, vec_mul(dvdr_2.v, vec_mul(ri_2.v, wi_dr_2.v))),
              pjrho_2.v);

  /* Change in entropy */
  entropy_dt.v = vec_mul(mj.v, vec_mul(visc_term.v, dvdr_Hubble.v));
  entropy_dt_2.v = vec_mul(mj_2.v, vec_mul(visc_term_2.v, dvdr_Hubble_2.v));

  /* Store the forces back on the particles. */
  if (mask_cond) {
    a_hydro_xSum->v = vec_mask_sub(a_hydro_xSum->v, piax.v, mask);
    a_hydro_xSum->v = vec_mask_sub(a_hydro_xSum->v, piax_2.v, mask_2);
    a_hydro_ySum->v = vec_mask_sub(a_hydro_ySum->v, piay.v, mask);
    a_hydro_ySum->v = vec_mask_sub(a_hydro_ySum->v, piay_2.v, mask_2);
    a_hydro_zSum->v = vec_mask_sub(a_hydro_zSum->v, piaz.v, mask);
    a_hydro_zSum->v = vec_mask_sub(a_hydro_zSum->v, piaz_2.v, mask_2);
    h_dtSum->v = vec_mask_sub(h_dtSum->v, pih_dt.v, mask);
    h_dtSum->v = vec_mask_sub(h_dtSum->v, pih_dt_2.v, mask_2);
    v_sigSum->v = vec_fmax(v_sigSum->v, vec_and_mask(v_sig.v, mask));
    v_sigSum->v = vec_fmax(v_sigSum->v, vec_and_mask(v_sig_2.v, mask_2));
    entropy_dtSum->v = vec_mask_add(entropy_dtSum->v, entropy_dt.v, mask);
    entropy_dtSum->v = vec_mask_add(entropy_dtSum->v, entropy_dt_2.v, mask_2);
  } else {
    a_hydro_xSum->v = vec_sub(a_hydro_xSum->v, piax.v);
    a_hydro_xSum->v = vec_sub(a_hydro_xSum->v, piax_2.v);
    a_hydro_ySum->v = vec_sub(a_hydro_ySum->v, piay.v);
    a_hydro_ySum->v = vec_sub(a_hydro_ySum->v, piay_2.v);
    a_hydro_zSum->v = vec_sub(a_hydro_zSum->v, piaz.v);
    a_hydro_zSum->v = vec_sub(a_hydro_zSum->v, piaz_2.v);
    h_dtSum->v = vec_sub(h_dtSum->v, pih_dt.v);
    h_dtSum->v = vec_sub(h_dtSum->v, pih_dt_2.v);
    v_sigSum->v = vec_fmax(v_sigSum->v, v_sig.v);
    v_sigSum->v = vec_fmax(v_sigSum->v, v_sig_2.v);
    entropy_dtSum->v = vec_add(entropy_dtSum->v, entropy_dt.v);
    entropy_dtSum->v = vec_add(entropy_dtSum->v, entropy_dt_2.v);
  }
#else

  error(
      "The Gadget2 serial version of runner_iact_nonsym_force was called when "
      "the vectorised version should have been used.");

#endif
}

#endif

#endif /* SWIFT_GADGET2_HYDRO_IACT_H */<|MERGE_RESOLUTION|>--- conflicted
+++ resolved
@@ -56,15 +56,9 @@
   float dv[3], curlvr[3];
 
 #ifdef SWIFT_DEBUG_CHECKS
-<<<<<<< HEAD
-  if (pi->time_bin == time_bin_inhibited)
-    error("Inhibited pi in interaction function!");
-  if (pj->time_bin == time_bin_inhibited)
-=======
   if (pi->time_bin >= time_bin_inhibited)
     error("Inhibited pi in interaction function!");
   if (pj->time_bin >= time_bin_inhibited)
->>>>>>> bc4b31a9
     error("Inhibited pj in interaction function!");
 #endif
 
@@ -159,15 +153,9 @@
   float dv[3], curlvr[3];
 
 #ifdef SWIFT_DEBUG_CHECKS
-<<<<<<< HEAD
-  if (pi->time_bin == time_bin_inhibited)
-    error("Inhibited pi in interaction function!");
-  if (pj->time_bin == time_bin_inhibited)
-=======
   if (pi->time_bin >= time_bin_inhibited)
     error("Inhibited pi in interaction function!");
   if (pj->time_bin >= time_bin_inhibited)
->>>>>>> bc4b31a9
     error("Inhibited pj in interaction function!");
 #endif
 
@@ -463,15 +451,9 @@
   float wi, wj, wi_dx, wj_dx;
 
 #ifdef SWIFT_DEBUG_CHECKS
-<<<<<<< HEAD
-  if (pi->time_bin == time_bin_inhibited)
-    error("Inhibited pi in interaction function!");
-  if (pj->time_bin == time_bin_inhibited)
-=======
   if (pi->time_bin >= time_bin_inhibited)
     error("Inhibited pi in interaction function!");
   if (pj->time_bin >= time_bin_inhibited)
->>>>>>> bc4b31a9
     error("Inhibited pj in interaction function!");
 #endif
 
@@ -598,15 +580,9 @@
   float wi, wj, wi_dx, wj_dx;
 
 #ifdef SWIFT_DEBUG_CHECKS
-<<<<<<< HEAD
-  if (pi->time_bin == time_bin_inhibited)
-    error("Inhibited pi in interaction function!");
-  if (pj->time_bin == time_bin_inhibited)
-=======
   if (pi->time_bin >= time_bin_inhibited)
     error("Inhibited pi in interaction function!");
   if (pj->time_bin >= time_bin_inhibited)
->>>>>>> bc4b31a9
     error("Inhibited pj in interaction function!");
 #endif
 
