--- conflicted
+++ resolved
@@ -64,8 +64,8 @@
   ret[0] = hydro_get_comoving_internal_energy(p, xp);
 }
 
-INLINE static void convert_P(const struct engine* e, const struct part* p,
-                             const struct xpart* xp, float* ret) {
+INLINE static void convert_part_P(const struct engine* e, const struct part* p,
+                                  const struct xpart* xp, float* ret) {
 
   ret[0] = hydro_get_comoving_pressure(p);
 }
@@ -181,7 +181,6 @@
       "Co-moving thermal energies per unit mass of the particles");
 
   list[8] = io_make_output_field_convert_part(
-<<<<<<< HEAD
       "Pressures", FLOAT, 1, UNIT_CONV_PRESSURE, 3.f * hydro_gamma, parts,
       xparts, convert_P, "Co-moving pressures of the particles");
 
@@ -189,19 +188,6 @@
       "Potentials", FLOAT, 1, UNIT_CONV_POTENTIAL, -1.f, parts, xparts,
       convert_part_potential,
       "Co-moving gravitational potential at position of the particles");
-
-  /* TODO: Add this to the other schemes too. */
-  list[10] = io_make_output_field_convert_part(
-      "GroupIDs", INT, 1, UNIT_CONV_NO_UNITS, 0.f, parts, xparts,
-      convert_part_group_id,
-      "Internal 3D Friends-of-Friends group identifier.");
-=======
-      "Pressure", FLOAT, 1, UNIT_CONV_PRESSURE, parts, xparts, convert_part_P);
-
-  list[9] = io_make_output_field_convert_part("Potential", FLOAT, 1,
-                                              UNIT_CONV_POTENTIAL, parts,
-                                              xparts, convert_part_potential);
->>>>>>> f384bd3f
 
 #ifdef DEBUG_INTERACTIONS_SPH
 
