--- conflicted
+++ resolved
@@ -38,14 +38,7 @@
  * @brief Star-formation-related properties stored in the star particle
  * data.
  */
-<<<<<<< HEAD
 struct star_formation_spart_data {
-
-  /*! The physical birth density */
-  float birth_density;
-
-  /*! The birth temperature */
-  float birth_temperature;
 
   /*! Velocity divergence of gas at birth */
   float birth_div_v;
@@ -54,8 +47,5 @@
   float birth_star_formation_rate;
   
 };
-=======
-struct star_formation_spart_data {};
->>>>>>> ce750a62
 
 #endif /* SWIFT_EAGLE_STAR_FORMATION_STRUCT_H */