/*******************************************************************************
 * This file is part of SWIFT.
 * Copyright (c) 2017 Matthieu Schaller (matthieu.schaller@durham.ac.uk)
 *
 * This program is free software: you can redistribute it and/or modify
 * it under the terms of the GNU Lesser General Public License as published
 * by the Free Software Foundation, either version 3 of the License, or
 * (at your option) any later version.
 *
 * This program is distributed in the hope that it will be useful,
 * but WITHOUT ANY WARRANTY; without even the implied warranty of
 * MERCHANTABILITY or FITNESS FOR A PARTICULAR PURPOSE.  See the
 * GNU General Public License for more details.
 *
 * You should have received a copy of the GNU Lesser General Public License
 * along with this program.  If not, see <http://www.gnu.org/licenses/>.
 *
 ******************************************************************************/
#ifndef SWIFT_COSMOLOGY_H
#define SWIFT_COSMOLOGY_H

/* Config parameters. */
#include "../config.h"
#include "parser.h"
#include "physical_constants.h"
#include "timeline.h"
#include "units.h"

/**
 * @brief Cosmological parameters
 */
struct cosmology {

  /*! Current expansion factor of the Universe */
  double a;

  /*! Inverse of the current expansion factor of the Universe */
  double a_inv;

  /*! Inverse square of the current expansion factor of the Universe */
  double a2_inv;

  /*! Inverse cube of the current expansion factor of the Universe */
  double a3_inv;

  /*! Power of the scale-factor used for internal energy conversion to physical
   */
  double a_factor_internal_energy;

  /*! Power of the scale-factor used for pressure conversion to physical */
  double a_factor_pressure;

  /*! Power of the scale-factor used for sound-speed conversion to physical */
  double a_factor_sound_speed;

  /*! Power of the scale-factor used for relative velocities in visc. terms */
  double a_factor_mu;

  /*! Power of the scale-factor used for epsilon term in the Balsara switch */
  double a_factor_Balsara_eps;

  /*! Power of the scale-factor used for gravity accelerations */
  double a_factor_grav_accel;

  /*! Power of the scale-factor used for hydro accelerations */
  double a_factor_hydro_accel;

  /*! Current redshift */
  double z;

  /*! Hubble constant at the current redshift (in internal units) */
  double H;

  /*! The critical density at the current redshift (in internal physical units)
   */
  double critical_density;

  /*! The critical density at redshift 0 (in internal physical units) */
  double critical_density_0;

  /*! The mean density at the current redshift (in internal physical units) */
  double mean_density;

  /*! The mean baryonic density at the current redshift (in internal physical
   * units) */
  double mean_density_Omega_b;

  /*! Conversion factor from internal time-step size to cosmological step */
  double time_step_factor;

  /*! Expansion rate at the current redshift (in internal units) */
  double a_dot;

  /*! Time (in internal units) since the Big Bang */
  double time;

  /*! Lookback time (in internal units) */
  double lookback_time;

  /*! Dark-energy equation of state at the current time */
  double w;

  /*! Scale-factor at the previous time-step */
  double a_old;

  /*! Redshit at the previous time-step */
  double z_old;

  /*------------------------------------------------------------------ */

  /*! Starting expansion factor */
  double a_begin;

  /*! Final expansion factor */
  double a_end;

  /*! Time (in internal units) since the Big Bang at the start */
  double time_begin;

  /*! Time (in internal units) since the Big Bang at the end */
  double time_end;

  /*! Conversion factor from integer time-line to \f$ d\log{a} \f$ */
  double time_base;

  /*! Inverse of conversion factor from integer time-line to \f$ d\log{a} \f$ */
  double time_base_inv;

  /*! Reduced Hubble constant (H0 / (100km/s/Mpc)) */
  double h;

  /*! Hubble constant at z = 0 (in internal units) */
  double H0;

  /*! Hubble time 1/H0 */
  double Hubble_time;

  /*! Matter density parameter */
  double Omega_m;

  /*! Baryon density parameter */
  double Omega_b;

  /*! Cosmological constant density parameter */
  double Omega_lambda;

  /*! Total radiation density parameter (photons and other relics) */
  double Omega_r;

  /*! CMB radiation density parameter (Omega_gamma) */
  double Omega_g;

  /*! Massive neutrino density parameter */
  double Omega_nu;

  /*! Massive neutrino density parameter at z=0 */
  double Omega_nu_0;

  /*! Ultra-relativistic species (e.g. massless neutrinos) density parameter */
  double Omega_ur;

  /*! Cold dark matter density parameter */
  double Omega_cdm;

  /*! Curvature density parameter */
  double Omega_k;

  /*! Dark-energy equation of state at z=0 */
  double w_0;

  /*! Dark-energy evolution parameter */
  double w_a;

  /*! CMB temperature at z = 0 implied by cosmology (internal units) */
  double T_CMB_0;

  /*! CMB temperature at z = 0 implied by cosmology (Kelvins) */
  double T_CMB_0_K;

  /*! Neutrino temperature at z = 0 (internal units) */
  double T_nu_0;

  /* Neutrino temperature at z = 0 (electron-volts) */
  double T_nu_0_eV;

  /*! Number of massive neutrino species */
  int N_nu;

  /*! Number of ultra-relativistic species (excluding massive neutrinos) */
  double N_ur;

  /*! Effective number of relativistic species (including massive neutrinos) */
  double N_eff;

  /*! Mass of each massive neutrino species in electron-volts */
  double *M_nu_eV;

  /*! Degeneracy of each massive neutrino species */
  double *deg_nu;

<<<<<<< HEAD
  /*! Speed of light (internal units) */
  double const_speed_light_c;

  /*! Scale-factor after which all neutrinos move non-relativistically */
  double a_nu_nr;

=======
>>>>>>> 7401a986
  /*! Log of starting expansion factor for neutrino interpolation tables */
  double log_a_long_begin;

  /*! Log of midpoint expansion factor for neutrino interpolation tables */
  double log_a_long_mid;

  /*! Log of ending expansion factor for neutrino interpolation tables */
  double log_a_long_end;

  /*! Log of starting expansion factor */
  double log_a_begin;

  /*! Log of final expansion factor */
  double log_a_end;

  /*! Drift factor interpolation table */
  double *drift_fac_interp_table;

  /*! Kick factor (gravity) interpolation table */
  double *grav_kick_fac_interp_table;

  /*! Kick factor (hydro) interpolation table */
  double *hydro_kick_fac_interp_table;

  /*! Kick factor (hydro correction) interpolation table (GIZMO-MFV only) */
  double *hydro_kick_corr_interp_table;

  /*! Time interpolation table */
  double *time_interp_table;

  /*! Scale factor interpolation table */
  double *scale_factor_interp_table;

  /*! Comoving distance interpolation table */
  double *comoving_distance_interp_table;
  
  /*! Comoving distance from present day (a=1) to a_end */
  double comoving_distance_interp_table_offset;

  /*! Comoving distance from a_start to a_end */
  double comoving_distance_start_to_end;

  /*! Comoving distance inverse interpolation table */
  double *comoving_distance_inverse_interp_table;

  /*! Massive neutrino density interpolation table at early times */
  double *neutrino_density_early_table;

  /*! Massive neutrino density interpolation table at late times */
  double *neutrino_density_late_table;

  /*! Time between Big Bang and first entry in the table */
  double time_interp_table_offset;

  /*! Time between Big Bang and last entry in the table */
  double time_interp_table_max;

  /*! Time at the present-day (a=1) */
  double universe_age_at_present_day;
};

void cosmology_update(struct cosmology *c, const struct phys_const *phys_const,
                      integertime_t ti_current);

double cosmology_get_drift_factor(const struct cosmology *cosmo,
                                  const integertime_t ti_start,
                                  const integertime_t ti_end);
double cosmology_get_grav_kick_factor(const struct cosmology *cosmo,
                                      const integertime_t ti_start,
                                      const integertime_t ti_end);
double cosmology_get_hydro_kick_factor(const struct cosmology *cosmo,
                                       const integertime_t ti_start,
                                       const integertime_t ti_end);
double cosmology_get_therm_kick_factor(const struct cosmology *cosmo,
                                       const integertime_t ti_start,
                                       const integertime_t ti_end);
double cosmology_get_corr_kick_factor(const struct cosmology *cosmo,
                                      const integertime_t ti_start,
                                      const integertime_t ti_end);
double cosmology_get_delta_time(const struct cosmology *c,
                                const integertime_t ti_start,
                                const integertime_t ti_end);
double cosmology_get_neutrino_density(const struct cosmology *c, double a);

double cosmology_get_delta_time_from_scale_factors(const struct cosmology *c,
                                                   const double a_start,
                                                   const double a_end);

double cosmology_get_timebase(struct cosmology *c,
                              const integertime_t ti_current);

double cosmology_get_scale_factor(const struct cosmology *cosmo, double t);

double cosmology_get_comoving_distance(const struct cosmology *c,
                                       const double a);

double cosmology_scale_factor_at_comoving_distance(const struct cosmology *c, double r);

double cosmology_get_time_since_big_bang(const struct cosmology *c, double a);
void cosmology_init(struct swift_params *params, const struct unit_system *us,
                    const struct phys_const *phys_const, struct cosmology *c);

void cosmology_init_no_cosmo(struct cosmology *c);

void cosmology_print(const struct cosmology *c);
void cosmology_clean(struct cosmology *c);

#ifdef HAVE_HDF5
void cosmology_write_model(hid_t h_grp, const struct cosmology *c);
#endif

/* Dump/restore. */
void cosmology_struct_dump(const struct cosmology *cosmology, FILE *stream);
void cosmology_struct_restore(int enabled, struct cosmology *cosmology,
                              FILE *stream);

#endif /* SWIFT_COSMOLOGY_H */<|MERGE_RESOLUTION|>--- conflicted
+++ resolved
@@ -198,29 +198,23 @@
   /*! Degeneracy of each massive neutrino species */
   double *deg_nu;
 
-<<<<<<< HEAD
+  /*! Log of starting expansion factor for neutrino interpolation tables */
+  double log_a_long_begin;
+
+  /*! Log of midpoint expansion factor for neutrino interpolation tables */
+  double log_a_long_mid;
+
+  /*! Log of ending expansion factor for neutrino interpolation tables */
+  double log_a_long_end;
+
+  /*! Log of starting expansion factor */
+  double log_a_begin;
+
+  /*! Log of final expansion factor */
+  double log_a_end;
+
   /*! Speed of light (internal units) */
   double const_speed_light_c;
-
-  /*! Scale-factor after which all neutrinos move non-relativistically */
-  double a_nu_nr;
-
-=======
->>>>>>> 7401a986
-  /*! Log of starting expansion factor for neutrino interpolation tables */
-  double log_a_long_begin;
-
-  /*! Log of midpoint expansion factor for neutrino interpolation tables */
-  double log_a_long_mid;
-
-  /*! Log of ending expansion factor for neutrino interpolation tables */
-  double log_a_long_end;
-
-  /*! Log of starting expansion factor */
-  double log_a_begin;
-
-  /*! Log of final expansion factor */
-  double log_a_end;
 
   /*! Drift factor interpolation table */
   double *drift_fac_interp_table;
