--- conflicted
+++ resolved
@@ -24,11 +24,8 @@
 
 /* Local headers */
 #include "gravity_properties.h"
-<<<<<<< HEAD
 #include "hashmap.h"
-=======
 #include "timeline.h"
->>>>>>> bbdaf552
 
 /* Forward declarations */
 struct engine;
@@ -51,10 +48,9 @@
   /*! Side-length of the mesh */
   int N;
 
-<<<<<<< HEAD
   /*! Whether mesh is distributed between MPI ranks */
   int distributed_mesh;
-=======
+
   /*! Integer time-step end of the mesh force for the last step */
   integertime_t ti_end_mesh_last;
 
@@ -66,7 +62,6 @@
 
   /*! Integer time-step beginning of the mesh force for the next step */
   integertime_t ti_beg_mesh_next;
->>>>>>> bbdaf552
 
   /*! Conversion factor between box and mesh size */
   double cell_fac;
@@ -99,12 +94,6 @@
 void pm_mesh_init_no_mesh(struct pm_mesh *mesh, double dim[3]);
 void pm_mesh_compute_potential(struct pm_mesh *mesh, const struct space *s,
                                struct threadpool *tp, int verbose);
-<<<<<<< HEAD
-void pm_mesh_interpolate_forces(const struct pm_mesh *mesh,
-                                const struct engine *e, 
-                                const struct cell *cell);
-=======
->>>>>>> bbdaf552
 void pm_mesh_clean(struct pm_mesh *mesh);
 
 void pm_mesh_allocate(struct pm_mesh *mesh);
