--- conflicted
+++ resolved
@@ -552,17 +552,6 @@
   for (size_t k = 0; k < nr_parts; k++)
     if (s->parts[k].gpart != NULL) s->parts[k].gpart->part = &s->parts[k];
 
-<<<<<<< HEAD
-  /* Verify sort_struct. */
-  /* for ( k = 1 ; k < nr_parts ; k++ ) {
-      if ( ind[k-1] > ind[k] ) {
-          error( "Sort failed!" );
-          }
-      else if ( ind[k] != cell_getid( cdim , parts[k].x[0]*ih[0] ,
-     parts[k].x[1]*ih[1] , parts[k].x[2]*ih[2] ) )
-          error( "Incorrect indices!" );
-      } */
-=======
 #ifdef SWIFT_DEBUG_CHECKS
   /* Verify space_sort_struct. */
   for (size_t k = 1; k < nr_parts; k++) {
@@ -575,7 +564,6 @@
     }
   }
 #endif
->>>>>>> 35b13d49
 
   /* We no longer need the indices as of here. */
   free(ind);
@@ -714,7 +702,6 @@
     sort_struct.stack[i].ready = 0;
 
   /* Add the first interval. */
-<<<<<<< HEAD
   sort_struct.stack[0].i = 0;
   sort_struct.stack[0].j = N - 1;
   sort_struct.stack[0].min = min;
@@ -729,25 +716,9 @@
   threadpool_map(&s->e->threadpool, space_parts_sort_mapper, &sort_struct,
                  s->e->threadpool.num_threads, 0, 1, NULL);
 
-  /* Verify sort_struct. */
-  /* for (int i = 1; i < N; i++)
-=======
-  space_sort_struct.stack[0].i = 0;
-  space_sort_struct.stack[0].j = N - 1;
-  space_sort_struct.stack[0].min = min;
-  space_sort_struct.stack[0].max = max;
-  space_sort_struct.stack[0].ready = 1;
-  space_sort_struct.first = 0;
-  space_sort_struct.last = 1;
-  space_sort_struct.waiting = 1;
-
-  /* Launch the sorting tasks. */
-  engine_launch(s->e, s->e->nr_threads, (1 << task_type_part_sort), 0);
-
 #ifdef SWIFT_DEBUG_CHECKS
   /* Verify space_sort_struct. */
   for (int i = 1; i < N; i++)
->>>>>>> 35b13d49
     if (ind[i - 1] > ind[i])
       error("Sorting failed (ind[%i]=%i,ind[%i]=%i), min=%i, max=%i.", i - 1,
             ind[i - 1], i, ind[i], min, max);
@@ -762,7 +733,8 @@
             clocks_getunit());
 }
 
-void space_parts_sort_mapper(void *map_data, int num_elements, void *extra_data) {
+void space_parts_sort_mapper(void *map_data, int num_elements,
+                             void *extra_data) {
 
   /* Unpack the mapping data. */
   struct parallel_sort *sort_struct = (struct parallel_sort *)map_data;
@@ -816,14 +788,9 @@
         }
       }
 
-<<<<<<< HEAD
-      /* Verify sort_struct. */
-      /* for (int k = i; k <= jj; k++)
-=======
 #ifdef SWIFT_DEBUG_CHECKS
       /* Verify space_sort_struct. */
       for (int k = i; k <= jj; k++)
->>>>>>> 35b13d49
         if (ind[k] > pivot) {
           message("sorting failed at k=%i, ind[k]=%i, pivot=%i, i=%li, j=%li.",
                   k, ind[k], pivot, i, j);
@@ -920,7 +887,6 @@
     sort_struct.stack[i].ready = 0;
 
   /* Add the first interval. */
-<<<<<<< HEAD
   sort_struct.stack[0].i = 0;
   sort_struct.stack[0].j = N - 1;
   sort_struct.stack[0].min = min;
@@ -935,25 +901,9 @@
   threadpool_map(&s->e->threadpool, space_gparts_sort_mapper, &sort_struct,
                  s->e->threadpool.num_threads, 0, 1, NULL);
 
-  /* Verify sort_struct. */
-  /* for (int i = 1; i < N; i++)
-=======
-  space_sort_struct.stack[0].i = 0;
-  space_sort_struct.stack[0].j = N - 1;
-  space_sort_struct.stack[0].min = min;
-  space_sort_struct.stack[0].max = max;
-  space_sort_struct.stack[0].ready = 1;
-  space_sort_struct.first = 0;
-  space_sort_struct.last = 1;
-  space_sort_struct.waiting = 1;
-
-  /* Launch the sorting tasks. */
-  engine_launch(s->e, s->e->nr_threads, (1 << task_type_gpart_sort), 0);
-
 #ifdef SWIFT_DEBUG_CHECKS
   /* Verify space_sort_struct. */
   for (int i = 1; i < N; i++)
->>>>>>> 35b13d49
     if (ind[i - 1] > ind[i])
       error("Sorting failed (ind[%i]=%i,ind[%i]=%i), min=%i, max=%i.", i - 1,
             ind[i - 1], i, ind[i], min, max);
@@ -968,7 +918,8 @@
             clocks_getunit());
 }
 
-void space_gparts_sort_mapper(void *map_data, int num_elements, void *extra_data) {
+void space_gparts_sort_mapper(void *map_data, int num_elements,
+                              void *extra_data) {
 
   /* Unpack the mapping data. */
   struct parallel_sort *sort_struct = (struct parallel_sort *)map_data;
@@ -1018,14 +969,9 @@
         }
       }
 
-<<<<<<< HEAD
-      /* Verify sort_struct. */
-      /* for (int k = i; k <= jj; k++)
-=======
 #ifdef SWIFT_DEBUG_CHECKS
       /* Verify space_sort_struct. */
       for (int k = i; k <= jj; k++)
->>>>>>> 35b13d49
         if (ind[k] > pivot) {
           message("sorting failed at k=%i, ind[k]=%i, pivot=%i, i=%li, j=%li.",
                   k, ind[k], pivot, i, j);
