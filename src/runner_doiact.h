--- conflicted
+++ resolved
@@ -1543,13 +1543,6 @@
 
   TIMER_TIC;
 
-<<<<<<< HEAD
-  if (!cell_is_active_hydro(c, e)) return;
-
-  if (!cell_are_part_drifted(c, e)) error("Interacting undrifted cell.");
-
-=======
->>>>>>> b6cdc5e5
   struct part *restrict parts = c->parts;
   const int count = c->count;
 
@@ -1679,7 +1672,7 @@
   const struct engine *restrict e = r->e;
 
   /* Anything to do here? */
-  if (!cell_is_active(c, e)) return;
+  if (!cell_is_active_hydro(c, e)) return;
 
   /* Check that cells are drifted. */
   if (!cell_are_part_drifted(c, e)) error("Interacting undrifted cell.");
@@ -1705,12 +1698,6 @@
 
   TIMER_TIC;
 
-<<<<<<< HEAD
-  if (!cell_is_active_hydro(c, e)) return;
-  if (!cell_are_part_drifted(c, e)) error("Cell is not drifted");
-
-=======
->>>>>>> b6cdc5e5
   struct part *restrict parts = c->parts;
   const int count = c->count;
 
@@ -1832,7 +1819,7 @@
   const struct engine *restrict e = r->e;
 
   /* Anything to do here? */
-  if (!cell_is_active(c, e)) return;
+  if (!cell_is_active_hydro(c, e)) return;
 
   /* Check that cells are drifted. */
   if (!cell_are_part_drifted(c, e)) error("Interacting undrifted cell.");
