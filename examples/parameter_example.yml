# Define some meta-data about the simulation
MetaData:
  run_name:   Name of the sim in less than 256 characters.  # The name of the simulation. This is written into the snapshot headers.

# Define the system of units to use internally.
InternalUnitSystem:
  UnitMass_in_cgs:     1   # Grams
  UnitLength_in_cgs:   1   # Centimeters
  UnitVelocity_in_cgs: 1   # Centimeters per second
  UnitCurrent_in_cgs:  1   # Amperes
  UnitTemp_in_cgs:     1   # Kelvin

# Values of some physical constants
PhysicalConstants:
  G:            6.67408e-8 # (Optional) Overwrite the value of Newton's constant used internally by the code.

# Cosmological parameters
Cosmology:
  h:              0.6777        # Reduced Hubble constant
  a_begin:        0.0078125     # Initial scale-factor of the simulation
  a_end:          1.0           # Final scale factor of the simulation
  Omega_m:        0.307         # Matter density parameter
  Omega_lambda:   0.693         # Dark-energy density parameter
  Omega_b:        0.0482519     # Baryon density parameter
  Omega_r:        0.            # (Optional) Radiation density parameter
  w_0:            -1.0          # (Optional) Dark-energy equation-of-state parameter at z=0.
  w_a:            0.            # (Optional) Dark-energy equation-of-state time evolution parameter.
  T_nu_0:         1.9514        # (Optional) Present-day neutrino temperature in internal units, used for massive neutrinos
  N_ur:           1.0196        # (Optional) Number of ultra-relativistic species (e.g. massless neutrinos). Assumes instantaneous decoupling T_ur/T_g=(4/11)^(1/3). Cannot be used together with Omega_r.
  N_nu:           2             # (Optional) Integer number of massive neutrinos. Note that neutrinos do NOT contribute to Omega_m = Omega_cdm + Omega_b in our conventions.
  M_nu_eV:        0.05, 0.01    # (Optional) Comma-separated list of N_nu nonzero neutrino masses in electron-volts
  deg_nu:         1.0, 1.0      # (Optional) Comma-separated list of N_nu neutrino degeneracies (default values of 1.0)

# Parameters for the hydrodynamics scheme
SPH:
  resolution_eta:                    1.2348   # Target smoothing length in units of the mean inter-particle separation (1.2348 == 48Ngbs with the cubic spline kernel).
  CFL_condition:                     0.1      # Courant-Friedrich-Levy condition for time integration.
  use_mass_weighted_num_ngb:         0        # (Optional) Are we using the mass-weighted definition of the number of neighbours?
  h_tolerance:                       1e-4     # (Optional) Relative accuracy of the Netwon-Raphson scheme for the smoothing lengths.
  h_max:                             10.      # (Optional) Maximal allowed smoothing length in internal units. Defaults to FLT_MAX if unspecified.
  h_min_ratio:                       0.       # (Optional) Minimal allowed smoothing length in units of the softening. Defaults to 0 if unspecified.
  max_volume_change:                 1.4      # (Optional) Maximal allowed change of kernel volume over one time-step.
  max_ghost_iterations:              30       # (Optional) Maximal number of iterations allowed to converge towards the smoothing length.
  particle_splitting:                1        # (Optional) Are we splitting particles that are too massive (default: 0)
  particle_splitting_mass_threshold: 7e-4     # (Optional) Mass threshold for particle splitting (in internal units)
  generate_random_ids:               0        # (Optional) When creating new particles via splitting, generate ids at random (1) or use new IDs beyond the current range (0) (default: 0)
  initial_temperature:               0        # (Optional) Initial temperature (in internal units) to set the gas particles at start-up. Value is ignored if set to 0.
  minimal_temperature:               0        # (Optional) Minimal temperature (in internal units) allowed for the gas particles. Value is ignored if set to 0.
  H_mass_fraction:                   0.755    # (Optional) Hydrogen mass fraction used for initial conversion from temp to internal energy. Default value is derived from the physical constants.
  H_ionization_temperature:          1e4      # (Optional) Temperature of the transition from neutral to ionized Hydrogen for primoridal gas.
  viscosity_alpha:                   0.8      # (Optional) Override for the initial value of the artificial viscosity. In schemes that have a fixed AV, this remains as alpha throughout the run.
  viscosity_alpha_max:               2.0      # (Optional) Maximal value for the artificial viscosity in schemes that allow alpha to vary.
  viscosity_alpha_min:               0.1      # (Optional) Minimal value for the artificial viscosity in schemes that allow alpha to vary.
  viscosity_length:                  0.1      # (Optional) Decay length for the artificial viscosity in schemes that allow alpha to vary.
  diffusion_alpha:                   0.0      # (Optional) Override the initial value for the thermal diffusion coefficient in schemes with thermal diffusion.
  diffusion_beta:                    0.01     # (Optional) Override the decay/rise rate tuning parameter for the thermal diffusion.
  diffusion_alpha_max:               1.0      # (Optional) Override the maximal thermal diffusion coefficient that is allowed for a given particle.
  diffusion_alpha_min:               0.0      # (Optional) Override the minimal thermal diffusion coefficient that is allowed for a given particle.

# Parameters of the stars
Stars:
  resolution_eta:                      1.2348 # (Optional) Target smoothing length in units of the mean inter-particle separation (1.2348 == 48Ngbs with the cubic spline kernel). Defaults to the SPH value.
  h_tolerance:                          1e-4  # (Optional) Relative accuracy of the Netwon-Raphson scheme for the smoothing lengths. Defaults to the SPH value.
  max_ghost_iterations:                 30    # (Optional) Maximal number of iterations allowed to converge towards the smoothing length. Defaults to the SPH value.
  max_volume_change:                     1.4  # (Optional) Maximal allowed change of kernel volume over one time-step. Defaults to the SPH value.
  overwrite_birth_time:                  0    # (Optional) Do we want to overwrite the birth time of the stars read from the ICs? (default: 0).
  birth_time:                           -1    # (Optional) Initial birth times of *all* the stars to be used if we are overwriting them. (-1 means the stars remain inactive feedback-wise througout the run).
  overwrite_birth_density:               0    # (Optional) Do we want to overwrite the birth density of the stars read from the ICs? (default: 0).
  birth_density:                        -1    # (Optional) Initial birth densities of *all* the stars to be used if we are overwriting them.
  overwrite_birth_temperature:           0    # (Optional) Do we want to overwrite the birth temperature of the stars read from the ICs? (default: 0).
  birth_temperature:                    -1    # (Optional) Initial birth temperatures of *all* the stars to be used if we are overwriting them.
  timestep_age_threshold_unlimited_Myr: 1000. # (Optional) Age above which stars have no time-step restriction any more (in Mega-years). Defaults to 0.
  timestep_age_threshold_Myr:           10.   # (Optional) Age at which stars switch from young to old for time-stepping purposes (in Mega-years). Defaults to FLT_MAX.
  max_timestep_young_Myr:               0.1   # (Optional) Maximal time-step length of young stars (in Mega-years). Defaults to FLT_MAX.
  max_timestep_old_Myr:                 1.0   # (Optional) Maximal time-step length of old stars (in Mega-years). Defaults to FLT_MAX.

# Parameters for the self-gravity scheme
Gravity:
  mesh_side_length:              128       # Number of cells along each axis for the periodic gravity mesh.
  eta:                           0.025     # Constant dimensionless multiplier for time integration.
  MAC:                           adaptive  # Choice of mulitpole acceptance criterion: 'adaptive' OR 'geometric'.
  epsilon_fmm:                   0.001     # Tolerance parameter for the adaptive multipole acceptance criterion.
  theta_cr:                      0.7       # Opening angle for the purely gemoetric criterion.
  use_tree_below_softening:      0         # (Optional) Can the gravity code use the multipole interactions below the softening scale?
  allow_truncation_in_MAC:       0         # (Optional) Can the Multipole acceptance criterion use the truncated force estimator?
  comoving_DM_softening:         0.0026994 # Comoving Plummer-equivalent softening length for DM particles (in internal units).
  max_physical_DM_softening:     0.0007    # Maximal Plummer-equivalent softening length in physical coordinates for DM particles (in internal units).
  comoving_baryon_softening:     0.0026994 # Comoving Plummer-equivalent softening length for baryon particles (in internal units).
  max_physical_baryon_softening: 0.0007    # Maximal Plummer-equivalent softening length in physical coordinates for baryon particles (in internal units).
  softening_ratio_background:    0.04      # Fraction of the mean inter-particle separation to use as Plummer-equivalent softening for the background DM particles.
  rebuild_frequency:             0.01      # (Optional) Frequency of the gravity-tree rebuild in units of the number of g-particles (this is the default value).
  a_smooth:                      1.25      # (Optional) Smoothing scale in top-level cell sizes to smooth the long-range forces over (this is the default value).
  r_cut_max:                     4.5       # (Optional) Cut-off in number of top-level cells beyond which no FMM forces are computed (this is the default value).
  r_cut_min:                     0.1       # (Optional) Cut-off in number of top-level cells below which no truncation of FMM forces are performed (this is the default value).

# Parameters when running with SWIFT_GRAVITY_FORCE_CHECKS 
ForceChecks:
  only_when_all_active: 1  # (Optional) Only compute exact forces during timesteps when all gparts are active (default: 0).
  only_at_snapshots:    1  # (Optional) Only compute exact forces during timesteps when a snapshot is being dumped (default: 0).

FOF:
  basename:                        fof_output  # Filename for the FOF outputs (Unused when FoF is only run to seed BHs).
  scale_factor_first:              0.91        # Scale-factor of first FoF black hole seeding calls (needed for cosmological runs).
  time_first:                      0.2         # Time of first FoF black hole seeding calls (needed for non-cosmological runs).	
  delta_time:                      1.005       # Time between consecutive FoF black hole seeding calls.
  min_group_size:                  256         # The minimum no. of particles required for a group.
  linking_length_ratio:            0.2         # Linking length in units of the main inter-particle separation.
  seed_black_holes_enabled:        1           # Enable (1) or disable (0) seeding of black holes in FoF groups
  black_hole_seed_halo_mass_Msun:  1.5e10      # Minimal halo mass in which to seed a black hole (in solar masses).
  absolute_linking_length:         -1.         # (Optional) Absolute linking length (in internal units). When not set to -1, this will overwrite the linking length computed from 'linking_length_ratio'.
  group_id_default:                2147483647  # (Optional) Sets the group ID of particles in groups below the minimum size. Defaults to 2^31 - 1 if unspecified. Has to be positive.
  group_id_offset:                 1           # (Optional) Sets the offset of group ID labeling. Defaults to 1 if unspecified.

# Parameters for the task scheduling
Scheduler:
  nr_queues:                 0         # (Optional) The number of task queues to use. Use 0  to let the system decide.
  cell_max_size:             8000000   # (Optional) Maximal number of interactions per task if we force the split (this is the default value).
  cell_sub_size_pair_hydro:  256000000 # (Optional) Maximal number of hydro-hydro interactions per sub-pair hydro/star task (this is the default value).
  cell_sub_size_self_hydro:  32000     # (Optional) Maximal number of hydro-hydro interactions per sub-self hydro/star task (this is the default value).
  cell_sub_size_pair_stars:  256000000 # (Optional) Maximal number of hydro-star interactions per sub-pair hydro/star task (this is the default value).
  cell_sub_size_self_stars:  32000     # (Optional) Maximal number of hydro-star interactions per sub-self hydro/star task (this is the default value).
  cell_sub_size_pair_grav:   256000000 # (Optional) Maximal number of interactions per sub-pair gravity task  (this is the default value).
  cell_sub_size_self_grav:   32000     # (Optional) Maximal number of interactions per sub-self gravity task  (this is the default value).
  cell_split_size:           400       # (Optional) Maximal number of particles per cell (this is the default value).
  cell_subdepth_diff_grav:   4         # (Optional) Maximal depth difference between leaves and a cell that gravity tasks can be pushed down to (this is the default value).
  cell_extra_parts:          0         # (Optional) Number of spare parts per top-level allocated at rebuild time for on-the-fly creation.
  cell_extra_gparts:         0         # (Optional) Number of spare gparts per top-level allocated at rebuild time for on-the-fly creation.
  cell_extra_sparts:         100       # (Optional) Number of spare sparts per top-level allocated at rebuild time for on-the-fly creation.
  max_top_level_cells:       12        # (Optional) Maximal number of top-level cells in any dimension. The number of top-level cells will be the cube of this (this is the default value).
  tasks_per_cell:            0.0       # (Optional) The average number of tasks per cell. If not large enough the simulation will fail (means guess...).
  links_per_tasks:           25        # (Optional) The average number of links per tasks (before adding the communication tasks). If not large enough the simulation will fail (means guess...). Defaults to 10.
  mpi_message_limit:         4096      # (Optional) Maximum MPI task message size to send non-buffered, KB.
  engine_max_parts_per_ghost:    1000  # (Optional) Maximum number of parts per ghost.
  engine_max_sparts_per_ghost:   1000  # (Optional) Maximum number of sparts per ghost.
  engine_max_parts_per_cooling: 10000  # (Optional) Maximum number of parts per cooling task.
  dependency_graph_frequency:       0  # (Optional) Dumping frequency of the dependency graph. By default, writes only at the first step.
  task_level_output_frequency:      0  # (Optional) Dumping frequency of the task level data. By default, writes only at the first step.

# Parameters governing the time integration (Set dt_min and dt_max to the same value for a fixed time-step run.)
TimeIntegration:
  time_begin:        0.    # The starting time of the simulation (in internal units).
  time_end:          1.    # The end time of the simulation (in internal units).
  dt_min:            1e-6  # The minimal time-step size of the simulation (in internal units).
  dt_max:            1e-2  # The maximal time-step size of the simulation (in internal units).
  max_dt_RMS_factor: 0.25  # (Optional) Dimensionless factor for the maximal displacement allowed based on the RMS velocities.

# Parameters governing the snapshots
Snapshots:
  basename:   output      # Common part of the name of output files.
  subdir:     dir         # (Optional) Sub-directory in which to write the snapshots. Defaults to "" (i.e. the directory where SWIFT is run).
  scale_factor_first: 0.1 # (Optional) Scale-factor of the first snapshot if cosmological time-integration.
  time_first: 0.          # (Optional) Time of the first output if non-cosmological time-integration (in internal units)
  delta_time: 0.01        # Time difference between consecutive outputs (in internal units)
  invoke_stf: 0           # (Optional) Call VELOCIraptor every time a snapshot is written irrespective of the VELOCIraptor output strategy.
  invoke_fof: 0           # (Optional) Call FOF every time a snapshot is written
  compression: 0          # (Optional) Set the level of GZIP compression of the HDF5 datasets [0-9]. 0 does no compression. The lossless compression is applied to *all* the fields.
  distributed: 0          # (Optional) When running over MPI, should each rank write a partial snapshot or do we want a single file? 1 implies one file per MPI rank.
  UnitMass_in_cgs:     1  # (Optional) Unit system for the outputs (Grams)
  UnitLength_in_cgs:   1  # (Optional) Unit system for the outputs (Centimeters)
  UnitVelocity_in_cgs: 1  # (Optional) Unit system for the outputs (Centimeters per second)
  UnitCurrent_in_cgs:  1  # (Optional) Unit system for the outputs (Amperes)
  UnitTemp_in_cgs:     1  # (Optional) Unit system for the outputs (Kelvin)
  output_list_on:      0  # (Optional) Enable the output list
  output_list:         snaplist.txt # (Optional) File containing the output times (see documentation in "Parameter File" section)
  select_output_on:    0  # (Optional) Enable the output selection behaviour
  select_output:       selectoutput.yml # (Optional) File containing information to select outputs with (see documentation in the "Output Selection" section)
  run_on_dump:         0 # (Optional) Run the dump_command each time that a snapshot is dumped?
  dump_command:        ./submit_velociraptor.sh # (Optional) Command to run each time that a snapshot is dumped.
  

# Parameters governing the logger snapshot system
Logger:
  delta_step:           10     # Update the particle log every this many updates
  basename:             index  # Common part of the filenames
  initial_buffer_size:  1      # (Optional) Buffer size in GB
  buffer_scale:	        10     # (Optional) When buffer size is too small, update it with required memory times buffer_scale

# Parameters governing the conserved quantities statistics
Statistics:
  delta_time:           1e-2        # Time between statistics output
  scale_factor_first:     0.1       # (Optional) Scale-factor of the first statistics dump if cosmological time-integration.
  time_first:             0.        # (Optional) Time of the first stats output if non-cosmological time-integration (in internal units)
  energy_file_name:    statistics   # (Optional) File name for statistics output
  timestep_file_name:  timesteps    # (Optional) File name for timing information output. Note: No underscores "_" allowed in file name
  output_list_on:      0   	    # (Optional) Enable the output list
  output_list:         statlist.txt # (Optional) File containing the output times (see documentation in "Parameter File" section)

# Parameters related to the initial conditions
InitialConditions:
  file_name:  SedovBlast/sedov.hdf5 # The file to read
  periodic:                    1    # Are we running with periodic ICs?
  generate_gas_in_ics:         0    # (Optional) Generate gas particles from the DM-only ICs (e.g. from panphasia).
  cleanup_h_factors:           0    # (Optional) Clean up the h-factors used in the ICs (e.g. in Gadget files).
  cleanup_velocity_factors:    0    # (Optional) Clean up the scale-factors used in the definition of the velocity variable in the ICs (e.g. in Gadget files).
  cleanup_smoothing_lengths:   0    # (Optional) Clean the values of the smoothing lengths that are read in to remove stupid values. Set to 1 to activate.
  smoothing_length_scaling:    1.   # (Optional) A scaling factor to apply to all smoothing lengths in the ICs.
  stars_smoothing_length:       -1. # (Optional) Set the smoothing length of all the stars to this value (disabled by default).
  black_holes_smoothing_length: -1. # (Optional) Set the smoothing length of all the black hole to this value (disabled by default).
  shift:      [0.0,0.0,0.0]         # (Optional) A shift to apply to all particles read from the ICs (in internal units).
  replicate:  2                     # (Optional) Replicate all particles along each axis a given integer number of times. Default 1.
  remap_ids:  0                     # (Optional) Remap all the particle IDs to the range [1, NumPart].

# Parameters controlling restarts
Restarts:
  enable:             1          # (Optional) whether to enable dumping restarts at fixed intervals.
  save:               1          # (Optional) whether to save copies of the previous set of restart files (named .prev)
  onexit:             0          # (Optional) whether to dump restarts on exit (*needs enable*)
  subdir:             restart    # (Optional) name of subdirectory for restart files.
  basename:           swift      # (Optional) prefix used in naming restart files.
  delta_hours:        5.0        # (Optional) decimal hours between dumps of restart files.
  stop_steps:         100        # (Optional) how many steps to process before checking if the <subdir>/stop file exists. When present the application will attempt to exit early, dumping restart files first.
  max_run_time:       24.0       # (optional) Maximal wall-clock time in hours. The application will exit when this limit is reached.
  resubmit_on_exit:   0          # (Optional) whether to run a command when exiting after the time limit has been reached.
  resubmit_command:   ./resub.sh # (Optional) Command to run when time limit is reached. Compulsory if resubmit_on_exit is switched on. Note potentially unsafe.

# Parameters governing domain decomposition
DomainDecomposition:
  initial_type:     memory    # (Optional) The initial decomposition strategy: "grid",
                              #            "region", "memory", or "vectorized".
  initial_grid: [10,10,10]    # (Optional) Grid sizes if the "grid" strategy is chosen.

  synchronous:      0         # (Optional) Use synchronous MPI requests to redistribute, uses less system memory, but slower.
  repartition_type: fullcosts # (Optional) The re-decomposition strategy, one of:
                              # "none", "fullcosts", "edgecosts", "memory" or
                              # "timecosts".
  trigger:          0.05      # (Optional) Fractional (<1) CPU time difference between MPI ranks required to trigger a
                              # new decomposition, or number of steps (>1) between decompositions
  minfrac:          0.9       # (Optional) Fractional of all particles that should be updated in previous step when
                              # using CPU time trigger
  usemetis:         0         # Use serial METIS when ParMETIS is also available.
  adaptive:         1         # Use adaptive repartition when ParMETIS is available, otherwise simple refinement.
  itr:              100       # When adaptive defines the ratio of inter node communication time to data redistribution time, in the range 0.00001 to 10000000.0.
                              # Lower values give less data movement during redistributions, at the cost of global balance which may require more communication.
  use_fixed_costs:  0         # If 1 then use any compiled in fixed costs for
                              # task weights in first repartition, if 0 only use task timings, if > 1 only use
                              # fixed costs, unless none are available.

# Structure finding options (requires velociraptor)
StructureFinding:
  config_file_name:     stf_input.cfg # Name of the STF config file.
  basename:             haloes        # Common part of the name of output files.
  subdir_per_output:    stf           # (Optional) Sub-directory (within Snapshots:subdir) to use for each invocation of STF. Defaults to "" (i.e. no sub-directory)
  scale_factor_first:   0.92          # (Optional) Scale-factor of the first structure finding (cosmological run)
  time_first:           0.01          # (Optional) Time of the first structure finding output (in internal units).
  delta_time:           1.10          # (Optional) Time difference between consecutive structure finding outputs (in internal units) in simulation time intervals.
  output_list_on:       0   	      # (Optional) Enable the use of an output list
  output_list:          stflist.txt   # (Optional) File containing the output times (see documentation in "Parameter File" section)

# Parameters related to the Line-Of-Sight (SpecWizard) outputs
LineOfSight:
  basename:            los     # Basename of the files
  scale_factor_first:  0.02    # (Optional) Scale-factor of the first line-of-sight (cosmological run)
  time_first:          0.01    # (Optional) Time of the first line-of-sight output (in internal units).
  delta_time:          1.02    # (Optional) Time difference between consecutive line-of-sight outputs (in internal units) in simulation time intervals.
  output_list_on:       0      # (Optional) Enable the use of an output list
  num_along_x:         0       # Number of sight-lines along the x-axis
  num_along_y:         0       # Number of sight-lines along the y-axis
  num_along_z:         100     # Number of sight-lines along the z-axis
  allowed_los_range_x: [0, 100.]   # (Optional) Range along the x-axis where LoS along Y or Z are allowed (Defaults to the box size).
  allowed_los_range_y: [0, 100.]   # (Optional) Range along the y-axis where LoS along X or Z are allowed (Defaults to the box size).
  allowed_los_range_z: [0, 100.]   # (Optional) Range along the z-axis where LoS along X or Y are allowed (Defaults to the box size).
  range_when_shooting_down_x: 100. # (Optional) Range along the x-axis of LoS along x (Defaults to the box size).
  range_when_shooting_down_y: 100. # (Optional) Range along the y-axis of LoS along y (Defaults to the box size).
  range_when_shooting_down_z: 100. # (Optional) Range along the z-axis of LoS along z (Defaults to the box size).

# Parameters related to the equation of state ------------------------------------------

EoS:
  isothermal_internal_energy: 20.26784  # Thermal energy per unit mass for the case of isothermal equation of state (in internal units).

  planetary_use_Til:    1   # (Optional) Whether to prepare the Tillotson EoS
  planetary_use_HM80:   0   # (Optional) Whether to prepare the Hubbard & MacFarlane (1980) EoS
  planetary_use_SESAME: 0   # (Optional) Whether to prepare the SESAME EoS
  planetary_use_ANEOS:  0   # (Optional) Whether to prepare the ANEOS EoS
                            # (Optional) Table file paths
  planetary_HM80_HHe_table_file:            ./EoSTables/HM80_HHe.txt
  planetary_HM80_ice_table_file:            ./EoSTables/HM80_ice.txt
  planetary_HM80_rock_table_file:           ./EoSTables/HM80_rock.txt
  planetary_SESAME_iron_table_file:         ./EoSTables/SESAME_iron_2140.txt
  planetary_SESAME_basalt_table_file:       ./EoSTables/SESAME_basalt_7530.txt
  planetary_SESAME_water_table_file:        ./EoSTables/SESAME_water_7154.txt
  planetary_SS08_water_table_file:          ./EoSTables/SS08_water.txt
  planetary_ANEOS_forsterite_table_file:    ./EoSTables/ANEOS_forsterite_S19.txt
  planetary_ANEOS_iron_table_file:          ./EoSTables/ANEOS_iron_S20.txt
  planetary_ANEOS_Fe85Si15_table_file:      ./EoSTables/ANEOS_Fe85Si15_S20.txt

# Parameters related to external potentials --------------------------------------------

# Point mass external potentials
PointMassPotential:
  useabspos:       0                   # 0 -> positions based on centre, 1 -> absolute positions
  position:        [50.,50.,50.]       # location of external point mass (internal units)
  mass:            1e10                # mass of external point mass (internal units)
  timestep_mult:   0.03                # Dimensionless pre-factor for the time-step condition
  softening:       0.05                # For point-mass-softened option

# Isothermal potential parameters
IsothermalPotential:
  useabspos:       0                   # 0 -> positions based on centre, 1 -> absolute positions
  position:        [100.,100.,100.]    # Location of centre of isothermal potential with respect to centre of the box (internal units)
  vrot:            200.                # Rotation speed of isothermal potential (internal units)
  timestep_mult:   0.03                # Dimensionless pre-factor for the time-step condition
  epsilon:         0.1                 # Softening size (internal units)

# Hernquist potential parameters
HernquistPotential:
  useabspos:       0        # 0 -> positions based on centre, 1 -> absolute positions
  position:        [100.,100.,100.]    # Location of centre of Henrquist potential with respect to centre of the box (if 0) otherwise absolute (if 1) (internal units)
  idealizeddisk:   0        # (Optional) Whether to run with idealizeddisk or without, 0 used the mass and scalelength as mandatory parameters, while 1 uses more advanced disk dependent paramters
  mass:            1e10     # (Optional 0) default parameter, Mass of the Hernquist potential
  scalelength:     10.0     # (Optional 0) default parameter, Scale length of the potential
                            # If multiple X200 values are given, only one is used, in the order M200 > V200 > R200.
  M200:            3e11     # (Optional 1a) M200 of the galaxy+halo (when used V200 and R200 are not used)
  V200:            100.     # (Optional 1b) V200 of the galaxy+halo (when used M200 and R200 are not used, if M200 is given M200 is used)
  R200:            10.      # (Optional 1c) R200 of the galaxy+halo (when used M200 and V200 are not used, if M200 or V200 are given they are used)
  h:               0.704    # (Optional 1) reduced Hubble constant
  concentration:   7.1      # (Optional 1) concentration of the Halo
  diskfraction:              0.0434370991372   # (Optional 1) Disk mass fraction (equal to MD in MakeNewDisk and GalIC)
  bulgefraction:              0.00705852860979  # (Optional 1) Bulge mass fraction (equal to MB in MakeNewDisk and GalIC)
  timestep_mult:   0.01     # Dimensionless pre-factor for the time-step condition, basically determines the fraction of the orbital time we use to do the time integration
  epsilon:         0.1      # Softening size (internal units)

# NFW potential parameters
NFWPotential:
  useabspos:          0             # 0 -> positions based on centre, 1 -> absolute positions
  position:           [0.0,0.0,0.0] # Location of centre of the NFW potential with respect to centre of the box (internal units) if useabspos=0 otherwise with respect to the 0,0,0, coordinates.
  concentration:      8.            # Concentration of the halo
  M_200:              2.0e+12       # Mass of the halo (M_200 in internal units)
  critical_density:   127.4         # Critical density (internal units).
  timestep_mult:      0.01          # Dimensionless pre-factor for the time-step condition, basically determines fraction of orbital time we need to do an integration step

# NFW + Miyamoto-Nagai disk potential
NFW_MNPotential:
  useabspos:         0         # 0 -> positions based on centre, 1 -> absolute positions
  position:         [0.,0.,0.] # Location of centre of isothermal potential with respect to centre of the box (if 0) otherwise absolute (if 1) (internal units)
  timestep_mult:    0.01       # Dimensionless pre-factor for the time-step condition, basically determines the fraction of the orbital time we use to do the time integration
  epsilon:          0.01       # Softening size (internal units)
  concentration:    10.0       # concentration of the Halo
  M_200:            150.0      # M200 of the galaxy disk (internal units)
  critical_density: 1.37E-8    # Critical density of the Universe (internal units)
  Mdisk:            3.0        # Mass of the disk (internal units)
  Rdisk:            4.0        # Effective radius of the disk (internal units)
  Zdisk:            0.4704911  # Scale-height of the disk (internal units)

# Disk-patch potential parameters. The potential is along the x-axis.
DiscPatchPotential:
  surface_density: 10.      # Surface density of the disc (internal units)
  scale_height:    100.     # Scale height of the disc (internal units)
  x_disc:          400.     # Position of the disc along the z-axis (internal units)
  x_trunc:         300.     # (Optional) Distance from the disc along z-axis above which the potential gets truncated.
  x_max:           380.     # (Optional) Distance from the disc along z-axis above which the potential is set to 0.
  timestep_mult:   0.03     # Dimensionless pre-factor for the time-step condition
  growth_time:     5.       # (Optional) Time for the disc to grow to its final size (multiple of the dynamical time)

# Sine Wave potential
SineWavePotential:
  amplitude:        10.     # Amplitude of the sine wave (internal units)
  timestep_limit:   1.      # Time-step dimensionless pre-factor.
  growth_time:      0.      # (Optional) Time for the potential to grow to its final size.


# Parameters related to entropy floors    ----------------------------------------------

EAGLEEntropyFloor:
  Jeans_density_threshold_H_p_cm3: 0.1       # Physical density above which the EAGLE Jeans limiter entropy floor kicks in expressed in Hydrogen atoms per cm^3.
  Jeans_over_density_threshold:    10.       # Overdensity above which the EAGLE Jeans limiter entropy floor can kick in.
  Jeans_temperature_norm_K:        8000      # Temperature of the EAGLE Jeans limiter entropy floor at the density threshold expressed in Kelvin.
  Jeans_gamma_effective:           1.3333333 # Slope the of the EAGLE Jeans limiter entropy floor
  Cool_density_threshold_H_p_cm3:  1e-5      # Physical density above which the EAGLE Cool limiter entropy floor kicks in expressed in Hydrogen atoms per cm^3.
  Cool_over_density_threshold:     10.       # Overdensity above which the EAGLE Cool limiter entropy floor can kick in.
  Cool_temperature_norm_K:         8000      # Temperature of the EAGLE Cool limiter entropy floor at the density threshold expressed in Kelvin.
  Cool_gamma_effective:            1.        # Slope the of the EAGLE Cool limiter entropy floor

# Parameters for the Quick Lyman-alpha floor
QLAEntropyFloor:
  density_threshold_H_p_cm3: 0.1       # Physical density above which the entropy floor kicks in expressed in Hydrogen atoms per cm^3.
  over_density_threshold:    10.       # Overdensity above which the entropy floor can kick in.
  temperature_norm_K:        8000      # Temperature of the entropy floor at the density threshold expressed in Kelvin.


# Parameters related to pressure floors    ----------------------------------------------

GEARPressureFloor:
  jeans_factor: 10.       # Number of particles required to suppose a resolved clump and avoid the pressure floor.


# Parameters related to cooling function  ----------------------------------------------

# Constant du/dt cooling function
ConstCooling:
  cooling_rate: 1.          # Cooling rate (du/dt) (internal units)
  min_energy:   1.          # Minimal internal energy per unit mass (internal units)
  cooling_tstep_mult: 1.    # Dimensionless pre-factor for the time-step condition

# Constant lambda cooling function
LambdaCooling:
  lambda_nH2_cgs:              1e-22 # Cooling rate divided by square Hydrogen number density (in cgs units [erg * s^-1 * cm^3])
  cooling_tstep_mult:          1.0   # (Optional) Dimensionless pre-factor for the time-step condition.

# Parameters of the EAGLE cooling model (Wiersma+08 cooling tables).
EAGLECooling:
  dir_name:                  ./coolingtables/  # Location of the Wiersma+08 cooling tables
  H_reion_z:                 8.5               # Redshift of Hydrogen re-ionization
  H_reion_eV_p_H:            2.0               # Energy inject by Hydrogen re-ionization in electron-volt per Hydrogen atom
  He_reion_z_centre:         3.5               # Redshift of the centre of the Helium re-ionization Gaussian
  He_reion_z_sigma:          0.5               # Spread in redshift of the  Helium re-ionization Gaussian
  He_reion_eV_p_H:           2.0               # Energy inject by Helium re-ionization in electron-volt per Hydrogen atom
  Ca_over_Si_in_solar:       1.                # (Optional) Ratio of Ca/Si to use in units of solar. If set to 1, the code uses [Ca/Si] = 0, i.e. Ca/Si = 0.0941736.
  S_over_Si_in_solar:        1.                # (Optional) Ratio of S/Si to use in units of solar. If set to 1, the code uses [S/Si] = 0, i.e. S/Si = 0.6054160.

# Quick Lyman-alpha cooling (EAGLE-XL with fixed primoridal Z)
QLACooling:
  dir_name:                ./UV_dust1_CR1_G1_shield1.hdf5 # Location of the Ploeckinger+20 cooling tables
  H_reion_z:               7.5               # Redshift of Hydrogen re-ionization (Planck 2018)
  H_reion_eV_p_H:          2.0               # Energy inject by Hydrogen re-ionization in electron-volt per Hydrogen atom
  He_reion_z_centre:       3.5               # Redshift of the centre of the Helium re-ionization Gaussian
  He_reion_z_sigma:        0.5               # Spread in redshift of the  Helium re-ionization Gaussian
  He_reion_eV_p_H:         2.0               # Energy inject by Helium re-ionization in electron-volt per Hydrogen atom
  rapid_cooling_threshold: 0.333333          # Switch to rapid cooling regime for dt / t_cool above this threshold.

# COLIBRE cooling parameters (EAGLE-XL)
COLIBRECooling:
  dir_name:                ./UV_dust1_CR1_G1_shield1.hdf5 # Location of the cooling tables
  H_reion_z:               7.5               # Redshift of Hydrogen re-ionization (Planck 2018)
  H_reion_eV_p_H:          2.0               # Energy inject by Hydrogen re-ionization in electron-volt per Hydrogen atom
  He_reion_z_centre:       3.5               # Redshift of the centre of the Helium re-ionization Gaussian
  He_reion_z_sigma:        0.5               # Spread in redshift of the  Helium re-ionization Gaussian
  He_reion_eV_p_H:         2.0               # Energy inject by Helium re-ionization in electron-volt per Hydrogen atom
  rapid_cooling_threshold: 0.333333          # Switch to rapid cooling regime for dt / t_cool above this threshold.
  delta_logTEOS_subgrid_properties: 0.3      # delta log T above the EOS below which the subgrid properties use Teq assumption

# Cooling with Grackle 3.0
GrackleCooling:
  cloudy_table: CloudyData_UVB=HM2012.h5       # Name of the Cloudy Table (available on the grackle bitbucket repository)
  with_UV_background: 1                        # Enable or not the UV background
  redshift: 0                                  # Redshift to use (-1 means time based redshift)
  with_metal_cooling: 1                        # Enable or not the metal cooling
  provide_volumetric_heating_rates: 0          # (optional) User provide volumetric heating rates
  provide_specific_heating_rates: 0            # (optional) User provide specific heating rates
  max_steps: 10000                             # (optional) Max number of step when computing the initial composition
  convergence_limit: 1e-2                      # (optional) Convergence threshold (relative) for initial composition
  thermal_time_myr: 5                          # (optional) Time (in Myr) for adiabatic cooling after a feedback event.
  self_shielding_method: -1                    # (optional) Grackle (1->3 for Grackle's ones, 0 for none and -1 for GEAR)
  self_shielding_threshold_atom_per_cm3: 0.007 # Required only with GEAR's self shielding. Density threshold of the self shielding


# Parameters related to chemistry models  -----------------------------------------------

# EAGLE model
EAGLEChemistry:
  init_abundance_metal:     0.           # Inital fraction of particle mass in *all* metals
  init_abundance_Hydrogen:  0.752        # Inital fraction of particle mass in Hydrogen
  init_abundance_Helium:    0.248        # Inital fraction of particle mass in Helium
  init_abundance_Carbon:    0.000        # Inital fraction of particle mass in Carbon
  init_abundance_Nitrogen:  0.000        # Inital fraction of particle mass in Nitrogen
  init_abundance_Oxygen:    0.000        # Inital fraction of particle mass in Oxygen
  init_abundance_Neon:      0.000        # Inital fraction of particle mass in Neon
  init_abundance_Magnesium: 0.000        # Inital fraction of particle mass in Magnesium
  init_abundance_Silicon:   0.000        # Inital fraction of particle mass in Silicon
  init_abundance_Iron:      0.000        # Inital fraction of particle mass in Iron

# GEAR chemistry model (Revaz and Jablonka 2018)
GEARChemistry:
  initial_metallicity: 1         # Initial metallicity of the gas (mass fraction)
  scale_initial_metallicity: 1   # Should we scale the initial metallicity with the solar one?
  diffusion_coefficient: 1e-3    # Coefficient for the diffusion (see Shen et al. 2010; differs by gamma^2 due to h^2).

# Parameters related to star formation models  -----------------------------------------------

# EAGLE star formation model (Schaye and Dalla Vecchia 2008)
EAGLEStarFormation:
  SF_threshold:                   Subgrid      # Zdep (Schaye 2004) or Subgrid
  SF_model:                       PressureLaw  # PressureLaw (Schaye et al. 2008) or SchmidtLaw
  star_formation_efficiency:         0.01      # In the SchmidtLaw model this regulates the star formation efficiency per free-fall time.
  KS_normalisation:                  1.515e-4  # In the PressureLaw model, normalization of the Kennicutt-Schmidt law in Msun / kpc^2 / yr.
  KS_exponent:                       1.4       # In the PressureLaw model, exponent of the Kennicutt-Schmidt law.
  KS_high_density_threshold_H_p_cm3: 1e3       # In the PressureLaw model, Hydrogen number density above which the Kennicut-Schmidt law changes slope in Hydrogen atoms per cm^3.
  KS_high_density_exponent:          2.0       # In the PressureLaw model, Slope of the Kennicut-Schmidt law above the high-density threshold.
  gas_fraction:                      0.25      # (Optional) In the PressureLaw model, The gas fraction used internally by the model (Defaults to 1).
  density_direct_H_p_cm3:            1e5       # (Optional) Density above which a gas particle gets automatically turned into a star in Hydrogen atoms per cm^3 (Defaults to FLT_MAX).
  EOS_entropy_margin_dex:            0.3       # When using Z-based SF threshold, logarithm base 10 of the maximal entropy above the EOS at which stars can form.
  threshold_norm_H_p_cm3:            0.1       # When using Z-based SF threshold, normalisation of the metal-dependant density threshold for star formation in Hydrogen atoms per cm^3.
  threshold_Z0:                      0.002     # When using Z-based SF threshold, reference metallicity (metal mass fraction) for the metal-dependant threshold for star formation.
  threshold_slope:                   -0.64     # When using Z-based SF threshold, slope of the metal-dependant star formation threshold
  threshold_max_density_H_p_cm3:     10.0      # When using Z-based SF threshold, maximal density of the metal-dependant density threshold for star formation in Hydrogen atoms per cm^3.
  threshold_temperature1_K:          1000      # When using subgrid-based SF threshold, subgrid temperature below which gas is star-forming.
  threshold_temperature2_K:          31622     # When using subgrid-based SF threshold, subgrid temperature below which gas is star-forming if also above the density limit.
  threshold_number_density_H_p_cm3:  10        # When using subgrid-based SF threshold, subgrid number density above which gas is star-forming if also below the second temperature limit.

# Quick Lyman-alpha star formation parameters
QLAStarFormation:
  over_density:              1000      # The over-density above which gas particles turn into stars.

# GEAR star formation model (Revaz and Jablonka 2018)
GEARStarFormation:
  star_formation_efficiency: 0.01   # star formation efficiency (c_*)
  maximal_temperature:  3e4         # Upper limit to the temperature of a star forming particle
  n_stars_per_particle: 4           # Number of stars that an hydro particle can generate
  min_mass_frac: 0.5                # Minimal mass for a stellar particle as a fraction of the average mass for the stellar particles.


# Parameters related to feedback models  -----------------------------------------------

# EAGLE feedback model
EAGLEFeedback:
  use_SNII_feedback:                   1               # Global switch for SNII thermal (stochastic) feedback.
  use_SNIa_feedback:                   1               # Global switch for SNIa thermal (continuous) feedback.
  use_AGB_enrichment:                  1               # Global switch for enrichement from AGB stars.
  use_SNII_enrichment:                 1               # Global switch for enrichement from SNII stars.
  use_SNIa_enrichment:                 1               # Global switch for enrichement from SNIa stars.
  filename:                            ./yieldtables/  # Path to the directory containing the EAGLE yield tables.
  IMF_min_mass_Msun:                   0.1             # Minimal stellar mass considered for the Chabrier IMF in solar masses.
  IMF_max_mass_Msun:                 100.0             # Maximal stellar mass considered for the Chabrier IMF in solar masses.
  SNII_min_mass_Msun:                  6.0             # Minimal mass considered for SNII stars in solar masses.
  SNII_max_mass_Msun:                100.0             # Maximal mass considered for SNII stars in solar masses.
  SNII_feedback_model:                 Random          # Feedback modes: Random, Isotropic, MinimumDistance, MinimumDensity
  SNII_sampled_delay:                  1               # Sample the SNII lifetimes to do feedback.
  SNII_wind_delay_Gyr:                 0.03            # Time in Gyr between a star's birth and the SNII thermal feedback event when not sampling.
  SNII_delta_T_K:                      3.16228e7       # Change in temperature to apply to the gas particle in a SNII thermal feedback event in Kelvin.
  SNII_energy_erg:                     1.0e51          # Energy of one SNII explosion in ergs.
  SNII_energy_fraction_min:            0.3             # Maximal fraction of energy applied in a SNII feedback event.
  SNII_energy_fraction_max:            3.0             # Minimal fraction of energy applied in a SNII feedback event.
  SNII_energy_fraction_Z_0:            0.0012663729    # Pivot point for the metallicity dependance of the SNII energy fraction (metal mass fraction).
  SNII_energy_fraction_n_0_H_p_cm3:    0.67            # Pivot point for the birth density dependance of the SNII energy fraction in cm^-3.
  SNII_energy_fraction_n_Z:            0.8686          # Power-law for the metallicity dependance of the SNII energy fraction.
  SNII_energy_fraction_n_n:            0.8686          # Power-law for the birth density dependance of the SNII energy fraction.
  SNII_energy_fraction_use_birth_density: 0            # Are we using the density at birth to compute f_E or at feedback time?
  SNII_energy_fraction_use_birth_metallicity: 0        # Are we using the metallicity at birth to compute f_E or at feedback time?
  SNIa_DTD:                            PowerLaw        # Functional form of the SNIa delay time distribution Two choices: 'PowerLaw' or 'Exponential'.
  SNIa_DTD_delay_Gyr:                  0.04            # Stellar age after which SNIa start in Gyr (40 Myr corresponds to stars ~ 8 Msun).
  SNIa_DTD_power_law_norm_p_Msun:      0.0012          # Normalization of the SNIa delay time distribution in the power-law DTD case (in Msun^-1).
  SNIa_DTD_exp_norm_p_Msun:            0.002           # Normalization of the SNIa delay time distribution in the exponential DTD case (in Msun^-1).
  SNIa_DTD_exp_timescale_Gyr:          2.0             # Time-scale of the SNIa delay time distribution in the exponential DTD case (in Gyr).
  SNIa_energy_erg:                    1.0e51           # Energy of one SNIa explosion in ergs.
  AGB_ejecta_velocity_km_p_s:         10.0             # Velocity of the AGB ejectas in km/s.
  stellar_evolution_age_cut_Gyr:       0.1             # Stellar age in Gyr above which the enrichment is down-sampled.
  stellar_evolution_sampling_rate:      10             # Number of time-steps in-between two enrichment events for a star above the age threshold.
  SNII_yield_factor_Hydrogen:          1.0             # (Optional) Correction factor to apply to the Hydrogen yield from the SNII channel.
  SNII_yield_factor_Helium:            1.0             # (Optional) Correction factor to apply to the Helium yield from the SNII channel.
  SNII_yield_factor_Carbon:            0.5             # (Optional) Correction factor to apply to the Carbon yield from the SNII channel.
  SNII_yield_factor_Nitrogen:          1.0             # (Optional) Correction factor to apply to the Nitrogen yield from the SNII channel.
  SNII_yield_factor_Oxygen:            1.0             # (Optional) Correction factor to apply to the Oxygen yield from the SNII channel.
  SNII_yield_factor_Neon:              1.0             # (Optional) Correction factor to apply to the Neon yield from the SNII channel.
  SNII_yield_factor_Magnesium:         2.0             # (Optional) Correction factor to apply to the Magnesium yield from the SNII channel.
  SNII_yield_factor_Silicon:           1.0             # (Optional) Correction factor to apply to the Silicon yield from the SNII channel.
  SNII_yield_factor_Iron:              0.5             # (Optional) Correction factor to apply to the Iron yield from the SNII channel.

# GEAR feedback model
GEARFeedback:
  supernovae_energy_erg: 0.1e51                            # Energy released by a single supernovae.
  yields_table: chemistry-AGB+OMgSFeZnSrYBaEu-16072013.h5  # Table containing the yields.
  yields_table_first_stars: chemistry-PopIII.hdf5          # Table containing the yields of the first stars.
  metallicity_max_first_stars: -1                          # Maximal metallicity (in mass fraction) for a first star (-1 to deactivate).
  discrete_yields: 0                                       # Should we use discrete yields or the IMF integrated one?
  elements: [Fe, Mg, O, S, Zn, Sr, Y, Ba, Eu]              # Elements to read in the yields table. The number of element should be one less than the number of elements (N) requested during the configuration (--with-chemistry=GEAR_N).


# Parameters related to AGN models  -----------------------------------------------

# EAGLE AGN model
EAGLEAGN:
<<<<<<< HEAD
  subgrid_seed_mass_Msun:             1e4           # Black hole subgrid mass at creation time in solar masses.
  use_subgrid_mass_from_ics:          1             # (Optional) Use subgrid masses specified in ICs [1, default], or initialise them to particle masses [0]?
  with_subgrid_mass_check:            1             # (Optional) Verify that initial black hole subgrid masses are positive [1, default]. Only used if use_subgrid_mass_from_ics is 1.
  multi_phase_bondi:                  0             # Compute Bondi rates per neighbour particle?
  subgrid_bondi:                      0             # Compute Bondi rates using the subgrid extrapolation of the gas properties around the BH?
  with_angmom_limiter:                0             # Are we applying the Rosas-Guevara et al. (2015) viscous time-scale reduction term?
  viscous_alpha:                      1e6           # Normalisation constant of the viscous time-scale in the accretion reduction term (only used if with_angmom_limiter is 1).
  with_boost_factor:                  0             # Are we applying a boost factor to BH accretion rates with the model from Booth & Schaye (2009)?
  boost_alpha:                        1.            # Lowest value for the accretion efficiency for the Booth & Schaye 2009 accretion model (only used if with_boost_factor is 1).
  boost_alpha_only:                   0             # Are we applying a constant multiplicative pre-factor [1] or a density-dependent one [0] (only used if with_boost_factor is 1).
  with_boost_mass_limit:              0             # Should an accretion boost be limited to M_ref / M?
  boost_maximum_mass:                 1e7           # Reference (maximum) BH mass for accretion boost
  boost_beta:                         2.            # Slope of the power law for the Booth & Schaye 2009 model (only used if with_boost_factor is 1 and boost_alpha_only is 0).
  boost_n_h_star_H_p_cm3:             0.1           # Normalization of the power law for the Booth & Schaye 2009 model in cgs [cm^-3] (only used if with_boost_factor is 1 and boost_alpha_only is 0).
  radiative_efficiency:               0.1           # Fraction of the accreted mass that gets radiated.
  max_eddington_fraction:             1.            # Maximal allowed accretion rate in units of the Eddington rate.
  eddington_fraction_for_recording:   0.1           # Record the last time BHs reached an Eddington ratio above this threshold.
  use_nibbling:                       1             # Continuously transfer small amounts of mass from all gas neighbours to a black hole [1] or stochastically swallow whole gas particles [0]?
  min_gas_mass_for_nibbling:          9e5           # Minimum mass for a gas particle to be nibbled from [M_Sun] (only used if use_nibbling is 1).
  use_scaled_coupling_efficiency:     0             # Switch to enable scaling of BH feedback efficiency with ambient gas density and/or metallicity.
  coupling_efficiency:                0.15          # (Constant) fraction of the radiated energy that couples to the gas in feedback events (only used if use_scaled_coupling_efficiency is 0).
  epsilon_f_min:                      0.01          # Minimal fraction of radiated black hole energy coupled to the gas (only used if use_scaled_coupling_efficiency is 1).
  epsilon_f_max:                      0.2           # Maximal fraction of radiated black hole energy coupled to the gas (only used if use_scaled_coupling_efficiency is 1).
  epsilon_f_metallicity_norm:         0.0012663729  # Pivot metal mass fraction for the dependence of the black hole energy coupling efficiency on ambient gas metallicity (only used if use_scaled_coupling_efficiency is 1).
  epsilon_f_metallicity_exponent:     0.8686        # Power law index for the dependence of the black hole energy coupling efficiency on ambient gas metallicity (only used if use_scaled_coupling_efficiency is 1).
  epsilon_f_density_norm:             0.67          # Pivot point for the dependence of the black hole energy coupling efficiency on ambient gas density [n_H / cm^3] (only used if use_scaled_coupling_efficiency is 1).
  epsilon_f_density_exponent:         0.8686        # Power law index for the dependence of the black hole energy coupling efficiency on ambient gas density (only used if use_scaled_coupling_efficiency is 1).
=======
  subgrid_seed_mass_Msun:             1.5e5      # Black hole subgrid mass at creation time in solar masses.
  use_subgrid_mass_from_ics:          1          # (Optional) Use subgrid masses specified in ICs [1, default], or initialise them to particle masses [0]?
  with_subgrid_mass_check:            1          # (Optional) Verify that initial black hole subgrid masses are positive [1, default]. Only used if use_subgrid_mass_from_ics is 1.
  use_multi_phase_bondi:              0          # Compute Bondi rates per neighbour particle?
  use_subgrid_bondi:                  0          # Compute Bondi rates using the subgrid extrapolation of the gas properties around the BH?
  with_angmom_limiter:                1          # Are we applying the Rosas-Guevara et al. (2015) viscous time-scale reduction term?
  viscous_alpha:                      1e6        # Normalisation constant of the viscous time-scale in the accretion reduction term
  with_boost_factor:                  0          # Are we using the model from Booth & Schaye (2009)?
  boost_alpha_only:                   0          # If using the boost factor, are we using a constant boost only?
  boost_alpha:                        1.         # Lowest value for the accretion effeciency for the Booth & Schaye 2009 accretion model.
  boost_beta:                         2.         # Slope of the power law for the Booth & Schaye 2009 model, set beta to zero for constant alpha models.
  boost_n_h_star_H_p_cm3:             0.1        # Normalization of the power law for the Booth & Schaye 2009 model in cgs (cm^-3).
  with_fixed_T_near_EoS:              0          # Are we using a fixed temperature to compute the sound-speed of gas on the entropy floor in the Bondy-Hoyle accretion term?
  fixed_T_above_EoS_dex:              0.3        # Distance above the entropy floor for which we use a fixed sound-speed
  fixed_T_near_EoS_K:                 8000       # Fixed temperature assumed to compute the sound-speed of gas on the entropy floor in the Bondy-Hoyle accretion term
  radiative_efficiency:               0.1        # Fraction of the accreted mass that gets radiated.
  max_eddington_fraction:             1.         # Maximal allowed accretion rate in units of the Eddington rate.
  eddington_fraction_for_recording:   0.1        # Record the last time BHs reached an Eddington ratio above this threshold.
  use_nibbling:                       0          # Continuously transfer small amounts of mass from all gas neighbours to a black hole [1] or stochastically swallow whole gas particles [0]?
  min_gas_mass_for_nibbling:          9e5        # Minimum mass for a gas particle to be nibbled from [M_Sun]. Only used if use_nibbling is 1.
  coupling_efficiency:                0.15       # Fraction of the radiated energy that couples to the gas in feedback events.
>>>>>>> a73616a8
  AGN_feedback_model:                 Random     # Feedback modes: Random, Isotropic, MinimumDistance, MinimumDensity
  AGN_use_deterministic_feedback:     0          # Deterministic (reservoir) [1] or stochastic [0] AGN feedback?
  AGN_delta_T_K:                      3.16228e8     # Change in temperature to apply to the gas particle in an AGN feedback event in Kelvin, this is used for the constant AGN model, for the mass dependend heating model we use this as an initialization value for the IC and birth properties of the BHs
  use_variable_delta_T:               1             # Switch to enable adaptive calculation of AGN dT [1], rather than using a constant value [0].
  AGN_with_locally_adaptive_delta_T:  1             # Switch to enable additional dependence of AGN dT on local gas density and temperature (only used if use_variable_delta_T is 1).
  AGN_delta_T_mass_norm:              3e8           # Normalisation temperature of AGN dT scaling with BH subgrid mass [K] (only used if use_variable_delta_T is 1).
  AGN_delta_T_mass_reference:         1e8           # BH subgrid mass at which the normalisation temperature set above applies [M_Sun] (only used if use_variable_delta_T is 1).
  AGN_delta_T_mass_exponent:          0.666667      # Power-law index of AGN dT scaling with BH subgrid mass (only used if use_variable_delta_T is 1).
  AGN_delta_T_crit_factor:            1.0           # Multiple of critical dT for numerical efficiency (Dalla Vecchia & Schaye 2012) to use as dT floor (only used if use_variable_delta_T and AGN_with_locally_adaptive_delta_T are both 1).
  AGN_delta_T_background_factor:      0.0           # Multiple of local gas temperature to use as dT floor (only used if use_variable_delta_T and AGN_with_locally_adaptive_delta_T are both 1).
  AGN_delta_T_min:                    1e7           # Minimum allowed value of AGN dT [K] (only used if use_variable_delta_T is 1).
  AGN_delta_T_max:                    3e9           # Maximum allowed value of AGN dT [K] (only used if use_variable_delta_T is 1).
  AGN_use_nheat_with_fixed_dT:        0             # Switch to use the constant AGN dT, rather than the adaptive one, for calculating the energy reservoir threshold (only used if use_variable_delta_T is 1).
  AGN_use_adaptive_energy_reservoir_threshold: 0    # Switch to calculate an adaptive AGN energy reservoir threshold.
  AGN_nheat_alpha:                   10.0           # Number of particles to be heatable in a feedback event, at the reference accretion rate (only used if AGN_use_adaptive_energy_reservoir_threshold is 1).
  AGN_nheat_maccr_normalisation:      0.1           # Reference accretion rate for energy reservoir threshold [M_sun / yr] (only used if AGN_use_adaptive_energy_reservoir_threshold is 1).
  AGN_nheat_limit:                   50.0           # Hard limit for the energy reservoir threshold; above the reference accretion rate, it exponentially tapers off towards this above AGN_nheat_alpha (only used if AGN_use_adaptive_energy_reservoir_threshold is 1).
  AGN_num_ngb_to_heat:                1.            # Target number of gas neighbours to heat in an AGN feedback event.
  max_reposition_mass:                2e8           # Maximal BH mass considered for BH repositioning in solar masses.
  max_reposition_distance_ratio:      3.0           # Maximal distance a BH can be repositioned, in units of the softening length.
  with_reposition_velocity_threshold: 0             # Should we only reposition to particles that move slowly w.r.t. the black hole?
  max_reposition_velocity_ratio:      0.5           # Maximal velocity offset of a particle to reposition a BH to, in units of the ambient sound speed of the BH. Only meaningful if with_reposition_velocity_ratio is 1.
  min_reposition_velocity_threshold: -1.0           # Minimal value of the velocity threshold for repositioning [km/s], set to < 0 for no effect. Only meaningful if with_reposition_velocity_ratio is 1.
  set_reposition_speed:               0             # Should we reposition black holes with (at most) a prescribed speed towards the potential minimum?
  reposition_coefficient_upsilon:     50.0          # Repositioning speed normalisation [km/s/M_sun]. Only meaningful if set_reposition_speed is 1.
  reposition_reference_mass:          1e5           # Reference mass for scaling of reposition speed [M_sun]. Only meaningful if set_reposition_speed is 1.
  reposition_exponent_mass:           2.0           # (Optional) Exponent for scaling of repositioning velocity with BH mass; default = 2.0. Only meaningful if set_reposition_speed is 1.
  reposition_reference_n_H:           1.0           # Reference gas density around the black holes for scaling of repositioning speed [N_H cm^-3]. Only meaningful if set_reposition_speed is 1.
  reposition_exponent_n_H:            1.0           # (Optional) Exponent for scaling of repositioning velocity with gas density; default = 1.0. Only meaningful if set_reposition_speed is 1.
  threshold_major_merger:             0.333         # Mass ratio threshold to consider a BH merger as 'major'
  threshold_minor_merger:             0.1           # Mass ratio threshold to consider a BH merger as 'minor'
  merger_threshold_type:              2             # Type of velocity threshold for BH mergers (0: v_circ at kernel edge, 1: v_esc at actual distance, with softening, 2: v_esc at actual distance, no softening).
  merger_max_distance_ratio:          3.0           # Maximal distance over which two BHs can merge, in units of the softening length.

# Parameters related to the sink particles ---------------------------------------

# Default sink particles
DefaultSink:
    cut_off_radius:        1e-3       # Cut off radius of the sink particles (in internal units). This parameter should be adapted with the resolution.<|MERGE_RESOLUTION|>--- conflicted
+++ resolved
@@ -559,7 +559,6 @@
 
 # EAGLE AGN model
 EAGLEAGN:
-<<<<<<< HEAD
   subgrid_seed_mass_Msun:             1e4           # Black hole subgrid mass at creation time in solar masses.
   use_subgrid_mass_from_ics:          1             # (Optional) Use subgrid masses specified in ICs [1, default], or initialise them to particle masses [0]?
   with_subgrid_mass_check:            1             # (Optional) Verify that initial black hole subgrid masses are positive [1, default]. Only used if use_subgrid_mass_from_ics is 1.
@@ -587,29 +586,6 @@
   epsilon_f_metallicity_exponent:     0.8686        # Power law index for the dependence of the black hole energy coupling efficiency on ambient gas metallicity (only used if use_scaled_coupling_efficiency is 1).
   epsilon_f_density_norm:             0.67          # Pivot point for the dependence of the black hole energy coupling efficiency on ambient gas density [n_H / cm^3] (only used if use_scaled_coupling_efficiency is 1).
   epsilon_f_density_exponent:         0.8686        # Power law index for the dependence of the black hole energy coupling efficiency on ambient gas density (only used if use_scaled_coupling_efficiency is 1).
-=======
-  subgrid_seed_mass_Msun:             1.5e5      # Black hole subgrid mass at creation time in solar masses.
-  use_subgrid_mass_from_ics:          1          # (Optional) Use subgrid masses specified in ICs [1, default], or initialise them to particle masses [0]?
-  with_subgrid_mass_check:            1          # (Optional) Verify that initial black hole subgrid masses are positive [1, default]. Only used if use_subgrid_mass_from_ics is 1.
-  use_multi_phase_bondi:              0          # Compute Bondi rates per neighbour particle?
-  use_subgrid_bondi:                  0          # Compute Bondi rates using the subgrid extrapolation of the gas properties around the BH?
-  with_angmom_limiter:                1          # Are we applying the Rosas-Guevara et al. (2015) viscous time-scale reduction term?
-  viscous_alpha:                      1e6        # Normalisation constant of the viscous time-scale in the accretion reduction term
-  with_boost_factor:                  0          # Are we using the model from Booth & Schaye (2009)?
-  boost_alpha_only:                   0          # If using the boost factor, are we using a constant boost only?
-  boost_alpha:                        1.         # Lowest value for the accretion effeciency for the Booth & Schaye 2009 accretion model.
-  boost_beta:                         2.         # Slope of the power law for the Booth & Schaye 2009 model, set beta to zero for constant alpha models.
-  boost_n_h_star_H_p_cm3:             0.1        # Normalization of the power law for the Booth & Schaye 2009 model in cgs (cm^-3).
-  with_fixed_T_near_EoS:              0          # Are we using a fixed temperature to compute the sound-speed of gas on the entropy floor in the Bondy-Hoyle accretion term?
-  fixed_T_above_EoS_dex:              0.3        # Distance above the entropy floor for which we use a fixed sound-speed
-  fixed_T_near_EoS_K:                 8000       # Fixed temperature assumed to compute the sound-speed of gas on the entropy floor in the Bondy-Hoyle accretion term
-  radiative_efficiency:               0.1        # Fraction of the accreted mass that gets radiated.
-  max_eddington_fraction:             1.         # Maximal allowed accretion rate in units of the Eddington rate.
-  eddington_fraction_for_recording:   0.1        # Record the last time BHs reached an Eddington ratio above this threshold.
-  use_nibbling:                       0          # Continuously transfer small amounts of mass from all gas neighbours to a black hole [1] or stochastically swallow whole gas particles [0]?
-  min_gas_mass_for_nibbling:          9e5        # Minimum mass for a gas particle to be nibbled from [M_Sun]. Only used if use_nibbling is 1.
-  coupling_efficiency:                0.15       # Fraction of the radiated energy that couples to the gas in feedback events.
->>>>>>> a73616a8
   AGN_feedback_model:                 Random     # Feedback modes: Random, Isotropic, MinimumDistance, MinimumDensity
   AGN_use_deterministic_feedback:     0          # Deterministic (reservoir) [1] or stochastic [0] AGN feedback?
   AGN_delta_T_K:                      3.16228e8     # Change in temperature to apply to the gas particle in an AGN feedback event in Kelvin, this is used for the constant AGN model, for the mass dependend heating model we use this as an initialization value for the IC and birth properties of the BHs
