/*******************************************************************************
 * This file is part of SWIFT.
 * Copyright (c) 2012 Pedro Gonnet (pedro.gonnet@durham.ac.uk),
 *                    Matthieu Schaller (matthieu.schaller@durham.ac.uk)
 *               2015 Peter W. Draper (p.w.draper@durham.ac.uk)
 *                    Angus Lepper (angus.lepper@ed.ac.uk)
 *               2016 John A. Regan (john.a.regan@durham.ac.uk)
 *                    Tom Theuns (tom.theuns@durham.ac.uk)
 *
 * This program is free software: you can redistribute it and/or modify
 * it under the terms of the GNU Lesser General Public License as published
 * by the Free Software Foundation, either version 3 of the License, or
 * (at your option) any later version.
 *
 * This program is distributed in the hope that it will be useful,
 * but WITHOUT ANY WARRANTY; without even the implied warranty of
 * MERCHANTABILITY or FITNESS FOR A PARTICULAR PURPOSE.  See the
 * GNU General Public License for more details.
 *
 * You should have received a copy of the GNU Lesser General Public License
 * along with this program.  If not, see <http://www.gnu.org/licenses/>.
 *
 ******************************************************************************/

/* Config parameters. */
#include "../config.h"

/* Some standard headers. */
#include <errno.h>
#include <fenv.h>
#include <libgen.h>
#include <stdio.h>
#include <stdlib.h>
#include <string.h>
#include <sys/stat.h>
#include <unistd.h>

/* MPI headers. */
#ifdef WITH_MPI
#include <mpi.h>
#endif

/* Local headers. */
#include "argparse.h"
#include "swift.h"

/* Engine policy flags. */
#ifndef ENGINE_POLICY
#define ENGINE_POLICY engine_policy_none
#endif

/* Global profiler. */
struct profiler prof;

/*  Usage string. */
static const char *const swift_usage[] = {
    "swift [options] [[--] param-file]",
    "swift [options] param-file",
    "swift_mpi [options] [[--] param-file]",
    "swift_mpi [options] param-file",
    NULL,
};

/* Function to handle multiple -P arguments. */
struct cmdparams {
  const char *param[PARSER_MAX_NO_OF_PARAMS];
  int nparam;
};

static int handle_cmdparam(struct argparse *self,
                           const struct argparse_option *opt) {
  struct cmdparams *cmdps = (struct cmdparams *)opt->data;
  cmdps->param[cmdps->nparam] = *(char **)opt->value;
  cmdps->nparam++;
  return 1;
}

/**
 * @brief Main routine that loads a few particles and generates some output.
 *
 */
int main(int argc, char *argv[]) {

  struct clocks_time tic, toc;
  struct engine e;

  /* Structs used by the engine. Declare now to make sure these are always in
   * scope.  */
  struct chemistry_global_data chemistry;
  struct cooling_function_data cooling_func;
  struct cosmology cosmo;
  struct external_potential potential;
  struct extra_io_properties extra_io_props;
  struct star_formation starform;
  struct pm_mesh mesh;
  struct gpart *gparts = NULL;
  struct gravity_props gravity_properties;
  struct hydro_props hydro_properties;
  struct stars_props stars_properties;
  struct sink_props sink_properties;
  struct neutrino_props neutrino_properties;
  struct feedback_props feedback_properties;
  struct rt_props rt_properties;
  struct entropy_floor_properties entropy_floor;
  struct black_holes_props black_holes_properties;
  struct fof_props fof_properties;
  struct lightcone_array_props lightcone_array_properties;
  struct part *parts = NULL;
  struct phys_const prog_const;
  struct space s;
  struct spart *sparts = NULL;
  struct bpart *bparts = NULL;
  struct sink *sinks = NULL;
  struct unit_system us;
  struct los_props los_properties;

  int nr_nodes = 1, myrank = 0;

#ifdef WITH_MPI
  /* Start by initializing MPI. */
  int res = 0, prov = 0;
  if ((res = MPI_Init_thread(&argc, &argv, MPI_THREAD_MULTIPLE, &prov)) !=
      MPI_SUCCESS)
    error("Call to MPI_Init failed with error %i.", res);
  if (prov != MPI_THREAD_MULTIPLE)
    error(
        "MPI does not provide the level of threading"
        " required (MPI_THREAD_MULTIPLE).");
  if ((res = MPI_Comm_size(MPI_COMM_WORLD, &nr_nodes)) != MPI_SUCCESS)
    error("MPI_Comm_size failed with error %i.", res);
  if ((res = MPI_Comm_rank(MPI_COMM_WORLD, &myrank)) != MPI_SUCCESS)
    error("Call to MPI_Comm_rank failed with error %i.", res);

  /* Make sure messages are stamped with the correct rank and step. */
  engine_rank = myrank;
  engine_current_step = 0;

  if ((res = MPI_Comm_set_errhandler(MPI_COMM_WORLD, MPI_ERRORS_RETURN)) !=
      MPI_SUCCESS)
    error("Call to MPI_Comm_set_errhandler failed with error %i.", res);
  if (myrank == 0)
    printf("[0000] [00000.0] main: MPI is up and running with %i node(s).\n\n",
           nr_nodes);
  if (nr_nodes == 1) {
    message("WARNING: you are running with one MPI rank.");
    message("WARNING: you should use the non-MPI version of this program.");
  }
  fflush(stdout);

#endif

  /* Welcome to SWIFT, you made the right choice */
  if (myrank == 0) greetings(/*fof=*/0);

  int with_aff = 0;
  int dry_run = 0;
  int dump_tasks = 0;
  int dump_cells = 0;
  int dump_threadpool = 0;
  int nsteps = -2;
  int restart = 0;
  int with_cosmology = 0;
  int with_external_gravity = 0;
  int with_temperature = 0;
  int with_cooling = 0;
  int with_self_gravity = 0;
  int with_hydro = 0;
  int with_stars = 0;
  int with_fof = 0;
  int with_lightcone = 0;
  int with_star_formation = 0;
  int with_feedback = 0;
  int with_black_holes = 0;
  int with_timestep_limiter = 0;
  int with_timestep_sync = 0;
  int with_fp_exceptions = 0;
  int with_drift_all = 0;
  int with_mpole_reconstruction = 0;
  int with_structure_finding = 0;
  int with_csds = 0;
  int with_sink = 0;
  int with_qla = 0;
  int with_eagle = 0;
  int with_gear = 0;
  int with_line_of_sight = 0;
  int with_rt = 0;
  int verbose = 0;
  int nr_threads = 1;
  int nr_pool_threads = -1;
  int with_verbose_timers = 0;
  char *output_parameters_filename = NULL;
  char *cpufreqarg = NULL;
  char *param_filename = NULL;
  char restart_file[200] = "";
  unsigned long long cpufreq = 0;
  float dump_tasks_threshold = 0.f;
  struct cmdparams cmdps;
  cmdps.nparam = 0;
  cmdps.param[0] = NULL;
  char *buffer = NULL;

  /* Parse the command-line parameters. */
  struct argparse_option options[] = {
      OPT_HELP(),

      OPT_GROUP("  Simulation options:\n"),
      OPT_BOOLEAN('b', "feedback", &with_feedback, "Run with stars feedback.",
                  NULL, 0, 0),
      OPT_BOOLEAN('c', "cosmology", &with_cosmology,
                  "Run with cosmological time integration.", NULL, 0, 0),
      OPT_BOOLEAN(0, "temperature", &with_temperature,
                  "Run with temperature calculation.", NULL, 0, 0),
      OPT_BOOLEAN('C', "cooling", &with_cooling,
                  "Run with cooling (also switches on --temperature).", NULL, 0,
                  0),
      OPT_BOOLEAN('D', "drift-all", &with_drift_all,
                  "Always drift all particles even the ones far from active "
                  "particles. This emulates Gadget-[23] and GIZMO's default "
                  "behaviours.",
                  NULL, 0, 0),
      OPT_BOOLEAN('F', "star-formation", &with_star_formation,
                  "Run with star formation.", NULL, 0, 0),
      OPT_BOOLEAN('g', "external-gravity", &with_external_gravity,
                  "Run with an external gravitational potential.", NULL, 0, 0),
      OPT_BOOLEAN('G', "self-gravity", &with_self_gravity,
                  "Run with self-gravity.", NULL, 0, 0),
      OPT_BOOLEAN('M', "multipole-reconstruction", &with_mpole_reconstruction,
                  "Reconstruct the multipoles every time-step.", NULL, 0, 0),
      OPT_BOOLEAN('s', "hydro", &with_hydro, "Run with hydrodynamics.", NULL, 0,
                  0),
      OPT_BOOLEAN('S', "stars", &with_stars, "Run with stars.", NULL, 0, 0),
      OPT_BOOLEAN('B', "black-holes", &with_black_holes,
                  "Run with black holes.", NULL, 0, 0),
      OPT_BOOLEAN('k', "sinks", &with_sink, "Run with sink particles.", NULL, 0,
                  0),
      OPT_BOOLEAN(
          'u', "fof", &with_fof,
          "Run Friends-of-Friends algorithm to perform black hole seeding.",
          NULL, 0, 0),

      OPT_BOOLEAN(0, "lightcone", &with_lightcone, "Generate lightcone outputs.",
                  NULL, 0, 0),
      OPT_BOOLEAN('x', "velociraptor", &with_structure_finding,
                  "Run with structure finding.", NULL, 0, 0),
      OPT_BOOLEAN(0, "line-of-sight", &with_line_of_sight,
                  "Run with line-of-sight outputs.", NULL, 0, 0),
      OPT_BOOLEAN(0, "limiter", &with_timestep_limiter,
                  "Run with time-step limiter.", NULL, 0, 0),
      OPT_BOOLEAN(0, "sync", &with_timestep_sync,
                  "Run with time-step synchronization of particles hit by "
                  "feedback events.",
                  NULL, 0, 0),
      OPT_BOOLEAN(0, "csds", &with_csds,
                  "Run with the Continuous Simulation Data Stream (CSDS).",
                  NULL, 0, 0),
      OPT_BOOLEAN('R', "radiation", &with_rt,
                  "Run with radiative transfer. Work in progress, currently "
                  "has no effect.",
                  NULL, 0, 0),

      OPT_GROUP("  Simulation meta-options:\n"),
      OPT_BOOLEAN(0, "quick-lyman-alpha", &with_qla,
                  "Run with all the options needed for the quick Lyman-alpha "
                  "model. This is equivalent to --hydro --self-gravity --stars "
                  "--star-formation --cooling.",
                  NULL, 0, 0),
      OPT_BOOLEAN(
          0, "eagle", &with_eagle,
          "Run with all the options needed for the EAGLE model. This is "
          "equivalent to --hydro --limiter --sync --self-gravity --stars "
          "--star-formation --cooling --feedback --black-holes --fof.",
          NULL, 0, 0),
      OPT_BOOLEAN(
          0, "gear", &with_gear,
          "Run with all the options needed for the GEAR model. This is "
          "equivalent to --hydro --limiter --sync --self-gravity --stars "
          "--star-formation --cooling --feedback.",
          NULL, 0, 0),

      OPT_GROUP("  Control options:\n"),
      OPT_BOOLEAN('a', "pin", &with_aff,
                  "Pin runners using processor affinity.", NULL, 0, 0),
      OPT_BOOLEAN('d', "dry-run", &dry_run,
                  "Dry run. Read the parameter file, allocates memory but does "
                  "not read the particles from ICs. Exits before the start of "
                  "time integration. Checks the validity of parameters and IC "
                  "files as well as memory limits.",
                  NULL, 0, 0),
      OPT_BOOLEAN('e', "fpe", &with_fp_exceptions,
                  "Enable floating-point exceptions (debugging mode).", NULL, 0,
                  0),
      OPT_STRING('f', "cpu-frequency", &cpufreqarg,
                 "Overwrite the CPU "
                 "frequency (Hz) to be used for time measurements.",
                 NULL, 0, 0),
      OPT_INTEGER('n', "steps", &nsteps,
                  "Execute a fixed number of time steps. When unset use the "
                  "time_end parameter to stop.",
                  NULL, 0, 0),
      OPT_STRING('o', "output-params", &output_parameters_filename,
                 "Generate a parameter file with the options for selecting the "
                 "output fields.",
                 NULL, 0, 0),
      OPT_STRING('P', "param", &buffer,
                 "Set parameter value, overiding the value read from the "
                 "parameter file. Can be used more than once {sec:par:value}.",
                 handle_cmdparam, (intptr_t)&cmdps, 0),
      OPT_BOOLEAN('r', "restart", &restart, "Continue using restart files.",
                  NULL, 0, 0),
      OPT_INTEGER(
          't', "threads", &nr_threads,
          "The number of task threads to use on each MPI rank. Defaults to "
          "1 if not specified.",
          NULL, 0, 0),
      OPT_INTEGER(0, "pool-threads", &nr_pool_threads,
                  "The number of threads to use on each MPI rank for the "
                  "threadpool operations. "
                  "Defaults to the numbers of task threads if not specified.",
                  NULL, 0, 0),
      OPT_INTEGER('T', "timers", &with_verbose_timers,
                  "Print timers every time-step.", NULL, 0, 0),
      OPT_INTEGER('v', "verbose", &verbose,
                  "Run in verbose mode, in MPI mode 2 outputs from all ranks.",
                  NULL, 0, 0),
      OPT_INTEGER('y', "task-dumps", &dump_tasks,
                  "Time-step frequency at which task graphs are dumped.", NULL,
                  0, 0),
      OPT_INTEGER(0, "cell-dumps", &dump_cells,
                  "Time-step frequency at which cell graphs are dumped.", NULL,
                  0, 0),
      OPT_INTEGER('Y', "threadpool-dumps", &dump_threadpool,
                  "Time-step frequency at which threadpool tasks are dumped.",
                  NULL, 0, 0),
      OPT_FLOAT(0, "dump-tasks-threshold", &dump_tasks_threshold,
                "Fraction of the total step's time spent in a task to trigger "
                "a dump of the task plot on this step",
                NULL, 0, 0),
      OPT_END(),
  };
  struct argparse argparse;
  argparse_init(&argparse, options, swift_usage, 0);
  argparse_describe(&argparse, "\nParameters:",
                    "\nSee the file examples/parameter_example.yml for an "
                    "example of parameter file.");
  int nargs = argparse_parse(&argparse, argc, (const char **)argv);

  /* Deal with meta options */
  if (with_qla) {
    with_hydro = 1;
    with_self_gravity = 1;
    with_stars = 1;
    with_star_formation = 1;
    with_cooling = 1;
  }
  if (with_eagle) {
    with_hydro = 1;
    with_timestep_limiter = 1;
    with_timestep_sync = 1;
    with_self_gravity = 1;
    with_stars = 1;
    with_star_formation = 1;
    with_cooling = 1;
    with_feedback = 1;
    with_black_holes = 1;
    with_fof = 1;
  }
  if (with_gear) {
    with_hydro = 1;
    with_timestep_limiter = 1;
    with_timestep_sync = 1;
    with_self_gravity = 1;
    with_stars = 1;
    with_star_formation = 1;
    with_cooling = 1;
    with_feedback = 1;
  }

  /* Deal with thread numbers */
  if (nr_pool_threads == -1) nr_pool_threads = nr_threads;

  /* Write output parameter file */
  if (myrank == 0 && output_parameters_filename != NULL) {
    io_write_output_field_parameter(output_parameters_filename, with_cosmology,
                                    with_fof, with_structure_finding);
    printf("End of run.\n");
    return 0;
  }

  /* Need a parameter file. */
  if (nargs != 1) {
    if (myrank == 0) argparse_usage(&argparse);
    printf("\nError: no parameter file was supplied.\n");
    return 1;
  }
  param_filename = argv[0];

  /* Checks of options. */
#if !defined(HAVE_SETAFFINITY) || !defined(HAVE_LIBNUMA)
  if (with_aff) {
    printf("Error: no NUMA support for thread affinity\n");
    return 1;
  }
#endif

#if !defined(WITH_CSDS)
  if (with_csds) {
    printf(
        "Error: the CSDS is not available, please compile with "
        "--enable-csds.");
    return 1;
  }
#endif

#ifndef HAVE_FE_ENABLE_EXCEPT
  if (with_fp_exceptions) {
    printf("Error: no support for floating point exceptions\n");
    return 1;
  }
#endif

#ifndef HAVE_VELOCIRAPTOR
  if (with_structure_finding) {
    printf("Error: VELOCIraptor is not available\n");
    return 1;
  }
#endif

#ifndef SWIFT_DEBUG_TASKS
  if (dump_tasks) {
    if (myrank == 0) {
      message(
          "WARNING: complete task dumps are only created when "
          "configured with --enable-task-debugging.");
      message("         Basic task statistics will be output.");
    }
  }
#endif

  if (dump_tasks_threshold > 0.f) {
#ifndef SWIFT_DEBUG_TASKS
    if (myrank == 0) {
      error(
          "Error: Dumping task plot data above a fixed time threshold is only "
          "valid when the code is configured with --enable-task-debugging.");
    }
#endif
#ifdef WITH_MPI
    if (nr_nodes > 1)
      error("Cannot dump tasks above a time threshold over MPI (yet).");
#endif
  }

#ifndef SWIFT_CELL_GRAPH
  if (dump_cells) {
    if (myrank == 0) {
      error(
          "complete cell dumps are only created when "
          "configured with --enable-cell-graph.");
    }
  }
#endif

#ifndef SWIFT_DEBUG_THREADPOOL
  if (dump_threadpool) {
    printf(
        "Error: threadpool dumping is only possible if SWIFT was "
        "configured with the --enable-threadpool-debugging option.\n");
    return 1;
  }
#endif

#ifdef WITH_MPI
  if (with_sink) {
    printf("Error: sink particles are not available yet with MPI.\n");
    return 1;
  }
#endif

  if (with_sink && with_star_formation) {
    printf(
        "Error: The sink particles are not supposed to be run with star "
        "formation.\n");
    return 1;
  }

  /* The CPU frequency is a long long, so we need to parse that ourselves. */
  if (cpufreqarg != NULL) {
    if (sscanf(cpufreqarg, "%llu", &cpufreq) != 1) {
      if (myrank == 0)
        printf("Error parsing CPU frequency (%s).\n", cpufreqarg);
      return 1;
    }
  }

  if (!with_self_gravity && !with_hydro && !with_external_gravity) {
    if (myrank == 0) {
      argparse_usage(&argparse);
      printf("\nError: At least one of -s, -g or -G must be chosen.\n");
    }
    return 1;
  }
  if (with_stars && !with_external_gravity && !with_self_gravity) {
    if (myrank == 0) {
      argparse_usage(&argparse);
      printf(
          "\nError: Cannot process stars without gravity, -g or -G "
          "must be chosen.\n");
    }
    return 1;
  }

  if (with_black_holes && !with_self_gravity) {
    if (myrank == 0) {
      argparse_usage(&argparse);
      printf(
          "\nError: Cannot process black holes without self-gravity, -G must "
          "be chosen.\n");
    }
    return 1;
  }

  if (with_fof) {
#ifndef WITH_FOF
    error("Running with FOF but compiled without it!");
#endif
  }

  if (with_fof && !with_self_gravity) {
    if (myrank == 0)
      printf(
          "Error: Cannot perform FOF search without gravity, -g or -G must be "
          "chosen.\n");
    return 1;
  }

  if (with_lightcone) {
#ifndef WITH_LIGHTCONE
    error("Running with lightcone output but compiled without it!");
#endif
    if(!with_cosmology)
      error("Error: cannot make lightcones without --cosmology.");
  }

  if (!with_stars && with_star_formation) {
    if (myrank == 0) {
      argparse_usage(&argparse);
      printf(
          "\nError: Cannot process star formation without stars, --stars must "
          "be chosen.\n");
    }
    return 1;
  }

  if (!with_stars && with_feedback) {
    if (myrank == 0) {
      argparse_usage(&argparse);
      printf(
          "\nError: Cannot process feedback without stars, --stars must be "
          "chosen.\n");
    }
    return 1;
  }

  if (!with_hydro && with_feedback) {
    if (myrank == 0) {
      argparse_usage(&argparse);
      printf(
          "\nError: Cannot process feedback without gas, --hydro must be "
          "chosen.\n");
    }
    return 1;
  }

  if (!with_hydro && with_black_holes) {
    if (myrank == 0) {
      argparse_usage(&argparse);
      printf(
          "\nError: Cannot process black holes without gas, --hydro must be "
          "chosen.\n");
    }
    return 1;
  }

  if (!with_hydro && with_line_of_sight) {
    if (myrank == 0) {
      argparse_usage(&argparse);
      printf(
          "\nError: Cannot use line-of-sight outputs without gas, --hydro must "
          "be chosen.\n");
    }
    return 1;
  }

#ifdef RT_NONE
  if (with_rt) {
    error("Running with radiative transfer but compiled without it!");
  }
#else
  if (with_rt && !with_hydro) {
    error(
        "Error: Cannot use radiative transfer without gas, --hydro must be "
        "chosen\n");
  }
  if (with_rt && !with_stars) {
    error(
        "Error: Cannot use radiative transfer without stars, --stars must be "
        "chosen\n");
  }
  if (with_rt && !with_feedback) {
    error(
        "Error: Cannot use radiative transfer without --feedback "
        "(even if configured --with-feedback=none)");
  }

#ifdef WITH_MPI
  /* Temporary, this will be removed in due time */
  error("Error: Cannot use radiative transfer with MPI\n");
#endif
#endif /* idfef RT_NONE */

#ifdef SINK_NONE
  if (with_sink) {
    error("Running with sink particles but compiled without them!");
  }
#endif

/* Let's pin the main thread, now we know if affinity will be used. */
#if defined(HAVE_SETAFFINITY) && defined(HAVE_LIBNUMA) && defined(_GNU_SOURCE)
  if (with_aff &&
      ((ENGINE_POLICY)&engine_policy_setaffinity) == engine_policy_setaffinity)
    engine_pin();
#endif

  /* Genesis 1.1: And then, there was time ! */
  clocks_set_cpufreq(cpufreq);

  /* Are we running with gravity */
  const int with_gravity = (with_self_gravity || with_external_gravity);

  /* How vocal are we ? */
  const int talking = (verbose == 1 && myrank == 0) || (verbose == 2);

  if (myrank == 0 && dry_run)
    message(
        "Executing a dry run. No i/o or time integration will be performed.");

  /* Report CPU frequency.*/
  cpufreq = clocks_get_cpufreq();
  if (myrank == 0) {
    message("CPU frequency used for tick conversion: %llu Hz", cpufreq);
  }

/* Report host name(s). */
#ifdef WITH_MPI
  if (talking) {
    message("Rank %d running on: %s", myrank, hostname());
  }
#else
  message("Running on: %s", hostname());
#endif

/* Do we have debugging checks ? */
#ifdef SWIFT_DEBUG_CHECKS
  if (myrank == 0)
    message("WARNING: Debugging checks activated. Code will be slower !");
#endif

/* Do we have debugging checks ? */
#ifdef SWIFT_USE_NAIVE_INTERACTIONS
  if (myrank == 0)
    message(
        "WARNING: Naive cell interactions activated. Code will be slower !");
#endif

/* Do we have gravity accuracy checks ? */
#ifdef SWIFT_GRAVITY_FORCE_CHECKS
  if (myrank == 0)
    message(
        "WARNING: Checking 1/%d of all gpart for gravity accuracy. Code will "
        "be slower !",
        SWIFT_GRAVITY_FORCE_CHECKS);
#endif

/* Do we have hydro accuracy checks ? */
#ifdef SWIFT_HYDRO_DENSITY_CHECKS
  if (myrank == 0)
    message(
        "WARNING: Checking 1/%d of all part for hydro accuracy. Code will be "
        "slower !",
        SWIFT_HYDRO_DENSITY_CHECKS);
#endif

  /* Do we choke on FP-exceptions ? */
  if (with_fp_exceptions) {
#ifdef HAVE_FE_ENABLE_EXCEPT
    feenableexcept(FE_DIVBYZERO | FE_INVALID | FE_OVERFLOW);
#endif
    if (myrank == 0)
      message("WARNING: Floating point exceptions will be reported.");
  }

/* Do we have slow barriers? */
#ifndef HAVE_PTHREAD_BARRIERS
  if (myrank == 0)
    message("WARNING: Non-optimal thread barriers are being used.");
#endif

  /* How large are the parts? */
  if (myrank == 0) {
    message("sizeof(part)        is %4zi bytes.", sizeof(struct part));
    message("sizeof(xpart)       is %4zi bytes.", sizeof(struct xpart));
    message("sizeof(sink)        is %4zi bytes.", sizeof(struct sink));
    message("sizeof(spart)       is %4zi bytes.", sizeof(struct spart));
    message("sizeof(bpart)       is %4zi bytes.", sizeof(struct bpart));
    message("sizeof(gpart)       is %4zi bytes.", sizeof(struct gpart));
    message("sizeof(multipole)   is %4zi bytes.", sizeof(struct multipole));
    message("sizeof(grav_tensor) is %4zi bytes.", sizeof(struct grav_tensor));
    message("sizeof(task)        is %4zi bytes.", sizeof(struct task));
    message("sizeof(cell)        is %4zi bytes.", sizeof(struct cell));
  }

  /* Read the parameter file */
  struct swift_params *params =
      (struct swift_params *)malloc(sizeof(struct swift_params));
  if (params == NULL) error("Error allocating memory for the parameter file.");
  if (myrank == 0) {
    message("Reading runtime parameters from file '%s'", param_filename);
    parser_read_file(param_filename, params);

    /* Handle any command-line overrides. */
    if (cmdps.nparam > 0) {
      message(
          "Overwriting values read from the YAML file with command-line "
          "values.");
      for (int k = 0; k < cmdps.nparam; k++)
        parser_set_param(params, cmdps.param[k]);
    }
  }

#ifdef WITH_MPI
  /* Broadcast the parameter file */
  MPI_Bcast(params, sizeof(struct swift_params), MPI_BYTE, 0, MPI_COMM_WORLD);
#endif

  /* Read the provided output selection file, if available. Best to
   * do this after broadcasting the parameters as there may be code in this
   * function that is repeated on each node based on the parameter file. */

  struct output_options *output_options =
      (struct output_options *)malloc(sizeof(struct output_options));
  output_options_init(params, myrank, output_options);

  /* Temporary early aborts for modes not supported over MPI. */
#ifdef WITH_MPI
  if (with_mpole_reconstruction && nr_nodes > 1)
    error("Cannot reconstruct m-poles every step over MPI (yet).");
#endif

    /* Temporary early aborts for modes not supported with hand-vec. */
#if defined(WITH_VECTORIZATION) && defined(GADGET2_SPH) && \
    !defined(CHEMISTRY_NONE)
  error(
      "Cannot run with chemistry and hand-vectorization (yet). "
      "Use --disable-hand-vec at configure time.");
#endif

  /* Check that we can write the snapshots by testing if the output
   * directory exists and is searchable and writable. */
  char basename[PARSER_MAX_LINE_SIZE];
  parser_get_param_string(params, "Snapshots:basename", basename);
  const char *dirp = dirname(basename);
  if (access(dirp, W_OK | X_OK) != 0) {
    error("Cannot write snapshots in directory %s (%s)", dirp, strerror(errno));
  }

  /* Check that we can write the structure finding catalogues by testing if the
   * output directory exists and is searchable and writable. */
  if (with_structure_finding) {
    char stfbasename[PARSER_MAX_LINE_SIZE];
    parser_get_param_string(params, "StructureFinding:basename", stfbasename);
    const char *stfdirp = dirname(stfbasename);
    if (access(stfdirp, W_OK | X_OK) != 0) {
      error("Cannot write stf catalogues in directory %s (%s)", stfdirp,
            strerror(errno));
    }
  }

  /* Check that we can write the line of sight files by testing if the
   * output directory exists and is searchable and writable. */
  if (with_line_of_sight) {
    char losbasename[PARSER_MAX_LINE_SIZE];
    parser_get_param_string(params, "LineOfSight:basename", losbasename);
    const char *losdirp = dirname(losbasename);
    if (access(losdirp, W_OK | X_OK) != 0) {
      error("Cannot write line of sight in directory %s (%s)", losdirp,
            strerror(errno));
    }
  }

  /* Prepare the domain decomposition scheme */
  struct repartition reparttype;
#ifdef WITH_MPI
  struct partition initial_partition;
  partition_init(&initial_partition, &reparttype, params, nr_nodes);

  /* Let's report what we did */
  if (myrank == 0) {
#if defined(HAVE_PARMETIS)
    if (reparttype.usemetis)
      message("Using METIS serial partitioning:");
    else
      message("Using ParMETIS partitioning:");
#elif defined(HAVE_METIS)
    message("Using METIS serial partitioning:");
#else
    message("Non-METIS partitioning:");
#endif
    message("  initial partitioning: %s",
            initial_partition_name[initial_partition.type]);
    if (initial_partition.type == INITPART_GRID)
      message("    grid set to [ %i %i %i ].", initial_partition.grid[0],
              initial_partition.grid[1], initial_partition.grid[2]);
    message("  repartitioning: %s", repartition_name[reparttype.type]);
  }
#endif

  /* Common variables for restart and IC sections. */
  int clean_smoothing_length_values = 0;
  int flag_entropy_ICs = 0;

  /* Work out where we will read and write restart files. */
  char restart_dir[PARSER_MAX_LINE_SIZE];
  parser_get_opt_param_string(params, "Restarts:subdir", restart_dir,
                              "restart");

  /* The directory must exist. */
  if (myrank == 0) {
    if (access(restart_dir, W_OK | X_OK) != 0) {
      if (restart) {
        error("Cannot restart as no restart subdirectory: %s (%s)", restart_dir,
              strerror(errno));
      } else {
        if (mkdir(restart_dir, 0777) != 0)
          error("Failed to create restart directory: %s (%s)", restart_dir,
                strerror(errno));
      }
    }
  }

  /* Basename for any restart files. */
  char restart_name[PARSER_MAX_LINE_SIZE];
  parser_get_opt_param_string(params, "Restarts:basename", restart_name,
                              "swift");

  /* How often to check for the stop file and dump restarts and exit the
   * application. */
  const int restart_stop_steps =
      parser_get_opt_param_int(params, "Restarts:stop_steps", 100);

  /* Get the maximal wall-clock time of this run */
  const float restart_max_hours_runtime =
      parser_get_opt_param_float(params, "Restarts:max_run_time", FLT_MAX);

  /* Do we want to resubmit when we hit the limit? */
  const int resubmit_after_max_hours =
      parser_get_opt_param_int(params, "Restarts:resubmit_on_exit", 0);

  /* What command should we run to resubmit at the end? */
  char resubmit_command[PARSER_MAX_LINE_SIZE];
  if (resubmit_after_max_hours)
    parser_get_param_string(params, "Restarts:resubmit_command",
                            resubmit_command);

  /* If restarting, look for the restart files. */
  if (restart) {

    /* Attempting a restart. */
    char **restart_files = NULL;
    int restart_nfiles = 0;

    if (myrank == 0) {
      message("Restarting SWIFT");

      /* Locate the restart files. */
      restart_files =
          restart_locate(restart_dir, restart_name, &restart_nfiles);
      if (restart_nfiles == 0)
        error("Failed to locate any restart files in %s", restart_dir);

      /* We need one file per rank. */
      if (restart_nfiles != nr_nodes)
        error("Incorrect number of restart files, expected %d found %d",
              nr_nodes, restart_nfiles);

      if (verbose > 0)
        for (int i = 0; i < restart_nfiles; i++)
          message("found restart file: %s", restart_files[i]);
    }

#ifdef WITH_MPI
    /* Distribute the restart files, need one for each rank. */
    if (myrank == 0) {

      for (int i = 1; i < nr_nodes; i++) {
        strcpy(restart_file, restart_files[i]);
        MPI_Send(restart_file, 200, MPI_BYTE, i, 0, MPI_COMM_WORLD);
      }

      /* Keep local file. */
      strcpy(restart_file, restart_files[0]);

      /* Finished with the list. */
      restart_locate_free(restart_nfiles, restart_files);

    } else {
      MPI_Recv(restart_file, 200, MPI_BYTE, 0, 0, MPI_COMM_WORLD,
               MPI_STATUS_IGNORE);
    }
    if (verbose > 1) message("local restart file = %s", restart_file);
#else

    /* Just one restart file. */
    strcpy(restart_file, restart_files[0]);

    /* Finished with the list. */
    restart_locate_free(1, restart_files);
#endif

    /* Now read it. */
    restart_read(&e, restart_file);

#ifdef WITH_MPI
    integertime_t min_ti_current = e.ti_current;
    integertime_t max_ti_current = e.ti_current;

    /* Verify that everyone agrees on the current time */
    MPI_Allreduce(&e.ti_current, &min_ti_current, 1, MPI_LONG_LONG_INT, MPI_MIN,
                  MPI_COMM_WORLD);
    MPI_Allreduce(&e.ti_current, &max_ti_current, 1, MPI_LONG_LONG_INT, MPI_MAX,
                  MPI_COMM_WORLD);

    if (min_ti_current != max_ti_current) {
      if (myrank == 0)
        message("The restart files don't all contain the same ti_current!");

      for (int i = 0; i < myrank; ++i) {
        if (myrank == i)
          message("MPI rank %d reading file '%s' found an integer time= %lld",
                  myrank, restart_file, e.ti_current);
        MPI_Barrier(MPI_COMM_WORLD);
      }

      if (myrank == 0) error("Aborting");
    }
#endif

    /* And initialize the engine with the space and policies. */
    engine_config(/*restart=*/1, /*fof=*/0, &e, params, nr_nodes, myrank,
                  nr_threads, nr_pool_threads, with_aff, talking, restart_file);

    /* Check if we are already done when given steps on the command-line. */
    if (e.step >= nsteps && nsteps > 0)
      error("Not restarting, already completed %d steps", e.step);

  } else {

    /* Prepare and verify the selection of outputs */
    io_prepare_output_fields(output_options, with_cosmology, with_fof,
                             with_structure_finding, e.verbose);

    /* Not restarting so look for the ICs. */
    /* Initialize unit system and constants */
    units_init_from_params(&us, params, "InternalUnitSystem");
    phys_const_init(&us, params, &prog_const);
    if (myrank == 0) {
      message("Internal unit system: U_M = %e g.", us.UnitMass_in_cgs);
      message("Internal unit system: U_L = %e cm.", us.UnitLength_in_cgs);
      message("Internal unit system: U_t = %e s.", us.UnitTime_in_cgs);
      message("Internal unit system: U_I = %e A.", us.UnitCurrent_in_cgs);
      message("Internal unit system: U_T = %e K.", us.UnitTemperature_in_cgs);
      phys_const_print(&prog_const);
    }

    /* Read particles and space information from ICs */
    char ICfileName[200] = "";
    parser_get_param_string(params, "InitialConditions:file_name", ICfileName);
    const int periodic =
        parser_get_param_int(params, "InitialConditions:periodic");
    const int replicate =
        parser_get_opt_param_int(params, "InitialConditions:replicate", 1);
    clean_smoothing_length_values = parser_get_opt_param_int(
        params, "InitialConditions:cleanup_smoothing_lengths", 0);
    const int cleanup_h = parser_get_opt_param_int(
        params, "InitialConditions:cleanup_h_factors", 0);
    const int cleanup_sqrt_a = parser_get_opt_param_int(
        params, "InitialConditions:cleanup_velocity_factors", 0);
    const int generate_gas_in_ics = parser_get_opt_param_int(
        params, "InitialConditions:generate_gas_in_ics", 0);
    const int remap_ids =
        parser_get_opt_param_int(params, "InitialConditions:remap_ids", 0);

    /* Initialise the cosmology */
    if (with_cosmology)
      cosmology_init(params, &us, &prog_const, &cosmo);
    else
      cosmology_init_no_cosmo(&cosmo);
    if (myrank == 0 && with_cosmology) cosmology_print(&cosmo);

    if (with_hydro) {
#ifdef NONE_SPH
      error("Can't run with hydro when compiled without a hydro model!");
#endif
    }
    if (with_stars) {
#ifdef STARS_NONE
      error("Can't run with stars when compiled without a stellar model!");
#endif
    }
    if (with_black_holes) {
#ifdef BLACK_HOLES_NONE
      error(
          "Can't run with black holes when compiled without a black hole "
          "model!");
#endif
    }

    /* Initialise the hydro properties */
    if (with_hydro)
      hydro_props_init(&hydro_properties, &prog_const, &us, params);
    else
      bzero(&hydro_properties, sizeof(struct hydro_props));

    /* Initialise the equation of state */
    if (with_hydro)
      eos_init(&eos, &prog_const, &us, params);
    else
      bzero(&eos, sizeof(struct eos_parameters));

    /* Initialise the entropy floor */
    if (with_hydro)
      entropy_floor_init(&entropy_floor, &prog_const, &us, &hydro_properties,
                         params);
    else
      bzero(&entropy_floor, sizeof(struct entropy_floor_properties));

    /* Initialise the pressure floor */
    if (with_hydro)
      pressure_floor_init(&pressure_floor_props, &prog_const, &us,
                          &hydro_properties, params);
    else
      bzero(&pressure_floor_props, sizeof(struct pressure_floor_properties));

    /* Initialise the stars properties */
    if (with_stars)
      stars_props_init(&stars_properties, &prog_const, &us, params,
                       &hydro_properties, &cosmo);
    else
      bzero(&stars_properties, sizeof(struct stars_props));

    /* Initialise the feedback properties */
    if (with_feedback) {
#ifdef FEEDBACK_NONE
      if (!with_rt) /* allow swift to run without feedback model if RT is on. */
        error("ERROR: Running with feedback but compiled without it.");
#endif
      feedback_props_init(&feedback_properties, &prog_const, &us, params,
                          &hydro_properties, &cosmo);
    } else
      bzero(&feedback_properties, sizeof(struct feedback_props));

    /* Initialize RT properties */
    if (with_rt) {
      if (hydro_properties.particle_splitting)
        error("Can't run with RT and particle splitting as of yet.");
      rt_props_init(&rt_properties, &prog_const, &us, params, &cosmo);
    } else
      bzero(&rt_properties, sizeof(struct rt_props));

    /* Initialise the black holes properties */
    if (with_black_holes) {
#ifdef BLACK_HOLES_NONE
      error("ERROR: Running with black_holes but compiled without it.");
#endif
      black_holes_props_init(&black_holes_properties, &prog_const, &us, params,
                             &hydro_properties, &cosmo);
    } else
      bzero(&black_holes_properties, sizeof(struct black_holes_props));

    /* Initialise the sink properties */
    if (with_sink) {
      sink_props_init(&sink_properties, &prog_const, &us, params, &cosmo);
    } else
      bzero(&sink_properties, sizeof(struct sink_props));

      /* Initialise the cooling function properties */
#ifdef COOLING_NONE
    if (with_cooling) {
      error(
          "ERROR: Running with cooling calculation"
          " but compiled without it.");
    }
#endif
    bzero(&cooling_func, sizeof(struct cooling_function_data));
    if (with_cooling || with_temperature) {
      cooling_init(params, &us, &prog_const, &hydro_properties, &cooling_func);
    }
    if (myrank == 0) cooling_print(&cooling_func);

    /* Initialise the star formation law and its properties */
    bzero(&starform, sizeof(struct star_formation));
    if (with_star_formation) {
#ifdef STAR_FORMATION_NONE
      error("ERROR: Running with star formation but compiled without it!");
#endif
      starformation_init(params, &prog_const, &us, &hydro_properties, &cosmo,
                         &entropy_floor, &starform);
    }
    if (with_star_formation && myrank == 0) starformation_print(&starform);

    /* Initialise the chemistry */
    bzero(&chemistry, sizeof(struct chemistry_global_data));
    chemistry_init(params, &us, &prog_const, &chemistry);
    if (myrank == 0) chemistry_print(&chemistry);

    /* Initialise the extra i/o */
    bzero(&extra_io_props, sizeof(struct extra_io_properties));
    extra_io_init(params, &us, &prog_const, &cosmo, &extra_io_props);     
    
    /* Initialise the FOF properties */
    bzero(&fof_properties, sizeof(struct fof_props));
#ifdef WITH_FOF
    if (with_fof) {
      fof_init(&fof_properties, params, &prog_const, &us, /*stand-alone=*/0);
      if (fof_properties.seed_black_holes_enabled && !with_black_holes) {
        if (myrank == 0)
          printf(
              "Error: Cannot perform FOF seeding without black holes being in "
              "use\n");
        return 1;
      }
    }
#endif

    /* Be verbose about what happens next */
    if (myrank == 0) message("Reading ICs from file '%s'", ICfileName);
    if (myrank == 0 && cleanup_h)
      message("Cleaning up h-factors (h=%f)", cosmo.h);
    if (myrank == 0 && cleanup_sqrt_a)
      message("Cleaning up a-factors from velocity (a=%f)", cosmo.a);
    fflush(stdout);

    /* Get ready to read particles of all kinds */
    size_t Ngas = 0, Ngpart = 0, Ngpart_background = 0, Nnupart = 0;
    size_t Nspart = 0, Nbpart = 0, Nsink = 0;
    double dim[3] = {0., 0., 0.};

    if (myrank == 0) clocks_gettime(&tic);
#if defined(HAVE_HDF5)
#if defined(WITH_MPI)
#if defined(HAVE_PARALLEL_HDF5)
    read_ic_parallel(ICfileName, &us, dim, &parts, &gparts, &sinks, &sparts,
                     &bparts, &Ngas, &Ngpart, &Ngpart_background, &Nnupart,
                     &Nsink, &Nspart, &Nbpart, &flag_entropy_ICs, with_hydro,
                     with_gravity, with_sink, with_stars, with_black_holes,
                     with_cosmology, cleanup_h, cleanup_sqrt_a, cosmo.h,
                     cosmo.a, myrank, nr_nodes, MPI_COMM_WORLD, MPI_INFO_NULL,
                     nr_threads, dry_run, remap_ids);
#else
    read_ic_serial(ICfileName, &us, dim, &parts, &gparts, &sinks, &sparts,
                   &bparts, &Ngas, &Ngpart, &Ngpart_background, &Nnupart,
                   &Nsink, &Nspart, &Nbpart, &flag_entropy_ICs, with_hydro,
                   with_gravity, with_sink, with_stars, with_black_holes,
                   with_cosmology, cleanup_h, cleanup_sqrt_a, cosmo.h, cosmo.a,
                   myrank, nr_nodes, MPI_COMM_WORLD, MPI_INFO_NULL, nr_threads,
                   dry_run, remap_ids);
#endif
#else
    read_ic_single(ICfileName, &us, dim, &parts, &gparts, &sinks, &sparts,
                   &bparts, &Ngas, &Ngpart, &Ngpart_background, &Nnupart,
                   &Nsink, &Nspart, &Nbpart, &flag_entropy_ICs, with_hydro,
                   with_gravity, with_sink, with_stars, with_black_holes,
                   with_cosmology, cleanup_h, cleanup_sqrt_a, cosmo.h, cosmo.a,
                   nr_threads, dry_run, remap_ids);
#endif
#endif

    if (myrank == 0) {
      clocks_gettime(&toc);
      message("Reading initial conditions took %.3f %s.",
              clocks_diff(&tic, &toc), clocks_getunit());
      fflush(stdout);
    }

    /* Some checks that we are not doing something stupid */
    if (generate_gas_in_ics && flag_entropy_ICs)
      error("Can't generate gas if the entropy flag is set in the ICs.");
    if (generate_gas_in_ics && !with_cosmology)
      error("Can't generate gas if the run is not cosmological.");

#ifdef SWIFT_DEBUG_CHECKS
    /* Check once and for all that we don't have unwanted links */
    for (size_t k = 0; k < Ngpart; ++k)
      if (!dry_run && gparts[k].id_or_neg_offset == 0 &&
          (gparts[k].type == swift_type_dark_matter ||
           gparts[k].type == swift_type_dark_matter_background))
        error("SWIFT does not allow the ID 0.");
    if (!with_stars && !dry_run) {
      for (size_t k = 0; k < Ngpart; ++k)
        if (gparts[k].type == swift_type_stars) error("Linking problem");
    }
    if (!with_black_holes && !dry_run) {
      for (size_t k = 0; k < Ngpart; ++k)
        if (gparts[k].type == swift_type_black_hole) error("Linking problem");
    }
    if (!with_hydro && !dry_run) {
      for (size_t k = 0; k < Ngpart; ++k)
        if (gparts[k].type == swift_type_gas) error("Linking problem");
    }
    if (!with_sink && !dry_run) {
      for (size_t k = 0; k < Ngpart; ++k)
        if (gparts[k].type == swift_type_sink) error("Linking problem");
    }

    /* Check that the other links are correctly set */
    if (!dry_run)
      part_verify_links(parts, gparts, sinks, sparts, bparts, Ngas, Ngpart,
                        Nsink, Nspart, Nbpart, /*verbose=*/1);
#endif

    /* Get the total number of particles across all nodes. */
    long long N_total[swift_type_count + 1] = {0};
    long long Nbaryons = Ngas + Nspart + Nbpart + Nsink;
#if defined(WITH_MPI)
    long long N_long[swift_type_count + 1] = {0};
    N_long[swift_type_gas] = Ngas;
    N_long[swift_type_dark_matter_background] = Ngpart_background;
    N_long[swift_type_sink] = Nsink;
    N_long[swift_type_stars] = Nspart;
    N_long[swift_type_black_hole] = Nbpart;
    N_long[swift_type_neutrino] = Nnupart;
    N_long[swift_type_count] = Ngpart;
    N_long[swift_type_dark_matter] =
        with_gravity ? Ngpart - Ngpart_background - Nbaryons - Nnupart : 0;

    MPI_Allreduce(&N_long, &N_total, swift_type_count + 1, MPI_LONG_LONG_INT,
                  MPI_SUM, MPI_COMM_WORLD);
#else
    N_total[swift_type_gas] = Ngas;
    N_total[swift_type_dark_matter_background] = Ngpart_background;
    N_total[swift_type_sink] = Nsink;
    N_total[swift_type_stars] = Nspart;
    N_total[swift_type_black_hole] = Nbpart;
    N_total[swift_type_neutrino] = Nnupart;
    N_total[swift_type_count] = Ngpart;
    N_total[swift_type_dark_matter] =
        with_gravity ? Ngpart - Ngpart_background - Nbaryons - Nnupart : 0;
#endif

    if (myrank == 0)
      message(
          "Read %lld gas particles, %lld sink particles, %lld star particles, "
          "%lld black hole particles, %lld DM particles, %lld DM background "
          "particles, and %lld neutrino DM particles from the ICs.",
          N_total[swift_type_gas], N_total[swift_type_sink],
          N_total[swift_type_stars], N_total[swift_type_black_hole],
          N_total[swift_type_dark_matter],
          N_total[swift_type_dark_matter_background],
          N_total[swift_type_neutrino]);

    const int with_DM_particles = N_total[swift_type_dark_matter] > 0;
    const int with_baryon_particles =
        (N_total[swift_type_gas] + N_total[swift_type_stars] +
             N_total[swift_type_black_hole] + N_total[swift_type_sink] >
         0) ||
        (with_DM_particles && generate_gas_in_ics);

    /* Do we have background DM particles? */
    const int with_DM_background_particles =
        N_total[swift_type_dark_matter_background] > 0;

    /* Do we have neutrino DM particles? */
    const int with_neutrinos = N_total[swift_type_neutrino] > 0;

    /* Initialise the neutrino properties if we have neutrino particles */
    bzero(&neutrino_properties, sizeof(struct neutrino_props));
    if (with_neutrinos)
      neutrino_props_init(&neutrino_properties, &prog_const, &us, params,
                          &cosmo);

    /* Initialize the space with these data. */
    if (myrank == 0) clocks_gettime(&tic);
    space_init(&s, params, &cosmo, dim, &hydro_properties, parts, gparts, sinks,
               sparts, bparts, Ngas, Ngpart, Nsink, Nspart, Nbpart, Nnupart,
               periodic, replicate, remap_ids, generate_gas_in_ics, with_hydro,
               with_self_gravity, with_star_formation, with_sink,
               with_DM_background_particles, with_neutrinos, talking, dry_run,
               nr_nodes);

    /* Initialise the line of sight properties. */
    if (with_line_of_sight) los_init(s.dim, &los_properties, params);

    /* Initialise the lightcone properties */
    bzero(&lightcone_array_properties, sizeof(struct lightcone_array_props));
#ifdef WITH_LIGHTCONE
    if (with_lightcone)
      lightcone_array_init(&lightcone_array_properties, &s, &cosmo, params, verbose);
    else
      lightcone_array_properties.nr_lightcones = 0;
#endif

    if (myrank == 0) {
      clocks_gettime(&toc);
      message("space_init took %.3f %s.", clocks_diff(&tic, &toc),
              clocks_getunit());
      fflush(stdout);
    }

    /* Initialise the gravity properties */
    bzero(&gravity_properties, sizeof(struct gravity_props));
    if (with_self_gravity)
      gravity_props_init(
          &gravity_properties, params, &prog_const, &cosmo, with_cosmology,
          with_external_gravity, with_baryon_particles, with_DM_particles,
          with_neutrinos, with_DM_background_particles, periodic, s.dim);

    /* Initialise the external potential properties */
    bzero(&potential, sizeof(struct external_potential));
    if (with_external_gravity)
      potential_init(params, &prog_const, &us, &s, &potential);
    if (myrank == 0) potential_print(&potential);

    /* Initialise the long-range gravity mesh */
    if (with_self_gravity && periodic) {
#ifdef HAVE_FFTW
      pm_mesh_init(&mesh, &gravity_properties, s.dim, nr_threads);
#else
      /* Need the FFTW library if periodic and self gravity. */
      error(
          "No FFTW library found. Cannot compute periodic long-range forces.");
#endif
    } else {
      pm_mesh_init_no_mesh(&mesh, s.dim);
    }

    /* Also update the total counts (in case of changes due to replication) */
    Nbaryons = s.nr_parts + s.nr_sparts + s.nr_bparts + s.nr_sinks;
    Nnupart = s.nr_nuparts;
#if defined(WITH_MPI)
    N_long[swift_type_gas] = s.nr_parts;
    N_long[swift_type_dark_matter] =
        with_gravity ? s.nr_gparts - Ngpart_background - Nbaryons - Nnupart : 0;
    N_long[swift_type_count] = s.nr_gparts;
    N_long[swift_type_stars] = s.nr_sparts;
    N_long[swift_type_sink] = s.nr_sinks;
    N_long[swift_type_black_hole] = s.nr_bparts;
    N_long[swift_type_neutrino] = s.nr_nuparts;
    MPI_Allreduce(&N_long, &N_total, swift_type_count + 1, MPI_LONG_LONG_INT,
                  MPI_SUM, MPI_COMM_WORLD);
#else
    N_total[swift_type_gas] = s.nr_parts;
    N_total[swift_type_dark_matter] =
        with_gravity ? s.nr_gparts - Ngpart_background - Nbaryons - Nnupart : 0;
    N_total[swift_type_count] = s.nr_gparts;
    N_total[swift_type_stars] = s.nr_sparts;
    N_total[swift_type_sink] = s.nr_sinks;
    N_total[swift_type_black_hole] = s.nr_bparts;
    N_total[swift_type_neutrino] = s.nr_nuparts;
#endif

    /* Say a few nice things about the space we just created. */
    if (myrank == 0) {
      message("space dimensions are [ %.3f %.3f %.3f ].", s.dim[0], s.dim[1],
              s.dim[2]);
      message("space %s periodic.", s.periodic ? "is" : "isn't");
      message("highest-level cell dimensions are [ %i %i %i ].", s.cdim[0],
              s.cdim[1], s.cdim[2]);
      message("%zi parts in %i cells.", s.nr_parts, s.tot_cells);
      message("%zi gparts in %i cells.", s.nr_gparts, s.tot_cells);
      message("%zi sinks in %i cells.", s.nr_sinks, s.tot_cells);
      message("%zi sparts in %i cells.", s.nr_sparts, s.tot_cells);
      message("%zi bparts in %i cells.", s.nr_bparts, s.tot_cells);
      message("maximum depth is %d.", s.maxdepth);
      fflush(stdout);
    }

    /* Verify that we are not using basic modes incorrectly */
    if (with_hydro && N_total[swift_type_gas] == 0) {
      error(
          "ERROR: Running with hydrodynamics but no gas particles found in the "
          "ICs!");
    }
    if (with_gravity && N_total[swift_type_count] == 0) {
      error(
          "ERROR: Running with gravity but no gravity particles found in "
          "the ICs!");
    }

    /* Verify that each particle is in its proper cell. */
    if (talking && !dry_run) {
      int icount = 0;
      space_map_cells_pre(&s, 0, &map_cellcheck, &icount);
      message("map_cellcheck picked up %i parts.", icount);
    }

    /* Verify the maximal depth of cells. */
    if (talking && !dry_run) {
      int data[2] = {s.maxdepth, 0};
      space_map_cells_pre(&s, 0, &map_maxdepth, data);
      message("nr of cells at depth %i is %i.", data[0], data[1]);
    }

    /* Construct the engine policy */
    int engine_policies = ENGINE_POLICY | engine_policy_steal;
    if (with_drift_all) engine_policies |= engine_policy_drift_all;
    if (with_mpole_reconstruction)
      engine_policies |= engine_policy_reconstruct_mpoles;
    if (with_hydro) engine_policies |= engine_policy_hydro;
    if (with_self_gravity) engine_policies |= engine_policy_self_gravity;
    if (with_external_gravity)
      engine_policies |= engine_policy_external_gravity;
    if (with_cosmology) engine_policies |= engine_policy_cosmology;
    if (with_temperature) engine_policies |= engine_policy_temperature;
    if (with_timestep_limiter)
      engine_policies |= engine_policy_timestep_limiter;
    if (with_timestep_sync) engine_policies |= engine_policy_timestep_sync;
    if (with_cooling) engine_policies |= engine_policy_cooling;
    if (with_stars) engine_policies |= engine_policy_stars;
    if (with_star_formation) engine_policies |= engine_policy_star_formation;
    if (with_feedback) engine_policies |= engine_policy_feedback;
    if (with_black_holes) engine_policies |= engine_policy_black_holes;
    if (with_structure_finding)
      engine_policies |= engine_policy_structure_finding;
    if (with_fof) engine_policies |= engine_policy_fof;
    if (with_csds) engine_policies |= engine_policy_csds;
    if (with_line_of_sight) engine_policies |= engine_policy_line_of_sight;
    if (with_sink) engine_policies |= engine_policy_sinks;
    if (with_rt) engine_policies |= engine_policy_rt;

    /* Initialize the engine with the space and policies. */
    engine_init(&e, &s, params, output_options, N_total[swift_type_gas],
                N_total[swift_type_count], N_total[swift_type_sink],
                N_total[swift_type_stars], N_total[swift_type_black_hole],
                N_total[swift_type_dark_matter_background],
                N_total[swift_type_neutrino], engine_policies, talking,
                &reparttype, &us, &prog_const, &cosmo, &hydro_properties,
                &entropy_floor, &gravity_properties, &stars_properties,
                &black_holes_properties, &sink_properties, &neutrino_properties,
                &feedback_properties, &rt_properties, &mesh, &potential,
<<<<<<< HEAD
                &cooling_func, &starform, &chemistry, &fof_properties,
                &los_properties, &lightcone_array_properties);
=======
                &cooling_func, &starform, &chemistry, &extra_io_props,
		&fof_properties, &los_properties);
>>>>>>> e1458b00
    engine_config(/*restart=*/0, /*fof=*/0, &e, params, nr_nodes, myrank,
                  nr_threads, nr_pool_threads, with_aff, talking, restart_file);

    /* Compute some stats for the star formation */
    if (with_star_formation) {
      star_formation_first_init_stats(&starform, &e);
    }

    /* Get some info to the user. */
    if (myrank == 0) {
      const long long N_DM = N_total[swift_type_dark_matter] +
                             N_total[swift_type_dark_matter_background];
      message(
          "Running on %lld gas particles, %lld sink particles, %lld stars "
          "particles %lld black hole particles, %lld neutrino particles, and "
          "%lld DM particles (%lld gravity particles)",
          N_total[swift_type_gas], N_total[swift_type_sink],
          N_total[swift_type_stars], N_total[swift_type_black_hole],
          N_total[swift_type_neutrino], N_DM, N_total[swift_type_count]);
      message(
          "from t=%.3e until t=%.3e with %d ranks, %d threads / rank and %d "
          "task queues / rank (dt_min=%.3e, dt_max=%.3e)...",
          e.time_begin, e.time_end, nr_nodes, e.nr_threads, e.sched.nr_queues,
          e.dt_min, e.dt_max);
      fflush(stdout);
    }
  }

  /* Time to say good-bye if this was not a serious run. */
  if (dry_run) {
#ifdef WITH_MPI
    if ((res = MPI_Finalize()) != MPI_SUCCESS)
      error("call to MPI_Finalize failed with error %i.", res);
#endif
    if (myrank == 0)
      message("Time integration ready to start. End of dry-run.");
    engine_clean(&e, /*fof=*/0, /*restart=*/0);
    free(params);
    return 0;
  }

/* Initialise the table of Ewald corrections for the gravity checks */
#ifdef SWIFT_GRAVITY_FORCE_CHECKS
  if (s.periodic) gravity_exact_force_ewald_init(e.s->dim[0]);
#endif

  if (!restart) {

#ifdef WITH_MPI
    /* Split the space. */
    engine_split(&e, &initial_partition);
    /* Turn off the csds to avoid writing the communications */
    if (with_csds) e.policy &= ~engine_policy_csds;

    engine_redistribute(&e);
    /* Turn it back on */
    if (with_csds) e.policy |= engine_policy_csds;
#endif

    /* Initialise the particles */
    engine_init_particles(&e, flag_entropy_ICs, clean_smoothing_length_values);

    /* Check that the matter content matches the cosmology given in the
     * parameter file. */
    if (with_cosmology && with_self_gravity && !dry_run) {
      const int check_neutrinos = !neutrino_properties.use_delta_f;
      space_check_cosmology(&s, &cosmo, with_hydro, myrank, check_neutrinos);
      neutrino_check_cosmology(&s, &cosmo, &prog_const, params,
                               &neutrino_properties, myrank, verbose);
    }

    /* Write the state of the system before starting time integration. */
#ifdef WITH_CSDS
    if (e.policy & engine_policy_csds) {
      csds_log_all_particles(e.csds, &e, /* first_log */ 1);
    }
#endif
    /* Dump initial state snapshot, if not working with an output list */
    if (!e.output_list_snapshots) {

      /* Run FoF first, if we're adding FoF info to the snapshot */
      if (with_fof && e.snapshot_invoke_fof) {
        engine_fof(&e, /*dump_results=*/1, /*dump_debug=*/0,
                   /*seed_black_holes=*/0);
      }

      engine_dump_snapshot(&e);
    }

    /* Dump initial state statistics, if not working with an output list */
    if (!e.output_list_stats) engine_print_stats(&e);

    /* Is there a dump before the end of the first time-step? */
    engine_check_for_dumps(&e);
  }

  /* Legend */
  if (myrank == 0) {
    printf(
        "# %6s %14s %12s %12s %14s %9s %12s %12s %12s %12s %12s %16s [%s] "
        "%6s\n",
        "Step", "Time", "Scale-factor", "Redshift", "Time-step", "Time-bins",
        "Updates", "g-Updates", "s-Updates", "sink-Updates", "b-Updates",
        "Wall-clock time", clocks_getunit(), "Props");
    fflush(stdout);
  }

  /* File for the timers */
  if (with_verbose_timers) timers_open_file(myrank);

  /* Create a name for restart file of this rank. */
  if (restart_genname(restart_dir, restart_name, e.nodeID, restart_file, 200) !=
      0)
    error("Failed to generate restart filename");

  /* dump the parameters as used. */
  if (!restart && myrank == 0) {

    /* used parameters */
    parser_write_params_to_file(params, "used_parameters.yml", /*used=*/1);
    /* unused parameters */
    parser_write_params_to_file(params, "unused_parameters.yml", /*used=*/0);
  }

  /* Dump memory use report if collected for the 0 step. */
#ifdef SWIFT_MEMUSE_REPORTS
  {
    char dumpfile[40];
#ifdef WITH_MPI
    snprintf(dumpfile, 40, "memuse_report-rank%d-step%d.dat", engine_rank, 0);
#else
    snprintf(dumpfile, 40, "memuse_report-step%d.dat", 0);
#endif  // WITH_MPI
    memuse_log_dump(dumpfile);
  }
#endif

  /* Dump MPI requests if collected. */
#if defined(SWIFT_MPIUSE_REPORTS) && defined(WITH_MPI)
  {
    char dumpfile[40];
    snprintf(dumpfile, 40, "mpiuse_report-rank%d-step%d.dat", engine_rank, 0);
    mpiuse_log_dump(dumpfile, clocks_start_ticks);
  }
#endif

  /* Main simulation loop */
  /* ==================== */
  int force_stop = 0, resubmit = 0;
  for (int j = 0; !engine_is_done(&e) && e.step - 1 != nsteps && !force_stop;
       j++) {

    /* Reset timers */
    timers_reset_all();

    /* Take a step. */
    engine_step(&e);

    /* Print the timers. */
    if (with_verbose_timers) timers_print(e.step);

    /* Every so often allow the user to stop the application and dump the
     * restart files. */
    if (j % restart_stop_steps == 0) {
      force_stop = restart_stop_now(restart_dir, 0);
      if (myrank == 0 && force_stop)
        message("Forcing application exit, dumping restart files...");
    }

    /* Did we exceed the maximal runtime? */
    if (e.runtime > restart_max_hours_runtime) {
      force_stop = 1;
      message("Runtime limit reached, dumping restart files...");
      if (resubmit_after_max_hours) resubmit = 1;
    }

    /* Also if using nsteps to exit, will not have saved any restarts on exit,
     * make sure we do that (useful in testing only). */
    if (force_stop || (e.restart_onexit && e.step - 1 == nsteps))
      engine_dump_restarts(&e, 0, 1);

    /* Dump the task data using the given frequency. */
    if (dump_tasks && (dump_tasks == 1 || j % dump_tasks == 1)) {
#ifdef SWIFT_DEBUG_TASKS
      if (dump_tasks_threshold == 0.) task_dump_all(&e, j + 1);
#endif

      /* Generate the task statistics. */
      char dumpfile[40];
      snprintf(dumpfile, 40, "thread_stats-step%d.dat", e.step + 1);
      task_dump_stats(dumpfile, &e, dump_tasks_threshold,
                      /* header = */ 0, /* allranks = */ 1);
    }

#ifdef SWIFT_CELL_GRAPH
    /* Dump the cell data using the given frequency. */
    if (dump_cells && (dump_cells == 1 || j % dump_cells == 1)) {
      space_write_cell_hierarchy(e.s, j + 1);
    }
#endif

    /* Dump memory use report if collected. */
#ifdef SWIFT_MEMUSE_REPORTS
    {
      char dumpfile[40];
#ifdef WITH_MPI
      snprintf(dumpfile, 40, "memuse_report-rank%d-step%d.dat", engine_rank,
               j + 1);
#else
      snprintf(dumpfile, 40, "memuse_report-step%d.dat", e.step + 1);
#endif  // WITH_MPI
      memuse_log_dump(dumpfile);
    }
#endif

    /* Dump MPI requests if collected. */
#if defined(SWIFT_MPIUSE_REPORTS) && defined(WITH_MPI)
    {
      char dumpfile[80];
      snprintf(dumpfile, 80, "mpiuse_report-rank%d-step%d.dat", engine_rank,
               j + 1);
      mpiuse_log_dump(dumpfile, e.tic_step);
    }
#endif  // WITH_MPI

#ifdef SWIFT_DEBUG_THREADPOOL
    /* Dump the task data using the given frequency. */
    if (dump_threadpool && (dump_threadpool == 1 || j % dump_threadpool == 1)) {
      char dumpfile[80];
#ifdef WITH_MPI
      snprintf(dumpfile, 80, "threadpool_info-rank%d-step%d.dat", engine_rank,
               j + 1);
#else
      snprintf(dumpfile, 80, "threadpool_info-step%d.dat", j + 1);
#endif  // WITH_MPI
      threadpool_dump_log(&e.threadpool, dumpfile, 1);
    } else {
      threadpool_reset_log(&e.threadpool);
    }
#endif  // SWIFT_DEBUG_THREADPOOL
  }

  /* Write final time information */
  if (myrank == 0) {

    /* Print some information to the screen */
    printf(
        "  %6d %14e %12.7f %12.7f %14e %4d %4d %12lld %12lld %12lld %12lld "
        "%12lld"
        " %21.3f %6d\n",
        e.step, e.time, e.cosmology->a, e.cosmology->z, e.time_step,
        e.min_active_bin, e.max_active_bin, e.updates, e.g_updates, e.s_updates,
        e.sink_updates, e.b_updates, e.wallclock_time, e.step_props);
    fflush(stdout);

    fprintf(e.file_timesteps,
            "  %6d %14e %12.7f %12.7f %14e %4d %4d %12lld %12lld %12lld %12lld"
            " %12lld %21.3f %6d\n",
            e.step, e.time, e.cosmology->a, e.cosmology->z, e.time_step,
            e.min_active_bin, e.max_active_bin, e.updates, e.g_updates,
            e.s_updates, e.sink_updates, e.b_updates, e.wallclock_time,
            e.step_props);
    fflush(e.file_timesteps);

    /* Print information to the SFH logger */
    if (e.policy & engine_policy_star_formation) {
      star_formation_logger_write_to_log_file(
          e.sfh_logger, e.time, e.cosmology->a, e.cosmology->z, e.sfh, e.step);
    }
  }

  /* Write final output. */
  if (!force_stop && nsteps == -2) {

    /* Move forward in time */
    e.ti_old = e.ti_current;
    e.ti_current = e.ti_end_min;
    e.max_active_bin = get_max_active_bin(e.ti_end_min);
    e.min_active_bin = get_min_active_bin(e.ti_current, e.ti_old);
    e.step += 1;
    engine_current_step = e.step;

    engine_drift_all(&e, /*drift_mpole=*/0);

    /* Write final statistics? */
    if (e.output_list_stats) {
      if (e.output_list_stats->final_step_dump) engine_print_stats(&e);
    } else {
      engine_print_stats(&e);
    }
#ifdef WITH_CSDS
    if (e.policy & engine_policy_csds) {
      csds_log_all_particles(e.csds, &e, /* first_log */ 0);

      /* Write a sentinel timestamp */
      if (e.policy & engine_policy_cosmology) {
        csds_log_timestamp(e.csds, e.ti_current, e.cosmology->a,
                           &e.csds->timestamp_offset);
      } else {
        csds_log_timestamp(e.csds, e.ti_current, e.time,
                           &e.csds->timestamp_offset);
      }
    }
#endif

    /* Write final snapshot? */
    if ((e.output_list_snapshots && e.output_list_snapshots->final_step_dump) ||
        !e.output_list_snapshots) {

      if (with_fof && e.snapshot_invoke_fof) {
        engine_fof(&e, /*dump_results=*/1, /*dump_debug=*/0,
                   /*seed_black_holes=*/0);
      }

#ifdef HAVE_VELOCIRAPTOR
      if (with_structure_finding && e.snapshot_invoke_stf &&
          !e.stf_this_timestep)
        velociraptor_invoke(&e, /*linked_with_snap=*/1);
#endif
      engine_dump_snapshot(&e);
#ifdef HAVE_VELOCIRAPTOR
      if (with_structure_finding && e.snapshot_invoke_stf &&
          e.s->gpart_group_data)
        swift_free("gpart_group_data", e.s->gpart_group_data);
#endif
    }

    /* Write final stf? */
#ifdef HAVE_VELOCIRAPTOR
    if (with_structure_finding && e.output_list_stf) {
      if (e.output_list_stf->final_step_dump && !e.stf_this_timestep)
        velociraptor_invoke(&e, /*linked_with_snap=*/0);
    }
#endif

    /* Write out any remaining lightcone data at the end of the run */
#ifdef WITH_LIGHTCONE
    lightcone_array_flush(e.lightcone_array_properties, &(e.threadpool),
                          e.cosmology, e.internal_units, e.snapshot_units,
                          /*flush_map_updates=*/1, /*flush_particles=*/1,
                          /*end_file=*/1, /*dump_all_shells=*/1);
    lightcone_array_write_index(e.lightcone_array_properties);
#endif

  }

  /* Remove the stop file if used. Do this anyway, we could have missed the
   * stop file if normal exit happened first. */
  if (myrank == 0) force_stop = restart_stop_now(restart_dir, 1);

  /* Did we want to run a re-submission command just before dying? */
  if (myrank == 0 && resubmit) {
    message("Running the resubmission command:");
    restart_resubmit(resubmit_command);
    fflush(stdout);
    fflush(stderr);
    message("resubmission command completed.");
  }

  /* Clean everything */
  if (with_verbose_timers) timers_close_file();
  if (with_cosmology) cosmology_clean(e.cosmology);
  if (with_self_gravity) pm_mesh_clean(e.mesh);
  if (with_stars) stars_props_clean(e.stars_properties);
  if (with_cooling || with_temperature) cooling_clean(e.cooling_func);
  if (with_feedback) feedback_clean(e.feedback_props);
  if (with_lightcone) lightcone_array_clean(e.lightcone_array_properties);
  if (with_rt) rt_clean(e.rt_props);
  extra_io_clean(e.io_extra_props);
  engine_clean(&e, /*fof=*/0, restart);
  free(params);
  free(output_options);

#ifdef WITH_MPI
  if ((res = MPI_Finalize()) != MPI_SUCCESS)
    error("call to MPI_Finalize failed with error %i.", res);
#endif

  /* Say goodbye. */
  if (myrank == 0) message("done. Bye.");

  /* All is calm, all is bright. */
  return 0;
}<|MERGE_RESOLUTION|>--- conflicted
+++ resolved
@@ -1446,13 +1446,8 @@
                 &entropy_floor, &gravity_properties, &stars_properties,
                 &black_holes_properties, &sink_properties, &neutrino_properties,
                 &feedback_properties, &rt_properties, &mesh, &potential,
-<<<<<<< HEAD
-                &cooling_func, &starform, &chemistry, &fof_properties,
-                &los_properties, &lightcone_array_properties);
-=======
                 &cooling_func, &starform, &chemistry, &extra_io_props,
-		&fof_properties, &los_properties);
->>>>>>> e1458b00
+		            &fof_properties, &los_properties, &lightcone_array_properties);
     engine_config(/*restart=*/0, /*fof=*/0, &e, params, nr_nodes, myrank,
                   nr_threads, nr_pool_threads, with_aff, talking, restart_file);
 
