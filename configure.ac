# This file is part of SWIFT.
# Copyright (C) 2012 pedro.gonnet@durham.ac.uk.
#               2016 p.w.draper@durham.ac.uk.
#
# This program is free software: you can redistribute it and/or modify
# it under the terms of the GNU General Public License as published by
# the Free Software Foundation, either version 3 of the License, or
# (at your option) any later version.
#
# This program is distributed in the hope that it will be useful,
# but WITHOUT ANY WARRANTY; without even the implied warranty of
# MERCHANTABILITY or FITNESS FOR A PARTICULAR PURPOSE.  See the
# GNU General Public License for more details.
#
# You should have received a copy of the GNU General Public License
# along with this program.  If not, see <http://www.gnu.org/licenses/>.

# Init the project.
AC_INIT([SWIFT],[0.8.0],[https://gitlab.cosma.dur.ac.uk/swift/swiftsim])
swift_config_flags="$*"

#  We want to stop when given unrecognised options. No subdirs so this is safe.
enable_option_checking=${enable_option_checking:-fatal}
if test -n "$ac_unrecognized_opts"; then
    case $enable_option_checking in
        no)
        ;;
        fatal)
            { $as_echo "$as_me: error: unrecognized options: $ac_unrecognized_opts" >&2
              { (exit 1); exit 1; }; }
        ;;
        *)
            $as_echo "$as_me: WARNING: unrecognized options: $ac_unrecognized_opts" >&2
        ;;
    esac
fi

AC_COPYRIGHT
AC_CONFIG_SRCDIR([src/space.c])
AC_CONFIG_AUX_DIR([.])
AM_INIT_AUTOMAKE([subdir-objects])

# Add local macro collection.
AC_CONFIG_MACRO_DIR([m4])

# Stop default CFLAGS from anyone except the environment.
: ${CFLAGS=""}

# Generate header file.
AM_CONFIG_HEADER(config.h)

# Find and test the compiler.
AX_CHECK_ENABLE_DEBUG
AC_PROG_CC
AM_PROG_CC_C_O

# If debug is selected then we also define SWIFT_DEVELOP_MODE to control
# any developer code options.
if test "x$ax_enable_debug" != "xno"; then
   AC_DEFINE([SWIFT_DEVELOP_MODE],1,[Enable developer code options])
fi

# Enable POSIX and platform extension preprocessor macros.
AC_USE_SYSTEM_EXTENSIONS

# Check for compiler version and vendor.
AX_COMPILER_VENDOR
AX_COMPILER_VERSION

#  Restrict support.
AC_C_RESTRICT

# logger
AC_ARG_ENABLE([logger],
	[AS_HELP_STRING([--enable-logger],
		[enable the particle logger]
	)],
	[with_logger="${enableval}"],
	[with_logger="no"]
)

if test "$with_logger" = "yes"; then
   AC_DEFINE([WITH_LOGGER], 1, [logger enabled])
fi

# Interprocedural optimization support. Needs special handling for linking and
# archiving as well as compilation with Intels, needs to be done before
# libtool is configured (to use correct LD).
AC_ARG_ENABLE([ipo],
   [AS_HELP_STRING([--enable-ipo],
     [Enable interprocedural optimization @<:@no/yes@:>@]
   )],
   [enable_ipo="$enableval"],
   [enable_ipo="no"]
)

if test "$enable_ipo" = "yes"; then
   if test "$ax_cv_c_compiler_vendor" = "intel"; then
      CFLAGS="$CFLAGS -ip -ipo"
      LDFLAGS="$LDFLAGS -ipo"
      : ${AR="xiar"}
      : ${LD="xild"}
      AC_MSG_RESULT([added Intel interprocedural optimization support])
   elif test "$ax_cv_c_compiler_vendor" = "gnu"; then
      CFLAGS="$CFLAGS -flto"
      LDFLAGS="$LDFLAGS -flto"
      AC_MSG_RESULT([added GCC interprocedural optimization support])
   elif test "$ax_cv_c_compiler_vendor" = "clang"; then
      CFLAGS="$CFLAGS -emit-llvm"
      AC_MSG_RESULT([added LLVM interprocedural optimization support])
   else
      AC_MSG_WARN([Compiler does not support interprocedural optimization])
   fi
fi

# Check for MPI. Need to do this before characterising the compiler (C99 mode),
# as this changes the compiler.
# We should consider using AX_PROG_CC_MPI to replace AC_PROG_CC when compiling
# whole applications. There are issues with mixing compilers when using this
# macro. See
# http://lists.gnu.org/archive/html/autoconf-archive-maintainers/2011-05/msg00004.html.
AC_ARG_ENABLE([mpi],
    [AS_HELP_STRING([--enable-mpi],
      [Compile with functionality for distributed-memory parallelism using MPI @<:@yes/no@:>@]
    )],
    [enable_mpi="$enableval"],
    [enable_mpi="yes"]
)
good_mpi="yes"
if test "$enable_mpi" = "yes"; then
    AX_MPI([CC="$MPICC" AC_DEFINE(HAVE_MPI, 1, [Define if you have the MPI library.]) ])
    MPI_LIBRARY="Unknown MPI"

    # Various MPI implementations require additional libraries when also using
    # threads. Use mpirun (on PATH) as that seems to be only command with
    # version flag, allow MPIRUN to override for systems that insist on
    # a non-standard name (PRACE).
    : ${MPIRUN='mpirun'}
    if test "$MPIRUN" = "mpirun"; then
       AC_PATH_PROG([MPIRUN],[mpirun],[notfound])
    fi
    if test "$MPIRUN" = "notfound"; then
       # This may not be fatal (some systems do not allow mpirun on
       # development nodes)., so push on.
       AC_MSG_WARN([Cannot find mpirun command on PATH, thread support may not be correct])
    else
       # Special options we know about.
       # Intel: -mt_mpi
       # PLATFORM: -lmtmpi
       # OpenMPI: nothing, but library should be built correctly.
       # Set MPI_THREAD_LIBS and add to linker commands as necessary.
       AC_MSG_CHECKING([MPI threads options])
       version=`$MPIRUN -version 2>&1`
       case "$version" in
         *Intel*MPI*)
            MPI_THREAD_LIBS="-mt_mpi"
            MPI_LIBRARY="Intel MPI"
            AC_MSG_RESULT([Intel MPI])
         ;;
         *Platform*)
            MPI_THREAD_LIBS="-lmtmpi"
            MPI_LIBRARY="PLATFORM MPI"
            AC_MSG_RESULT([PLATFORM MPI])
         ;;
         *"Open MPI"*)
            MPI_THREAD_LIBS=""
            MPI_LIBRARY="Open MPI"
            AC_MSG_RESULT([Open MPI])
            #  OpenMPI should be 1.8.6 or later, if not complain.
            #  Version is last word on first line of -version output.
            revision=`mpirun -version 2>&1 | grep "Open MPI" | awk '{print $NF}'`
            AX_COMPARE_VERSION( $revision, [ge], [1.8.6],,[good_mpi="no"] )
            if test "$good_mpi" = "no"; then
                AC_MSG_WARN([
    Open MPI version should be at least 1.8.6 (is $revision)])
                enable_mpi="yes (but with warning)"
            fi
         ;;
         *)
            MPI_THREAD_LIBS=""
            AC_MSG_RESULT([unknown])
         ;;
       esac
       AC_SUBST([MPI_THREAD_LIBS])
    fi
    AC_DEFINE_UNQUOTED([SWIFT_MPI_LIBRARY], ["$MPI_LIBRARY"], [The MPI library name, if known.])
fi
AM_CONDITIONAL([HAVEMPI],[test $enable_mpi = "yes"])

# Indicate that MPIRUN can be modified by an environment variable
AC_ARG_VAR(MPIRUN, Path to the mpirun command if non-standard)

# Add libtool support (now that CC is defined).
LT_INIT

# Need C99 and inline support.
AC_PROG_CC_C99
AC_C_INLINE

# If debugging try to show inlined functions.
if test "x$enable_debug" = "xyes"; then
   #  Show inlined functions.
   if test "$ax_cv_c_compiler_vendor" = "gnu"; then
      # Would like to use -gdwarf and let the compiler pick a good version
      # but that doesn't always work.
      AX_CHECK_COMPILE_FLAG([-gdwarf -fvar-tracking-assignments],
        [inline_EXTRA_FLAGS="-gdwarf -fvar-tracking-assignments"],
        [inline_EXTRA_FLAGS="-gdwarf-2 -fvar-tracking-assignments"])
      CFLAGS="$CFLAGS $inline_EXTRA_FLAGS"
   elif test "$ax_cv_c_compiler_vendor" = "intel"; then
      CFLAGS="$CFLAGS -debug inline-debug-info"
   fi
fi

# Check if task debugging is on.
AC_ARG_ENABLE([task-debugging],
   [AS_HELP_STRING([--enable-task-debugging],
     [Store task timing information and generate task dump files @<:@yes/no@:>@]
   )],
   [enable_task_debugging="$enableval"],
   [enable_task_debugging="no"]
)
if test "$enable_task_debugging" = "yes"; then
   AC_DEFINE([SWIFT_DEBUG_TASKS],1,[Enable task debugging])
fi

# Check if threadpool debugging is on.
AC_ARG_ENABLE([threadpool-debugging],
   [AS_HELP_STRING([--enable-threadpool-debugging],
     [Store threadpool mapper timing information and generate threadpool dump files @<:@yes/no@:>@]
   )],
   [enable_threadpool_debugging="$enableval"],
   [enable_threadpool_debugging="no"]
)
if test "$enable_threadpool_debugging" = "yes"; then
   AC_DEFINE([SWIFT_DEBUG_THREADPOOL],1,[Enable threadpool debugging])
   LDFLAGS="$LDFLAGS -rdynamic"
fi

# Check if the general timers are switched on.
AC_ARG_ENABLE([timers],
   [AS_HELP_STRING([--enable-timers],
     [Activate the basic timers @<:@yes/no@:>@]
   )],
   [enable_timers="$enableval"],
   [enable_timers="no"]
)
if test "$enable_timers" = "yes"; then
   AC_DEFINE([SWIFT_USE_TIMERS],1,[Enable individual timers])
fi

# Check if expensive debugging is on.
AC_ARG_ENABLE([debugging-checks],
   [AS_HELP_STRING([--enable-debugging-checks],
     [Activate expensive consistency checks @<:@yes/no@:>@]
   )],
   [enable_debugging_checks="$enableval"],
   [enable_debugging_checks="no"]
)
if test "$enable_debugging_checks" = "yes"; then
   AC_DEFINE([SWIFT_DEBUG_CHECKS],1,[Enable expensive debugging])
fi

# Check if using our custom icbrtf is enalbled.
AC_ARG_ENABLE([custom-icbrtf],
   [AS_HELP_STRING([--enable-custom-icbrtf],
     [Use SWIFT's custom icbrtf function instead of the system cbrtf @<:@yes/no@:>@]
   )],
   [enable_custom_icbrtf="$enableval"],
   [enable_custom_icbrtf="no"]
)
if test "$enable_custom_icbrtf" = "yes"; then
   AC_DEFINE([WITH_ICBRTF],1,[Enable custom icbrtf])
fi

# Check whether we want to default to naive cell interactions
AC_ARG_ENABLE([naive-interactions],
   [AS_HELP_STRING([--enable-naive-interactions],
     [Activate use of naive cell interaction functions @<:@yes/no@:>@]
   )],
   [enable_naive_interactions="$enableval"],
   [enable_naive_interactions="no"]
)
if test "$enable_naive_interactions" = "yes"; then
   AC_DEFINE([SWIFT_USE_NAIVE_INTERACTIONS],1,[Enable use of naive cell interaction functions])
fi

# Check if gravity force checks are on for some particles.
AC_ARG_ENABLE([gravity-force-checks],
   [AS_HELP_STRING([--enable-gravity-force-checks],
     [Activate expensive brute-force gravity checks for a fraction 1/N of all particles @<:@N@:>@]
   )],
   [gravity_force_checks="$enableval"],
   [gravity_force_checks="no"]
)
if test "$gravity_force_checks" == "yes"; then
   AC_MSG_ERROR(Need to specify the fraction of particles to check when using --enable-gravity-force-checks!)
elif test "$gravity_force_checks" != "no"; then
   AC_DEFINE_UNQUOTED([SWIFT_GRAVITY_FORCE_CHECKS], [$enableval] ,[Enable gravity brute-force checks])
fi

# Check whether we want to switch on glass making
AC_ARG_ENABLE([glass-making],
   [AS_HELP_STRING([--enable-glass-making],
     [Activate the glass-making procedure by reversing the sign of gravity @<:@yes/no@:>@]
   )],
   [gravity_glass_making="$enableval"],
   [gravity_glass_making="no"]
)
if test "$gravity_glass_making" == "yes"; then
   AC_DEFINE([SWIFT_MAKE_GRAVITY_GLASS], 1, [Make the code run in a way to produce a glass file for gravity/cosmology])
fi

# Check if we want to zero the gravity forces for all particles below some ID.
AC_ARG_ENABLE([no-gravity-below-id],
   [AS_HELP_STRING([--enable-no-gravity-below-id],
     [Zeros the gravitational acceleration of all particles with an ID smaller than @<:@N@:>@]
   )],
   [no_gravity_below_id="$enableval"],
   [no_gravity_below_id="no"]
)
if test "$no_gravity_below_id" == "yes"; then
   AC_MSG_ERROR(Need to specify the ID below which particles get zero forces when using --enable-no-gravity-below-id!)
elif test "$no_gravity_below_id" != "no"; then
   AC_DEFINE_UNQUOTED([SWIFT_NO_GRAVITY_BELOW_ID], [$enableval] ,[Particles with smaller ID than this will have zero gravity forces])
fi


# Define HAVE_POSIX_MEMALIGN if it works.
AX_FUNC_POSIX_MEMALIGN

# Only optimize if allowed, otherwise assume user will set CFLAGS as
# appropriate.
AC_ARG_ENABLE([optimization],
   [AS_HELP_STRING([--enable-optimization],
     [Enable compile time optimization flags for host @<:@yes/no@:>@]
   )],
   [enable_opt="$enableval"],
   [enable_opt="yes"]
)

#  Disable vectorisation for known compilers. This switches off optimizations
#  that could be enabled above, so in general should be appended. Slightly odd
#  implementation as want to describe as --disable-vec, but macro is enable
#  (there is no enable action).
AC_ARG_ENABLE([vec],
   [AS_HELP_STRING([--disable-vec],
     [Disable vectorization]
   )],
   [enable_vec="$enableval"],
   [enable_vec="yes"]
)

#  Disable hand written vectorisation. Slightly odd implementation as want
# to describe as --disable-hand-vec, but macro is enable (there is no enable action).
AC_ARG_ENABLE([hand-vec],
   [AS_HELP_STRING([--disable-hand-vec],
     [Disable intrinsic vectorization]
   )],
   [enable_hand_vec="$enableval"],
   [enable_hand_vec="yes"]
)

HAVEVECTORIZATION=0

if test "$enable_opt" = "yes" ; then

   # Add code optimisation flags and tuning to host. This is a funny macro
   # that does not like CFLAGS being already set. Work around that as we have
   # at least set it to "", so it is set.
   ac_test_CFLAGS="no"
   old_CFLAGS="$CFLAGS"
   AX_CC_MAXOPT
   ac_test_CFLAGS="yes"
   CFLAGS="$old_CFLAGS $CFLAGS"

   # Check SSE & AVX support (some overlap with AX_CC_MAXOPT).
   # Don't use the SIMD_FLAGS result with Intel compilers. The -x<code>
   # value from AX_CC_MAXOPT should be sufficient.
   AX_EXT
   if test "$SIMD_FLAGS" != ""; then
       if test "$ax_cv_c_compiler_vendor" != "intel"; then
           CFLAGS="$CFLAGS $SIMD_FLAGS"
       fi
   fi

   if test "$enable_vec" = "no"; then
      if test "$ax_cv_c_compiler_vendor" = "intel"; then
      	 CFLAGS="$CFLAGS -no-vec -no-simd"
      	 AC_MSG_RESULT([disabled Intel vectorization])
      elif test "$ax_cv_c_compiler_vendor" = "gnu"; then
      	 CFLAGS="$CFLAGS -fno-tree-vectorize"
      	 AC_MSG_RESULT([disabled GCC vectorization])
      elif test "$ax_cv_c_compiler_vendor" = "clang"; then
         CFLAGS="$CFLAGS -fno-vectorize -fno-slp-vectorize"
         AC_MSG_RESULT([disabled clang vectorization])
      else
         AC_MSG_WARN([Do not know how to disable vectorization for this compiler])
      fi
   elif test "$enable_hand_vec" = "yes"; then
      AC_DEFINE([WITH_VECTORIZATION],1,[Enable hand-written vectorization])
      HAVEVECTORIZATION=1
   fi
fi
AM_CONDITIONAL([HAVEVECTORIZATION],[test -n "$HAVEVECTORIZATION"])


# Add address sanitizer options to flags, if requested. Only useful for GCC
# version 4.8 and later and clang.
AC_ARG_ENABLE([sanitizer],
   [AS_HELP_STRING([--enable-sanitizer],
     [Enable memory error detection using address sanitizer @<:@no/yes@:>@]
   )],
   [enable_san="$enableval"],
   [enable_san="no"]
)

if test "$enable_san" = "yes"; then
   if test "$ax_cv_c_compiler_vendor" = "gnu"; then
      AX_COMPARE_VERSION( $ax_cv_c_compiler_version, [ge], [4.8.0],
                          [enable_san="yes"], [enable_san="no"] )
   elif test "$ax_cv_c_compiler_vendor" = "clang"; then
      AX_COMPARE_VERSION( $ax_cv_c_compiler_version, [ge], [3.2.0],
                          [enable_san="yes"], [enable_san="no"] )
   fi
   if test "$enable_san" = "yes"; then
      CFLAGS="$CFLAGS -fsanitize=address -fno-omit-frame-pointer"
      AC_MSG_RESULT([added address sanitizer support])
   else
      AC_MSG_WARN([Compiler does not support address sanitizer option])
   fi
fi

# Add the undefined sanitizer option to flags. Only useful for GCC
# version 4.9 and later and clang to detected undefined code behaviour
# such as integer overflow and memory alignment issues.
AC_ARG_ENABLE([undefined-sanitizer],
   [AS_HELP_STRING([--enable-undefined-sanitizer],
     [Enable detection of code that causes undefined behaviour @<:@no/yes@:>@]
   )],
   [enable_ubsan="$enableval"],
   [enable_ubsan="no"]
)

if test "$enable_ubsan" = "yes"; then
   if test "$ax_cv_c_compiler_vendor" = "gnu"; then
      AX_COMPARE_VERSION( $ax_cv_c_compiler_version, [ge], [4.9.0],
                          [enable_ubsan="yes"], [enable_ubsan="no"] )
   elif test "$ax_cv_c_compiler_vendor" = "clang"; then
      AX_COMPARE_VERSION( $ax_cv_c_compiler_version, [ge], [3.7.0],
                          [enable_ubsan="yes"], [enable_ubsan="no"] )
   fi
   if test "$enable_ubsan" = "yes"; then
      CFLAGS="$CFLAGS -fsanitize=undefined"
      AC_MSG_RESULT([added undefined sanitizer support])
   else
      AC_MSG_WARN([Compiler does not support undefined sanitizer option])
   fi
fi

# Autoconf stuff.
AC_PROG_INSTALL
AC_PROG_MAKE_SET
AC_HEADER_STDC

# Check for the libraries we will need.
AC_CHECK_LIB(m,sqrt,,AC_MSG_ERROR(something is wrong with the math library!))

# Check for GSL. We test for this in the standard directories by default,
# and only disable if using --with-gsl=no or --without-gsl. When a value
# is given GSL must be found.
have_gsl="no"
AC_ARG_WITH([gsl],
    [AS_HELP_STRING([--with-gsl=PATH],
       [root directory where GSL is installed @<:@yes/no@:>@]
    )],
    [with_gsl="$withval"],
    [with_gsl="test"]
)
if test "x$with_gsl" != "xno"; then
   if test "x$with_gsl" != "xyes" -a "x$with_gsl" != "xtest" -a "x$with_gsl" != "x"; then
      GSL_LIBS="-L$with_gsl/lib -lgsl -lgslcblas"
      GSL_INCS="-I$with_gsl/include"
   else
      GSL_LIBS="-lgsl -lgslcblas"
      GSL_INCS=""
   fi
   #  GSL is not specified, so just check if we have it.
   if test "x$with_gsl" = "xtest"; then
      AC_CHECK_LIB([gslcblas],[cblas_dgemm],[have_gsl="yes"],[have_gsl="no"],$GSL_LIBS)
      if test "x$have_gsl" != "xno"; then
         AC_DEFINE([HAVE_LIBGSLCBLAS],1,[The GSL CBLAS library appears to be present.])
         AC_CHECK_LIB([gsl],[gsl_integration_qag],
            AC_DEFINE([HAVE_LIBGSL],1,[The GSL library appears to be present.]),
            [have_gsl="no"],$GSL_LIBS)
      fi
   else
      AC_CHECK_LIB([gslcblas],[cblas_dgemm],
         AC_DEFINE([HAVE_LIBGSLCBLAS],1,[The GSL CBLAS library appears to be present.]),
         AC_MSG_ERROR(something is wrong with the GSL CBLAS library!), $GSL_LIBS)
      AC_CHECK_LIB([gsl],[gsl_integration_qag],
         AC_DEFINE([HAVE_LIBGSL],1,[The GSL library appears to be present.]),
         AC_MSG_ERROR(something is wrong with the GSL library!), $GSL_LIBS)
      have_gsl="yes"
   fi
   if test "$have_gsl" = "no"; then
      GSL_LIBS=""
      GSL_INCS=""
   fi
fi
AC_SUBST([GSL_LIBS])
AC_SUBST([GSL_INCS])
AM_CONDITIONAL([HAVEGSL],[test -n "$GSL_LIBS"])

# Check for pthreads.
AX_PTHREAD([LIBS="$PTHREAD_LIBS $LIBS" CFLAGS="$CFLAGS $PTHREAD_CFLAGS"
    CC="$PTHREAD_CC" LDFLAGS="$LDFLAGS $PTHREAD_LIBS $LIBS"],
    AC_MSG_ERROR([Could not find a working version of
    the pthread library. Make sure you have the library and header files installed
    or use CPPFLAGS and LDFLAGS if the library is installed in a
    non-standard location.]))

# Check whether POSIX thread barriers are implemented (e.g. OSX does not have them)
have_pthread_barrier="no"
AC_CHECK_LIB(pthread, pthread_barrier_init,
	     have_pthread_barrier="yes",
	     AC_MSG_WARN(POSIX implementation does not have barriers. SWIFT will use home-made ones.))
if test "x$have_pthread_barrier" == "xyes"; then
  AC_DEFINE([HAVE_PTHREAD_BARRIERS], [1], [The posix library implements barriers])
fi

# Check whether POSIX file allocation functions exist (e.g. OSX does not have them)
AC_CHECK_LIB(pthread, posix_fallocate,
	     AC_DEFINE([HAVE_POSIX_FALLOCATE], [1], [The posix library implements file allocation functions.]),
	     AC_MSG_WARN(POSIX implementation does not have file allocation functions.))

# Check for METIS.
have_metis="no"
AC_ARG_WITH([metis],
    [AS_HELP_STRING([--with-metis=PATH],
       [root directory where METIS is installed @<:@yes/no@:>@]
    )],
    [with_metis="$withval"],
    [with_metis="no"]
)

METIS_LIBS=""
if test "x$with_metis" != "xno"; then

# Check if we have METIS.
   if test "x$with_metis" != "xyes" -a "x$with_metis" != "x"; then
      METIS_LIBS="-L$with_metis/lib -lmetis"
      METIS_INCS="-I$with_metis/include"
   else
      METIS_LIBS="-lmetis"
      METIS_INCS=""
   fi
   AC_CHECK_LIB([metis],[METIS_PartGraphKway], [have_metis="yes"],
                [have_metis="no"], $METIS_LIBS)
   if test "$have_metis" == "yes"; then
      AC_DEFINE([HAVE_METIS],1,[The METIS library is present.])
   else
      AC_MSG_ERROR("Failed to find a METIS library")
   fi
fi

AC_SUBST([METIS_LIBS])
AC_SUBST([METIS_INCS])
AM_CONDITIONAL([HAVEMETIS],[test -n "$METIS_LIBS"])

# Check for ParMETIS note we can have both as ParMETIS uses METIS.
have_parmetis="no"
AC_ARG_WITH([parmetis],
    [AS_HELP_STRING([--with-parmetis=PATH],
       [root directory where ParMETIS is installed @<:@yes/no@:>@]
    )],
    [with_parmetis="$withval"],
    [with_parmetis="no"]
)

if test "x$with_parmetis" != "xno"; then

# Check if we have ParMETIS.
   if test "x$with_parmetis" != "xyes" -a "x$with_parmetis" != "x"; then
      PARMETIS_LIBS="-L$with_parmetis/lib -lparmetis"
      PARMETIS_INCS="-I$with_parmetis/include"
   else
      PARMETIS_LIBS="-lparmetis"
      PARMETIS_INCS=""
   fi
   AC_CHECK_LIB([parmetis],[ParMETIS_V3_RefineKway], [have_parmetis="yes"],
                [have_parmetis="no"], $PARMETIS_LIBS)
   if test "$have_parmetis" == "no"; then

# A build may use an external METIS library, check for that.

      if test "x$with_parmetis" != "xyes" -a "x$with_parmetis" != "x"; then
         PARMETIS_LIBS="-L$with_parmetis/lib -lparmetis -lmetis"
         PARMETIS_INCS="-I$with_parmetis/include"
      else
         PARMETIS_LIBS="-lparmetis -lmetis"
         PARMETIS_INCS=""
      fi
      AC_CHECK_LIB([parmetis],[ParMETIS_V3_RefineKway], [have_parmetis="yes"],
                   [have_parmetis="no"], [$METIS_LIBS $PARMETIS_LIBS])

   fi
   if test "$have_parmetis" == "yes"; then
      AC_DEFINE([HAVE_PARMETIS],1,[The ParMETIS library is present.])
   else
      AC_MSG_ERROR("Failed to find a ParMETIS library")
   fi
fi

AC_SUBST([PARMETIS_LIBS])
AC_SUBST([PARMETIS_INCS])
AM_CONDITIONAL([HAVEPARMETIS],[test -n "$PARMETIS_LIBS"])

# METIS fixed width integer printing can require this, so define. Only needed
# for some non C99 compilers, i.e. C++ pre C++11.
AH_VERBATIM([__STDC_FORMAT_MACROS],
            [/* Needed to get PRIxxx macros from stdint.h when not using C99 */
#ifndef __STDC_FORMAT_MACROS
#define __STDC_FORMAT_MACROS 1
#endif])

# Check for FFTW. We test for this in the standard directories by default,
# and only disable if using --with-fftw=no or --without-fftw. When a value
# is given FFTW must be found.
# If FFTW is found, we check whether this is the threaded version.
have_fftw="no"
AC_ARG_WITH([fftw],
    [AS_HELP_STRING([--with-fftw=PATH],
       [root directory where fftw is installed @<:@yes/no@:>@]
    )],
    [with_fftw="$withval"],
    [with_fftw="test"]
)
if test "x$with_fftw" != "xno"; then

   # Was FFTW's location specifically given?
   if test "x$with_fftw" != "xyes" -a "x$with_fftw" != "xtest" -a "x$with_fftw" != "x"; then
      FFTW_LIBS="-L$with_fftw/lib -lfftw3"
      FFTW_INCS="-I$with_fftw/include"
   else
      FFTW_LIBS="-lfftw3"
      FFTW_INCS=""
   fi

   #  FFTW is not specified, so just check if we have it.
   if test "x$with_fftw" = "xtest"; then
      AC_CHECK_LIB([fftw3],[fftw_malloc],[have_fftw="yes"],[have_fftw="no"],$FFTW_LIBS)
      if test "x$have_fftw" != "xno"; then
      	 AC_DEFINE([HAVE_FFTW],1,[The FFTW library appears to be present.])
      fi
   # FFTW was specified, check that it was a valid location.
   else
      AC_CHECK_LIB([fftw3],[fftw_malloc],
         AC_DEFINE([HAVE_FFTW],1,[The FFTW library appears to be present.]),
         AC_MSG_ERROR(something is wrong with the FFTW library!), $FFTW_LIBS)
      have_fftw="yes"
   fi

   # FFTW was requested not to be used.
   if test "$have_fftw" = "no"; then
      FFTW_LIBS=""
      FFTW_INCS=""
   fi

   # Now, check whether we have the threaded version of FFTW
   if test "x$have_fftw" = "xyes"; then

      # Was FFTW's location specifically given?
      if test "x$with_fftw" != "xyes" -a "x$with_fftw" != "xtest" -a "x$with_fftw" != "x"; then
        FFTW_THREADED_LIBS="-L$with_fftw/lib -lfftw3_threads -lfftw3"
        FFTW_THREADED_INCS="-I$with_fftw/include"
      else
        FFTW_THREADED_LIBS="-lfftw3_threads -lfftw3"
        FFTW_THREADED_INCS=""
      fi

      # Verify that the library is threaded
      AC_CHECK_LIB([fftw3],[fftw_init_threads],[have_threaded_fftw="yes"],
		   [have_threaded_fftw="no"], $FFTW_THREADED_LIBS)

      # If found, update things
      if test "x$have_threaded_fftw" = "xyes"; then
         AC_DEFINE([HAVE_THREADED_FFTW],1,[The threaded FFTW library appears to be present.])
         FFTW_LIBS=$FFTW_THREADED_LIBS
         FFTW_INCS=$FFTW_THREADED_INCS
	 have_fftw="yes - threaded"
      fi
   fi
fi
AC_SUBST([FFTW_LIBS])
AC_SUBST([FFTW_INCS])
AM_CONDITIONAL([HAVEFFTW],[test -n "$FFTW_LIBS"])

#  Check for -lprofiler usually part of the gperftools along with tcmalloc.
have_profiler="no"
AC_ARG_WITH([profiler],
   [AS_HELP_STRING([--with-profiler=PATH],
      [use cpu profiler library or specify the directory with lib @<:@yes/no@:>@]
   )],
   [with_profiler="$withval"],
   [with_profiler="no"]
)
if test "x$with_profiler" != "xno"; then
   if test "x$with_profiler" != "xyes" -a "x$with_profiler" != "x"; then
      proflibs="-L$with_profiler -lprofiler"
   else
      proflibs="-lprofiler"
   fi
   AC_CHECK_LIB([profiler],[ProfilerFlush],
    [have_profiler="yes"
      AC_DEFINE([WITH_PROFILER],1,[Link against the gperftools profiling library.])],
    [have_profiler="no"], $proflibs)

   if test "$have_profiler" = "yes"; then
      PROFILER_LIBS="$proflibs"
   else
      PROFILER_LIBS=""
   fi
fi
AC_SUBST([PROFILER_LIBS])
AM_CONDITIONAL([HAVEPROFILER],[test -n "$PROFILER_LIBS"])

# Check for special allocators
have_special_allocator="no"

#  Check for tcmalloc a fast malloc that is part of the gperftools.
have_tcmalloc="no"
AC_ARG_WITH([tcmalloc],
   [AS_HELP_STRING([--with-tcmalloc=PATH],
      [use tcmalloc library or specify the directory with lib @<:@yes/no@:>@]
   )],
   [with_tcmalloc="$withval"],
   [with_tcmalloc="no"]
)
if test "x$with_tcmalloc" != "xno" -a "x$have_special_allocator" != "xno"; then
   AC_MSG_ERROR("Cannot activate more than one alternative malloc library")
fi

if test "x$with_tcmalloc" != "xno"; then
   if test "x$with_tcmalloc" != "xyes" -a "x$with_tcmalloc" != "x"; then
      tclibs="-L$with_tcmalloc -ltcmalloc"
   else
      tclibs="-ltcmalloc"
   fi
   AC_CHECK_LIB([tcmalloc],[tc_cfree],[have_tcmalloc="yes"],[have_tcmalloc="no"],
                $tclibs)

   #  Could just have the minimal version.
   if test "$have_tcmalloc" = "no"; then
      if test "x$with_tcmalloc" != "xyes" -a "x$with_tcmalloc" != "x"; then
         tclibs="-L$with_tcmalloc -ltcmalloc_minimal"
      else
         tclibs="-ltcmalloc_minimal"
      fi
      AC_CHECK_LIB([tcmalloc],[tc_cfree],[have_tcmalloc="yes"],[have_tcmalloc="no"],
                   $tclibs)
   fi

   if test "$have_tcmalloc" = "yes"; then
      TCMALLOC_LIBS="$tclibs"

      AC_DEFINE([HAVE_TCMALLOC],1,[The tcmalloc library appears to be present.])

      have_special_allocator="tcmalloc"

      # Prevent compilers that replace the calls with built-ins (GNU 99) from doing so.
      case "$ax_cv_c_compiler_vendor" in
        intel | gnu | clang)
             CFLAGS="$CFLAGS -fno-builtin-malloc -fno-builtin-calloc -fno-builtin-realloc -fno-builtin-free"
          ;;
      esac

   else
      TCMALLOC_LIBS=""
   fi
fi
AC_SUBST([TCMALLOC_LIBS])
AM_CONDITIONAL([HAVETCMALLOC],[test -n "$TCMALLOC_LIBS"])

#  Check for jemalloc another fast malloc that is good with contention.
have_jemalloc="no"
AC_ARG_WITH([jemalloc],
   [AS_HELP_STRING([--with-jemalloc=PATH],
      [use jemalloc library or specify the directory with lib @<:@yes/no@:>@]
   )],
   [with_jemalloc="$withval"],
   [with_jemalloc="no"]
)
if test "x$with_jemalloc" != "xno" -a "x$have_special_allocator" != "xno"; then
   AC_MSG_ERROR("Cannot activate more than one alternative malloc library")
fi

if test "x$with_jemalloc" != "xno"; then
   if test "x$with_jemalloc" != "xyes" -a "x$with_jemalloc" != "x"; then
      jelibs="-L$with_jemalloc -ljemalloc"
   else
      jelibs="-ljemalloc"
   fi
   AC_CHECK_LIB([jemalloc],[malloc_usable_size],[have_jemalloc="yes"],[have_jemalloc="no"],
                $jelibs)

   if test "$have_jemalloc" = "yes"; then
      JEMALLOC_LIBS="$jelibs"

      AC_DEFINE([HAVE_JEMALLOC],1,[The jemalloc library appears to be present.])

      have_special_allocator="jemalloc"

      # Prevent compilers that replace the regular calls with built-ins (GNU 99) from doing so.
      case "$ax_cv_c_compiler_vendor" in
        intel | gnu | clang)
             CFLAGS="$CFLAGS -fno-builtin-malloc -fno-builtin-calloc -fno-builtin-realloc -fno-builtin-free"
          ;;
      esac

   else
      JEMALLOC_LIBS=""
   fi
fi
AC_SUBST([JEMALLOC_LIBS])
AM_CONDITIONAL([HAVEJEMALLOC],[test -n "$JEMALLOC_LIBS"])

#  Check for tbbmalloc, Intel's fast and parallel allocator
have_tbbmalloc="no"
AC_ARG_WITH([tbbmalloc],
   [AS_HELP_STRING([--with-tbbmalloc=PATH],
      [use tbbmalloc library or specify the directory with lib @<:@yes/no@:>@]
   )],
   [with_tbbmalloc="$withval"],
   [with_tbbmalloc="no"]
)
if test "x$with_tbbmalloc" != "xno" -a "x$have_special_allocator" != "xno"; then
   AC_MSG_ERROR("Cannot activate more than one alternative malloc library")
fi

if test "x$with_tbbmalloc" != "xno"; then
   if test "x$with_tbbmalloc" != "xyes" -a "x$with_tbbmalloc" != "x"; then
      tbblibs="-L$with_tbbmalloc -ltbbmalloc_proxy -ltbbmalloc"
   else
      tbblibs="-ltbbmalloc_proxy -ltbbmalloc"
   fi
   AC_CHECK_LIB([tbbmalloc],[scalable_malloc],[have_tbbmalloc="yes"],[have_tbbmalloc="no"],
                $tbblibs)

   if test "$have_tbbmalloc" = "yes"; then
      TBBMALLOC_LIBS="$tbblibs"

      AC_DEFINE([HAVE_TBBMALLOC],1,[The TBBmalloc library appears to be present.])

      have_special_allocator="TBBmalloc"

      # Prevent compilers that replace the calls with built-ins (GNU 99) from doing so.
      case "$ax_cv_c_compiler_vendor" in
        intel | gnu | clang)
             CFLAGS="$CFLAGS -fno-builtin-malloc -fno-builtin-calloc -fno-builtin-realloc -fno-builtin-free"
          ;;
      esac

   else
      TBBMALLOC_LIBS=""
   fi
fi
AC_SUBST([TBBMALLOC_LIBS])
AM_CONDITIONAL([HAVETBBMALLOC],[test -n "$TBBMALLOC_LIBS"])

# Check for HDF5. This is required.
AX_LIB_HDF5
if test "$with_hdf5" != "yes"; then
    AC_MSG_ERROR([Could not find a working HDF5 library])
fi

# We want to know if this HDF5 supports MPI and whether we should use it.
# The default is to use MPI support if it is available, i.e. this is
# a parallel HDF5.
have_parallel_hdf5="no"
if test "$with_hdf5" = "yes"; then
    AC_ARG_ENABLE([parallel-hdf5],
       [AS_HELP_STRING([--enable-parallel-hdf5],
         [Enable parallel HDF5 library MPI functions if available. @<:@yes/no@:>@]
       )],
       [enable_parallel_hdf5="$enableval"],
       [enable_parallel_hdf5="yes"]
    )

    if test "$enable_parallel_hdf5" = "yes"; then
        AC_MSG_CHECKING([for HDF5 parallel support])

	# Check if the library is capable, the header should define H5_HAVE_PARALLEL.

        AC_COMPILE_IFELSE([AC_LANG_SOURCE([[
        #include "hdf5.h"
        #ifndef H5_HAVE_PARALLEL
        # error macro not defined
        #endif
        ]])], [parallel="yes"], [parallel="no"])
        if test "$parallel" = "yes"; then
            have_parallel_hdf5="yes"
            AC_DEFINE([HAVE_PARALLEL_HDF5],1,[HDF5 library supports parallel access])
        fi
        AC_MSG_RESULT($parallel)
    fi
fi
AM_CONDITIONAL([HAVEPARALLELHDF5],[test "$have_parallel_hdf5" = "yes"])

# Check for grackle.
have_grackle="no"
AC_ARG_WITH([grackle],
    [AS_HELP_STRING([--with-grackle=PATH],
       [root directory where grackle is installed @<:@yes/no@:>@]
    )],
    [with_grackle="$withval"],
    [with_grackle="no"]
)
if test "x$with_grackle" != "xno"; then
   AC_PROG_FC
   AC_FC_LIBRARY_LDFLAGS
   if test "x$with_grackle" != "xyes" -a "x$with_grackle" != "x"; then
      GRACKLE_LIBS="-L$with_grackle/lib -lgrackle"
      GRACKLE_INCS="-I$with_grackle/include"
   else
      GRACKLE_LIBS="-lgrackle"
      GRACKLE_INCS=""
   fi

   have_grackle="yes"

   echo $GRACKLE_LIBS

   AC_CHECK_LIB(
      [grackle],
      [initialize_chemistry_data],
      [AC_DEFINE([HAVE_GRACKLE],1,[The GRACKLE library appears to be present.])
        AC_DEFINE([CONFIG_BFLOAT_8],1,[Use doubles in grackle])
      ],
      [AC_MSG_ERROR(Cannot find grackle library!)],
      [$GRACKLE_LIBS])
fi
AC_SUBST([GRACKLE_LIBS])
AC_SUBST([GRACKLE_INCS])
AM_CONDITIONAL([HAVEGRACKLE],[test -n "$GRACKLE_LIBS"])

# Check for VELOCIraptor.
have_velociraptor="no"
AC_ARG_WITH([velociraptor],
    [AS_HELP_STRING([--with-velociraptor=PATH],
       [Directory where velociraptor library exists @<:@yes/no@:>@]
    )],
    [with_velociraptor="$withval"],
    [with_velociraptor="no"]
)
if test "x$with_velociraptor" != "xno"; then
   AC_PROG_FC
   AC_FC_LIBRARY_LDFLAGS
   if test "x$with_velociraptor" != "xyes" -a "x$with_velociraptor" != "x"; then
      VELOCIRAPTOR_LIBS="-L$with_velociraptor -lvelociraptor -lstdc++ -lhdf5_cpp"
      CFLAGS="$CFLAGS -fopenmp"
   else
      VELOCIRAPTOR_LIBS=""
   fi

   have_velociraptor="yes"

   AC_CHECK_LIB(
      [velociraptor],
      [InitVelociraptor],
      [AC_DEFINE([HAVE_VELOCIRAPTOR],1,[The VELOCIraptor library appears to be present.])],
      [AC_MSG_ERROR(Cannot find VELOCIraptor library at $with_velociraptor)],
      [$VELOCIRAPTOR_LIBS $HDF5_LDFLAGS $HDF5_LIBS $GSL_LIBS]
   )
fi
AC_SUBST([VELOCIRAPTOR_LIBS])
AM_CONDITIONAL([HAVEVELOCIRAPTOR],[test -n "$VELOCIRAPTOR_LIBS"])

# Check for dummy VELOCIraptor.
AC_ARG_ENABLE([dummy-velociraptor],
    [AS_HELP_STRING([--enable-dummy-velociraptor],
       [Enable dummy velociraptor compilation @<:@yes/no@:>@]
    )],
    [enable_dummy_velociraptor="$enableval"],
    [enable_dummy_velociraptor="no"]
)

if test "$enable_dummy_velociraptor" = "yes"; then
  have_velociraptor="yes"

  AC_DEFINE(HAVE_VELOCIRAPTOR,1,[The VELOCIraptor library appears to be present.])
  AC_DEFINE(HAVE_DUMMY_VELOCIRAPTOR,1,[The dummy VELOCIraptor library is present.])
fi

# Check for floating-point execeptions
AC_CHECK_FUNC(feenableexcept, AC_DEFINE([HAVE_FE_ENABLE_EXCEPT],[1],
    [Defined if the floating-point exception can be enabled using non-standard GNU functions.]))

# Check for setaffinity.
AC_CHECK_FUNC(pthread_setaffinity_np, AC_DEFINE([HAVE_SETAFFINITY],[1],
    [Defined if pthread_setaffinity_np exists.]) )
AM_CONDITIONAL(HAVESETAFFINITY,
    [test "$ac_cv_func_pthread_setaffinity_np" = "yes"])

# If available check for NUMA as well. There is a problem with the headers of
# this library, mainly that they do not pass the strict prototypes check when
# installed outside of the system directories. So we actually do this check
# in two phases. The basic ones first (before strict-prototypes is added to CFLAGS).
have_numa="no"
AC_ARG_WITH([numa],
    [AS_HELP_STRING([--with-numa=PATH],
       [Directory where the NUMA library exists @<:@yes/no@:>@]
    )],
    [with_numa="$withval"],
    [with_numa="yes"]
)
if test "$ac_cv_func_pthread_setaffinity_np" = "yes" -a "x$with_numa" != "xno"; then

    if test "x$with_numa" != "xyes" -a "x$with_numa" != "x"; then
        NUMA_LIBS="-L$with_numa/lib -lnuma"
        NUMA_INCS="-I$with_numa/include"
    else
        NUMA_LIBS="-lnuma"
        NUMA_INCS=""
    fi

    #  Test for header file.
    old_CPPFLAGS="$CPPFLAGS"
    CPPFLAGS="$CPPFLAGS $NUMA_INCS"
    AC_CHECK_HEADER([numa.h])
    CPPFLAGS="$old_CPPFLAGS"
    if test "$ac_cv_header_numa_h" = "yes"; then

        #  If NUMA location is specified check if we have it.
        if test "x$with_numa" != "xyes" -a "x$with_numa" != "x"; then
            AC_CHECK_LIB([numa],[numa_available],
                AC_DEFINE([HAVE_LIBNUMA],1,[The NUMA library appears to be present.]),
                AC_MSG_ERROR(something is wrong with the NUMA library!), $NUMA_LIBS)
            have_numa="yes"
        else
            AC_CHECK_LIB([numa],[numa_available],[have_numa="yes"],[have_numa="no"],$NUMA_LIBS)
            if test "x$have_numa" != "xno"; then
                AC_DEFINE([HAVE_LIBNUMA],1,[The NUMA library appears to be present.])
            fi
        fi
    fi

    #  We can live without this.
    if test "$have_numa" = "no"; then
       NUMA_LIBS=""
    fi
fi
AC_SUBST([NUMA_LIBS])

# Check for Intel and PowerPC intrinsics header optionally used by vector.h.
AC_CHECK_HEADERS([immintrin.h])
AC_CHECK_HEADERS([altivec.h])

# Check for timing functions needed by cycle.h.
AC_HEADER_TIME
AC_CHECK_HEADERS([sys/time.h c_asm.h intrinsics.h mach/mach_time.h])
AC_CHECK_TYPE([hrtime_t],[AC_DEFINE(HAVE_HRTIME_T, 1, [Define to 1 if hrtime_t
is defined in <sys/time.h>])],,
[#if HAVE_SYS_TIME_H
#include <sys/time.h>
#endif])
AC_CHECK_FUNCS([gethrtime read_real_time time_base_to_time clock_gettime mach_absolute_time])
AC_MSG_CHECKING([for _rtc intrinsic])
rtc_ok=yes
AC_LINK_IFELSE([AC_LANG_PROGRAM(
[[#ifdef HAVE_INTRINSICS_H
#include <intrinsics.h>
#endif]],
[[_rtc()]])],
[AC_DEFINE(HAVE__RTC,1,[Define if you have the UNICOS _rtc() intrinsic.])],[rtc_ok=no])
AC_MSG_RESULT($rtc_ok)

# Special timers for the ARM v7 and ARM v8 platforms (taken from FFTW-3 to match their cycle.h)
AC_ARG_ENABLE(armv8-pmccntr-el0, [AC_HELP_STRING([--enable-armv8-pmccntr-el0],[enable the cycle counter on ARMv8 via the PMCCNTR_EL0 register])], have_armv8pmccntrel0=$enableval)
if test "$have_armv8pmccntrel0"x = "yes"x; then
	AC_DEFINE(HAVE_ARMV8_PMCCNTR_EL0,1,[Define if you have enabled the PMCCNTR_EL0 cycle counter on ARMv8])
fi

AC_ARG_ENABLE(armv8-cntvct-el0, [AC_HELP_STRING([--enable-armv8-cntvct-el0],[enable the cycle counter on ARMv8 via the CNTVCT_EL0 register])], have_armv8cntvctel0=$enableval)
if test "$have_armv8cntvctel0"x = "yes"x; then
	AC_DEFINE(HAVE_ARMV8_CNTVCT_EL0,1,[Define if you have enabled the CNTVCT_EL0 cycle counter on ARMv8])
fi

AC_ARG_ENABLE(armv7a-cntvct, [AC_HELP_STRING([--enable-armv7a-cntvct],[enable the cycle counter on Armv7a via the CNTVCT register])], have_armv7acntvct=$enableval)
if test "$have_armv7acntvct"x = "yes"x; then
	AC_DEFINE(HAVE_ARMV7A_CNTVCT,1,[Define if you have enabled the CNTVCT cycle counter on ARMv7a])
fi

AC_ARG_ENABLE(armv7a-pmccntr, [AC_HELP_STRING([--enable-armv7a-pmccntr],[enable the cycle counter on Armv7a via the PMCCNTR register])], have_armv7apmccntr=$enableval)
if test "$have_armv7apmccntr"x = "yes"x; then
	AC_DEFINE(HAVE_ARMV7A_PMCCNTR,1,[Define if you have enabled the PMCCNTR cycle counter on ARMv7a])
fi

# Add warning flags by default, if these can be used. Option =error adds
# -Werror to GCC, clang and Intel.  Note do this last as compiler tests may
# become errors, if that's an issue don't use CFLAGS for these, use an AC_SUBST().
AC_ARG_ENABLE([compiler-warnings],
   [AS_HELP_STRING([--enable-compiler-warnings],
     [Enable compile time warning flags, if compiler is known @<:@error/no/yes)@:>@]
   )],
   [enable_warn="$enableval"],
   [enable_warn="error"]
)
if test "$enable_warn" != "no"; then

    # AX_CFLAGS_WARN_ALL does not give good warning flags for the Intel compiler
    # We will do this by hand instead and only default to the macro for unknown compilers
    case "$ax_cv_c_compiler_vendor" in
          gnu | clang)
             CFLAGS="$CFLAGS -Wall -Wextra -Wno-unused-parameter -Wshadow"
          ;;
	  intel)
             CFLAGS="$CFLAGS -w2 -Wunused-variable -Wshadow"
          ;;
	  *)
	     AX_CFLAGS_WARN_ALL
	  ;;
    esac

    # Add a "choke on warning" flag if it exists
    if test "$enable_warn" = "error"; then
       case "$ax_cv_c_compiler_vendor" in
          intel | gnu | clang)
             CFLAGS="$CFLAGS -Werror"
          ;;
       esac
    fi

    # We want strict-prototypes, but this must still work even if warnings
    # are an error.
    AX_CHECK_COMPILE_FLAG([-Wstrict-prototypes],[CFLAGS="$CFLAGS -Wstrict-prototypes"],
                          [CFLAGS="$CFLAGS"],[$CFLAGS],[AC_LANG_SOURCE([int main(void){return 0;}])])
fi

# Second part of the NUMA library checks. We now decide if we need to use
# -isystem to get around the strict-prototypes problem. Assumes isystem
# is available when strict-prototypes is.
if test "$have_numa" != "no"; then
    if test "x$with_numa" != "xyes" -a "x$with_numa" != "x"; then
        case "$CFLAGS" in
            *strict-prototypes*)
                NUMA_INCS="-isystem$with_numa/include"
                # This may still fail if CPATH is used, so we check if the
                # headers are usable.
                AS_UNSET(ac_cv_header_numa_h)
                old_CPPFLAGS="$CPPFLAGS"
                CPPFLAGS="$CPPFLAGS $NUMA_INCS"
                numa_failed="no"
                AC_CHECK_HEADER([numa.h],[numa_failed="no"],
                                [numa_failed="yes"])
                if test "$numa_failed" = "yes"; then
                    AC_MSG_ERROR([Failed to compile the numa.h header file: you may need to set --enable-compiler-warnings to yes or no])
                fi
                CPPFLAGS="$old_CPPFLAGS"
            ;;
            *)
                NUMA_INCS="-I$with_numa/include"
            ;;
        esac
   fi
fi
AC_SUBST([NUMA_INCS])

# Various package configuration options.

# Master subgrid options
# If you add a restriction (e.g. no cooling, chemistry or hydro)
# you will need to check for overwrite after reading the additional options.
# As an example for this, see the call to AC_ARG_WITH for cooling.
AC_ARG_WITH([subgrid],
	[AS_HELP_STRING([--with-subgrid=<subgrid>],
		[Master switch for subgrid methods. Inexperienced user should start from here @<:@none, GEAR, EAGLE default: none@:>@]
	)],
	[with_subgrid="$withval"],
	[with_subgrid=none]
)

# Default values
with_subgrid_cooling=none
with_subgrid_chemistry=none
with_subgrid_tracers=none
with_subgrid_hydro=none
with_subgrid_entropy_floor=none
with_subgrid_stars=none
with_subgrid_star_formation=none
with_subgrid_feedback=none
with_subgrid_sftracers=none

case "$with_subgrid" in
   yes)
      AC_MSG_ERROR([Invalid option. A subgrid model must be chosen.])
   ;;
   none)
   ;;
   GEAR)
	with_subgrid_cooling=grackle
	with_subgrid_chemistry=GEAR
	with_subgrid_tracers=none
	with_subgrid_hydro=gadget2
	with_subgrid_entropy_floor=none
	with_subgrid_stars=GEAR
	with_subgrid_star_formation=none
	with_subgrid_feedback=thermal
  with_subgrid_sftracers=none
   ;;
   EAGLE)
	with_subgrid_cooling=EAGLE
	with_subgrid_chemistry=EAGLE
	with_subgrid_tracers=EAGLE
	with_subgrid_hydro=gadget2
	with_subgrid_entropy_floor=EAGLE
	with_subgrid_stars=EAGLE
	with_subgrid_star_formation=EAGLE
	with_subgrid_feedback=none
  with_subgrid_sftracers=EAGLE
   ;;
   *)
      AC_MSG_ERROR([Unknown subgrid choice: $with_subgrid])
   ;;
esac

# Gravity scheme.
AC_ARG_WITH([gravity],
   [AS_HELP_STRING([--with-gravity=<scheme>],
      [Gravity scheme to use @<:@default, with-potential, default: default@:>@]
   )],
   [with_gravity="$withval"],
   [with_gravity="default"]
)

case "$with_gravity" in
   with-potential)
      AC_DEFINE([POTENTIAL_GRAVITY], [1], [Gravity scheme with potential calculation])
   ;;
   default)
      AC_DEFINE([DEFAULT_GRAVITY], [1], [Default gravity scheme])
   ;;
   *)
      AC_MSG_ERROR([Unknown gravity scheme: $with_gravity])
   ;;
esac

# Hydro scheme.
AC_ARG_WITH([hydro],
   [AS_HELP_STRING([--with-hydro=<scheme>],
      [Hydro dynamics to use @<:@gadget2, minimal, pressure-entropy, pressure-energy, pressure-energy-monaghan, default, gizmo-mfv, gizmo-mfm, shadowfax, planetary, debug default: gadget2@:>@]
   )],
   [with_hydro="$withval"],
   [with_hydro="gadget2"]
)

if test "$with_subgrid" != "none"; then
   if test "$with_hydro" != "gadget2"; then
      AC_MSG_ERROR([Cannot provide with-subgrid and with-hydro together])
   else
      with_hydro="$with_subgrid_hydro"
   fi
fi

case "$with_hydro" in
   gadget2)
      AC_DEFINE([GADGET2_SPH], [1], [Gadget-2 SPH])
   ;;
   minimal)
      AC_DEFINE([MINIMAL_SPH], [1], [Minimal SPH])
   ;;
   pressure-entropy)
      AC_DEFINE([HOPKINS_PE_SPH], [1], [Pressure-Entropy SPH])
   ;;
   pressure-energy)
      AC_DEFINE([HOPKINS_PU_SPH], [1], [Pressure-Energy SPH])
   ;;
   pressure-energy-monaghan)
      AC_DEFINE([HOPKINS_PU_SPH_MONAGHAN], [1], [Pressure-Energy SPH with M&M Variable A.V.])
   ;;
   default)
      AC_DEFINE([DEFAULT_SPH], [1], [Default SPH])
   ;;
   gizmo-mfv)
      AC_DEFINE([GIZMO_MFV_SPH], [1], [GIZMO MFV SPH])
   ;;
   gizmo-mfm)
      AC_DEFINE([GIZMO_MFM_SPH], [1], [GIZMO MFM SPH])
   ;;
   shadowfax)
      AC_DEFINE([SHADOWFAX_SPH], [1], [Shadowfax SPH])
   ;;
   planetary)
      AC_DEFINE([PLANETARY_SPH], [1], [Planetary SPH])
   ;;


   *)
      AC_MSG_ERROR([Unknown hydrodynamics scheme: $with_hydro])
   ;;
esac

# Check if debugging interactions stars is switched on.
AC_ARG_ENABLE([debug-interactions-stars],
   [AS_HELP_STRING([--enable-debug-interactions-stars],
     [Activate interaction debugging for stars, logging a maximum of @<:@N@:>@ neighbours. Defaults to 256 if no value set.]
   )],
   [enable_debug_interactions_stars="$enableval"],
   [enable_debug_interactions_stars="no"]
)
if test "$enable_debug_interactions_stars" != "no"; then
    AC_DEFINE([DEBUG_INTERACTIONS_STARS],1,[Enable interaction debugging for stars])
    if test "$enable_debug_interactions_stars" == "yes"; then
      AC_DEFINE([MAX_NUM_OF_NEIGHBOURS_STARS],256,[The maximum number of particle neighbours to be logged for stars])
      [enable_debug_interactions_stars="yes (Logging up to 256 neighbours)"]
    else
      AC_DEFINE_UNQUOTED([MAX_NUM_OF_NEIGHBOURS_STARS], [$enableval] ,[The maximum number of particle neighbours to be logged for stars])
      [enable_debug_interactions_stars="yes (Logging up to $enableval neighbours)"]
    fi
fi

# Check if debugging interactions is switched on.
AC_ARG_ENABLE([debug-interactions],
   [AS_HELP_STRING([--enable-debug-interactions],
     [Activate interaction debugging, logging a maximum of @<:@N@:>@ neighbours. Defaults to 256 if no value set.]
   )],
   [enable_debug_interactions="$enableval"],
   [enable_debug_interactions="no"]
)
if test "$enable_debug_interactions" != "no"; then
  if test "$with_hydro" = "gadget2"; then
      AC_DEFINE([DEBUG_INTERACTIONS_SPH],1,[Enable interaction debugging])
    if test "$enable_debug_interactions" == "yes"; then
      AC_DEFINE([MAX_NUM_OF_NEIGHBOURS],256,[The maximum number of particle neighbours to be logged])
      [enable_debug_interactions="yes (Logging up to 256 neighbours)"]
    else
      AC_DEFINE_UNQUOTED([MAX_NUM_OF_NEIGHBOURS], [$enableval] ,[The maximum number of particle neighbours to be logged])
      [enable_debug_interactions="yes (Logging up to $enableval neighbours)"]
    fi
  else
    [enable_debug_interactions="no (only available for gadget2 hydro scheme)"]
  fi
fi


# SPH Kernel function
AC_ARG_WITH([kernel],
   [AS_HELP_STRING([--with-kernel=<kernel>],
      [Kernel function to use @<:@cubic-spline, quartic-spline, quintic-spline, wendland-C2, wendland-C4, wendland-C6 default: cubic-spline@:>@]
   )],
   [with_kernel="$withval"],
   [with_kernel="cubic-spline"]
)
case "$with_kernel" in
   cubic-spline)
      AC_DEFINE([CUBIC_SPLINE_KERNEL], [1], [Cubic spline kernel])
   ;;
   quartic-spline)
      AC_DEFINE([QUARTIC_SPLINE_KERNEL], [1], [Quartic spline kernel])
   ;;
   quintic-spline)
      AC_DEFINE([QUINTIC_SPLINE_KERNEL], [1], [Quintic spline kernel])
   ;;
   wendland-C2)
      AC_DEFINE([WENDLAND_C2_KERNEL], [1], [Wendland-C2 kernel])
   ;;
   wendland-C4)
      AC_DEFINE([WENDLAND_C4_KERNEL], [1], [Wendland-C4 kernel])
   ;;
   wendland-C6)
      AC_DEFINE([WENDLAND_C6_KERNEL], [1], [Wendland-C6 kernel])
   ;;
   *)
      AC_MSG_ERROR([Unknown kernel function: $with_kernel])
   ;;
esac

#  Dimensionality of the hydro scheme.
AC_ARG_WITH([hydro-dimension],
   [AS_HELP_STRING([--with-hydro-dimension=<dim>],
      [dimensionality of problem @<:@3/2/1 default: 3@:>@]
   )],
   [with_dimension="$withval"],
   [with_dimension="3"]
)
case "$with_dimension" in
   1)
      AC_DEFINE([HYDRO_DIMENSION_1D], [1], [1D solver])
   ;;
   2)
      AC_DEFINE([HYDRO_DIMENSION_2D], [2], [2D solver])
   ;;
   3)
      AC_DEFINE([HYDRO_DIMENSION_3D], [3], [3D solver])
   ;;
   *)
      AC_MSG_ERROR([Dimensionality must be 1, 2 or 3])
   ;;
esac

#  Equation of state
AC_ARG_WITH([equation-of-state],
   [AS_HELP_STRING([--with-equation-of-state=<EoS>],
      [equation of state @<:@ideal-gas, isothermal-gas, planetary default: ideal-gas@:>@]
   )],
   [with_eos="$withval"],
   [with_eos="ideal-gas"]
)
case "$with_eos" in
   ideal-gas)
      AC_DEFINE([EOS_IDEAL_GAS], [1], [Ideal gas equation of state])
   ;;
   isothermal-gas)
      AC_DEFINE([EOS_ISOTHERMAL_GAS], [1], [Isothermal gas equation of state])
   ;;
   planetary)
      AC_DEFINE([EOS_PLANETARY], [1], [All planetary equations of state])
   ;;
   *)
      AC_MSG_ERROR([Unknown equation of state: $with_eos])
   ;;
esac

#  Adiabatic index
AC_ARG_WITH([adiabatic-index],
   [AS_HELP_STRING([--with-adiabatic-index=<gamma>],
      [adiabatic index @<:@5/3, 7/5, 4/3, 2 default: 5/3@:>@]
   )],
   [with_gamma="$withval"],
   [with_gamma="5/3"]
)
case "$with_gamma" in
   5/3)
      AC_DEFINE([HYDRO_GAMMA_5_3], [5./3.], [Adiabatic index is 5/3])
   ;;
   7/5)
      AC_DEFINE([HYDRO_GAMMA_7_5], [7./5.], [Adiabatic index is 7/5])
   ;;
   4/3)
      AC_DEFINE([HYDRO_GAMMA_4_3], [4./3.], [Adiabatic index is 4/3])
   ;;
   2)
      AC_DEFINE([HYDRO_GAMMA_2_1], [2.], [Adiabatic index is 2])
   ;;
   *)
      AC_MSG_ERROR([Unknown adiabatic index: $with_gamma])
   ;;
esac

#  Riemann solver
AC_ARG_WITH([riemann-solver],
   [AS_HELP_STRING([--with-riemann-solver=<solver>],
      [riemann solver (gizmo-sph only) @<:@none, exact, trrs, hllc, default: none@:>@]
   )],
   [with_riemann="$withval"],
   [with_riemann="none"]
)
case "$with_riemann" in
   none)
      AC_DEFINE([RIEMANN_SOLVER_NONE], [1], [No Riemann solver])
   ;;
   exact)
      AC_DEFINE([RIEMANN_SOLVER_EXACT], [1], [Exact Riemann solver])
   ;;
   trrs)
      AC_DEFINE([RIEMANN_SOLVER_TRRS], [1], [Two Rarefaction Riemann Solver])
   ;;
   hllc)
      AC_DEFINE([RIEMANN_SOLVER_HLLC], [1], [Harten-Lax-van Leer-Contact Riemann solver])
   ;;
   *)
      AC_MSG_ERROR([Unknown Riemann solver: $with_riemann])
   ;;
esac
#  Cooling function
AC_ARG_WITH([cooling],
   [AS_HELP_STRING([--with-cooling=<function>],
      [cooling function @<:@none, const-du, const-lambda, EAGLE, grackle, grackle1, grackle2, grackle3 default: none@:>@]
   )],
   [with_cooling="$withval"],
   [with_cooling="none"]
)

if test "$with_subgrid" != "none"; then
   if test "$with_cooling" != "none"; then
      AC_MSG_ERROR([Cannot provide with-subgrid and with-cooling together])
   else
      with_cooling="$with_subgrid_cooling"
   fi
fi

case "$with_cooling" in
   none)
      AC_DEFINE([COOLING_NONE], [1], [No cooling function])
   ;;
   const-du)
      AC_DEFINE([COOLING_CONST_DU], [1], [Const du/dt cooling function])
   ;;
   const-lambda)
      AC_DEFINE([COOLING_CONST_LAMBDA], [1], [Const Lambda cooling function])
   ;;
   compton)
      AC_DEFINE([COOLING_COMPTON], [1], [Compton cooling off the CMB])
   ;;
   grackle)
      AC_DEFINE([COOLING_GRACKLE], [1], [Cooling via the grackle library])
      AC_DEFINE([COOLING_GRACKLE_MODE], [0], [Grackle chemistry network, mode 0])
   ;;
   grackle1)
      AC_DEFINE([COOLING_GRACKLE], [1], [Cooling via the grackle library])
      AC_DEFINE([COOLING_GRACKLE_MODE], [1], [Grackle chemistry network, mode 1])
   ;;
   grackle2)
      AC_DEFINE([COOLING_GRACKLE], [1], [Cooling via the grackle library])
      AC_DEFINE([COOLING_GRACKLE_MODE], [2], [Grackle chemistry network, mode 2])
   ;;
   grackle3)
      AC_DEFINE([COOLING_GRACKLE], [1], [Cooling via the grackle library])
      AC_DEFINE([COOLING_GRACKLE_MODE], [3], [Grackle chemistry network, mode 3])
   ;;
   EAGLE)
      AC_DEFINE([COOLING_EAGLE], [1], [Cooling following the EAGLE model])
   ;;
   *)
      AC_MSG_ERROR([Unknown cooling function: $with_cooling])
   ;;
esac

#  chemistry function
AC_ARG_WITH([chemistry],
   [AS_HELP_STRING([--with-chemistry=<function>],
      [chemistry function @<:@none, GEAR, EAGLE default: none@:>@]
   )],
   [with_chemistry="$withval"],
   [with_chemistry="none"]
)

if test "$with_subgrid" != "none"; then
   if test "$with_chemistry" != "none"; then
      AC_MSG_ERROR([Cannot provide with-subgrid and with-chemistry together])
   else
      with_chemistry="$with_subgrid_chemistry"
   fi
fi

case "$with_chemistry" in
   none)
      AC_DEFINE([CHEMISTRY_NONE], [1], [No chemistry function])
   ;;
   GEAR)
      AC_DEFINE([CHEMISTRY_GEAR], [1], [Chemistry taken from the GEAR model])
   ;;
   EAGLE)
      AC_DEFINE([CHEMISTRY_EAGLE], [1], [Chemistry taken from the EAGLE model])
   ;;
   *)
      AC_MSG_ERROR([Unknown chemistry function: $with_chemistry])
   ;;
esac

#  Particle tracers
AC_ARG_WITH([tracers],
   [AS_HELP_STRING([--with-tracers=<function>],
      [tracer function @<:@none, EAGLE default: none@:>@]
   )],
   [with_tracers="$withval"],
   [with_tracers="none"]
)

if test "$with_subgrid" != "none"; then
   if test "$with_tracers" != "none"; then
      AC_MSG_ERROR([Cannot provide with-subgrid and with-tracers together])
   else
      with_tracers="$with_subgrid_tracers"
   fi
fi

case "$with_tracers" in
   none)
      AC_DEFINE([TRACERS_NONE], [1], [No tracers function])
   ;;
   EAGLE)
      AC_DEFINE([TRACERS_EAGLE], [1], [Tracers taken from the EAGLE model])
   ;;
   *)
      AC_MSG_ERROR([Unknown tracers choice: $with_tracers])
   ;;
esac

#  Particle Star formation tracers
AC_ARG_WITH([sftracers],
   [AS_HELP_STRING([--with-sftracers=<function>],
      [star formation tracer function @<:@none, EAGLE default: none@:>@]
   )],
   [with_sftracers="$withval"],
   [with_sftracers="none"]
)

if test "$with_subgrid" != "none"; then
   if test "$with_sftracers" != "none"; then
      AC_MSG_ERROR([Cannot provide with-subgrid and with-sftracers together])
   else
      with_sftracers="$with_subgrid_sftracers"
   fi
fi

case "$with_sftracers" in
   none)
      AC_DEFINE([SFTRACERS_NONE], [1], [No star formation tracers function])
   ;;
   EAGLE)
      AC_DEFINE([SFTRACERS_EAGLE], [1], [Star Formation tracers taken from the EAGLE model])
   ;;
   *)
      AC_MSG_ERROR([Unknown star formation tracers choice: $with_tracers])
   ;;
esac

# Stellar model.
AC_ARG_WITH([stars],
   [AS_HELP_STRING([--with-stars=<model>],
      [Stellar model to use @<:@none, EAGLE, GEAR, debug default: none@:>@]
   )],
   [with_stars="$withval"],
   [with_stars="none"]
)

if test "$with_subgrid" != "none"; then
   if test "$with_stars" != "none"; then
      AC_MSG_ERROR([Cannot provide with-subgrid and with-stars together])
   else
      with_stars="$with_subgrid_stars"
   fi
fi

case "$with_stars" in
   EAGLE)
      AC_DEFINE([STARS_EAGLE], [1], [EAGLE stellar model])
   ;;
   GEAR)
      AC_DEFINE([STARS_GEAR], [1], [GEAR stellar model])
   ;;
   none)
      AC_DEFINE([STARS_NONE], [1], [None stellar model])
   ;;

   *)
      AC_MSG_ERROR([Unknown stellar model: $with_stars])
   ;;
esac

# Feedback model
AC_ARG_WITH([feedback],
   [AS_HELP_STRING([--with-feedback=<model>],
      [Feedback model to use @<:@none, thermal, debug default: none@:>@]
   )],
   [with_feedback="$withval"],
   [with_feedback="none"]
)

if test "$with_subgrid" != "none"; then
   if test "$with_feedback" != "none"; then
      AC_MSG_ERROR([Cannot provide with-subgrid and with-feedback together])
   else
      with_feedback="$with_subgrid_feedback"
   fi
fi

case "$with_feedback" in
   thermal)
      AC_DEFINE([FEEDBACK_THERMAL], [1], [Thermal Blastwave])
   ;;
   none)
   ;;

   *)
      AC_MSG_ERROR([Unknown feedback model: $with_feedback])
   ;;
esac

#  External potential
AC_ARG_WITH([ext-potential],
   [AS_HELP_STRING([--with-ext-potential=<pot>],
      [external potential @<:@none, point-mass, point-mass-ring, point-mass-softened, isothermal, softened-isothermal, nfw, hernquist, disc-patch, sine-wave, default: none@:>@]
   )],
   [with_potential="$withval"],
   [with_potential="none"]
)
case "$with_potential" in
   none)
      AC_DEFINE([EXTERNAL_POTENTIAL_NONE], [1], [No external potential])
   ;;
   point-mass)
      AC_DEFINE([EXTERNAL_POTENTIAL_POINTMASS], [1], [Point-mass external potential])
   ;;
   isothermal)
      AC_DEFINE([EXTERNAL_POTENTIAL_ISOTHERMAL], [1], [Isothermal external potential])
   ;;
   hernquist)
      AC_DEFINE([EXTERNAL_POTENTIAL_HERNQUIST], [1], [Hernquist external potential])
   ;;
   nfw)
      AC_DEFINE([EXTERNAL_POTENTIAL_NFW], [1], [Navarro-Frenk-White external potential])
   ;;
   disc-patch)
      AC_DEFINE([EXTERNAL_POTENTIAL_DISC_PATCH], [1], [Disc-patch external potential])
   ;;
   sine-wave)
      AC_DEFINE([EXTERNAL_POTENTIAL_SINE_WAVE], [1], [Sine wave external potential in 1D])
   ;;
   point-mass-ring)
      AC_DEFINE([EXTERNAL_POTENTIAL_POINTMASS_RING], [1], [Point mass potential for Keplerian Ring (Hopkins 2015).])
   ;;
   point-mass-softened)
      AC_DEFINE([EXTERNAL_POTENTIAL_POINTMASS_SOFT], [1], [Softened point-mass potential with form 1/(r^2 + softening^2).])
   ;;
   *)
      AC_MSG_ERROR([Unknown external potential: $with_potential])
   ;;
esac

#  Entropy formation
AC_ARG_WITH([entropy-floor], 
    [AS_HELP_STRING([--with-entropy-floor=<floor>],
       [entropy floor @<:@none, EAGLE, default: none@:>@] 
    )],
    [with_entropy_floor="$withval"],
    [with_entropy_floor="none"]
)
if test "$with_subgrid" != "none"; then
   if test "$with_entropy_floor" != "none"; then
      AC_MSG_ERROR([Cannot provide with-subgrid and with-entropy-floor together])
   else
      with_entropy_floor="$with_subgrid_entropy_floor"
   fi
fi

case "$with_entropy_floor" in
   none)
      AC_DEFINE([ENTROPY_FLOOR_NONE], [1], [No entropy floor])
   ;;
   EAGLE)
      AC_DEFINE([ENTROPY_FLOOR_EAGLE], [1], [EAGLE entropy floor])
   ;;
   *)
      AC_MSG_ERROR([Unknown entropy floor model])
   ;;
esac 

#  Star formation
AC_ARG_WITH([star-formation], 
    [AS_HELP_STRING([--with-star-formation=<sfm>],
       [star formation @<:@none, EAGLE, default: none@:>@] 
    )],
    [with_star_formation="$withval"],
    [with_star_formation="none"]
)
if test "$with_subgrid" != "none"; then
   if test "$with_star_formation" != "none"; then
      AC_MSG_ERROR([Cannot provide with-subgrid and with-star-formation together])
   else
      with_star_formation="$with_subgrid_star_formation"
   fi
fi

case "$with_star_formation" in
   none)
      AC_DEFINE([STAR_FORMATION_NONE], [1], [No star formation])
   ;;
   EAGLE)
      AC_DEFINE([STAR_FORMATION_SCHAYE], [1], [Schaye and Dalla Vecchia (2008) star formation])
   ;;
   *)
      AC_MSG_ERROR([Unknown star formation model])
   ;;
esac 

#  Gravity multipole order
AC_ARG_WITH([multipole-order],
   [AS_HELP_STRING([--with-multipole-order=<order>],
      [order of the multipole and gravitational field expansion @<:@ default: 4@:>@]
   )],
   [with_multipole_order="$withval"],
   [with_multipole_order="4"]
)
AC_DEFINE_UNQUOTED([SELF_GRAVITY_MULTIPOLE_ORDER], [$with_multipole_order], [Multipole order])

# Check for git, needed for revision stamps.
AC_PATH_PROG([GIT_CMD], [git])
AC_SUBST([GIT_CMD])

# Make the documentation. Add conditional to handle disable option.
DX_INIT_DOXYGEN(libswift,doc/Doxyfile,doc/)
AM_CONDITIONAL([HAVE_DOXYGEN], [test "$ac_cv_path_ac_pt_DX_DOXYGEN" != ""])

# Check if using EAGLE cooling
AM_CONDITIONAL([HAVEEAGLECOOLING], [test $with_cooling = "EAGLE"])

# Handle .in files.
AC_CONFIG_FILES([Makefile src/Makefile examples/Makefile examples/CoolingRates/Makefile doc/Makefile doc/Doxyfile tests/Makefile])
AC_CONFIG_FILES([argparse/Makefile tools/Makefile])
AC_CONFIG_FILES([tests/testReading.sh], [chmod +x tests/testReading.sh])
AC_CONFIG_FILES([tests/testActivePair.sh], [chmod +x tests/testActivePair.sh])
AC_CONFIG_FILES([tests/test27cells.sh], [chmod +x tests/test27cells.sh])
AC_CONFIG_FILES([tests/test27cellsPerturbed.sh], [chmod +x tests/test27cellsPerturbed.sh])
AC_CONFIG_FILES([tests/test27cellsStars.sh], [chmod +x tests/test27cellsStars.sh])
AC_CONFIG_FILES([tests/test27cellsStarsPerturbed.sh], [chmod +x tests/test27cellsStarsPerturbed.sh])
AC_CONFIG_FILES([tests/test125cells.sh], [chmod +x tests/test125cells.sh])
AC_CONFIG_FILES([tests/test125cellsPerturbed.sh], [chmod +x tests/test125cellsPerturbed.sh])
AC_CONFIG_FILES([tests/testPeriodicBC.sh], [chmod +x tests/testPeriodicBC.sh])
AC_CONFIG_FILES([tests/testPeriodicBCPerturbed.sh], [chmod +x tests/testPeriodicBCPerturbed.sh])
AC_CONFIG_FILES([tests/testInteractions.sh], [chmod +x tests/testInteractions.sh])
AC_CONFIG_FILES([tests/testParser.sh], [chmod +x tests/testParser.sh])
AC_CONFIG_FILES([tests/testSelectOutput.sh], [chmod +x tests/testSelectOutput.sh])
AC_CONFIG_FILES([tests/testFormat.sh], [chmod +x tests/testFormat.sh])

# Save the compilation options
AC_DEFINE_UNQUOTED([SWIFT_CONFIG_FLAGS],["$swift_config_flags"],[Flags passed to configure])

# Make sure the latest git revision string gets included, when we are
# working in a checked out repository.
test -d ${srcdir}/.git && touch ${srcdir}/src/version.c

#  Need to define this, instead of using fifth argument of AC_INIT, until
#  2.64. Defer until now as this redefines PACKAGE_URL, which can emit a
#  compilation error when testing with -Werror.
AC_DEFINE([PACKAGE_URL],["www.swiftsim.com"], [Package web pages])

# Generate output.
AC_OUTPUT

# Report general configuration.
AC_MSG_RESULT([
 ------- Summary --------

   $PACKAGE_NAME v.$PACKAGE_VERSION

   Compiler             : $CC
    - vendor            : $ax_cv_c_compiler_vendor
    - version           : $ax_cv_c_compiler_version
    - flags             : $CFLAGS
   MPI enabled          : $enable_mpi
   HDF5 enabled         : $with_hdf5
    - parallel          : $have_parallel_hdf5
   METIS/ParMETIS       : $have_metis / $have_parmetis
   FFTW3 enabled        : $have_fftw
   GSL enabled          : $have_gsl
   libNUMA enabled      : $have_numa
   GRACKLE enabled      : $have_grackle
   Special allocators   : $have_special_allocator
   CPU profiler         : $have_profiler
   Pthread barriers     : $have_pthread_barrier
   VELOCIraptor enabled : $have_velociraptor
   Particle Logger      : $with_logger

   Hydro scheme       : $with_hydro
   Dimensionality     : $with_dimension
   Kernel function    : $with_kernel
   Equation of state  : $with_eos
   Adiabatic index    : $with_gamma
   Riemann solver     : $with_riemann

   Gravity scheme      : $with_gravity
   Multipole order     : $with_multipole_order
   No gravity below ID : $no_gravity_below_id
   Make gravity glass  : $gravity_glass_making
   External potential  : $with_potential

<<<<<<< HEAD
   Entropy floor        : $with_entropy_floor
   Cooling function     : $with_cooling
   Chemistry            : $with_chemistry
   Tracers              : $with_tracers
   Stellar model        : $with_stars
   Star formation model : $with_star_formation
   Feedback model       : $with_feedback
=======
   Cooling function       : $with_cooling
   Chemistry              : $with_chemistry
   Tracers                : $with_tracers
   Star Formation Tracers : $with_sftracers
   Stellar model          : $with_stars
   Star formation model   : $with_star_formation
   Feedback model         : $with_feedback
>>>>>>> 60bb656d

   Individual timers           : $enable_timers
   Task debugging              : $enable_task_debugging
   Threadpool debugging        : $enable_threadpool_debugging
   Debugging checks            : $enable_debugging_checks
   Interaction debugging       : $enable_debug_interactions
   Stars interaction debugging : $enable_debug_interactions_stars
   Naive interactions          : $enable_naive_interactions
   Gravity checks              : $gravity_force_checks
   Custom icbrtf               : $enable_custom_icbrtf

 ------------------------])<|MERGE_RESOLUTION|>--- conflicted
+++ resolved
@@ -1561,7 +1561,7 @@
 #  Particle tracers
 AC_ARG_WITH([tracers],
    [AS_HELP_STRING([--with-tracers=<function>],
-      [tracer function @<:@none, EAGLE default: none@:>@]
+      [chemistry function @<:@none, EAGLE default: none@:>@]
    )],
    [with_tracers="$withval"],
    [with_tracers="none"]
@@ -1719,7 +1719,7 @@
    ;;
 esac
 
-#  Entropy formation
+#  Entropy floor
 AC_ARG_WITH([entropy-floor], 
     [AS_HELP_STRING([--with-entropy-floor=<floor>],
        [entropy floor @<:@none, EAGLE, default: none@:>@] 
@@ -1866,15 +1866,7 @@
    Make gravity glass  : $gravity_glass_making
    External potential  : $with_potential
 
-<<<<<<< HEAD
-   Entropy floor        : $with_entropy_floor
-   Cooling function     : $with_cooling
-   Chemistry            : $with_chemistry
-   Tracers              : $with_tracers
-   Stellar model        : $with_stars
-   Star formation model : $with_star_formation
-   Feedback model       : $with_feedback
-=======
+   Entropy floor          : $with_entropy_floor
    Cooling function       : $with_cooling
    Chemistry              : $with_chemistry
    Tracers                : $with_tracers
@@ -1882,7 +1874,6 @@
    Stellar model          : $with_stars
    Star formation model   : $with_star_formation
    Feedback model         : $with_feedback
->>>>>>> 60bb656d
 
    Individual timers           : $enable_timers
    Task debugging              : $enable_task_debugging
